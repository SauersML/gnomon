# Royston–Parmar Attained-Age Survival Integration Plan

## 1. Vision and Constraints
- **Goal**: Add a Royston–Parmar flexible parametric survival engine (including Fine–Gray competing risks) that reuses the penalized GAM infrastructure (`calibrate::*`) to fit age-as-time hazard models and expose calibrated absolute risk predictions.
- **Branch Context**: Target branch `feature/royston-parmar-survival` already contains GAM tooling optimized around binary/continuous outcomes with B-spline bases, tensor-product penalties, and REML-driven smoothing selection.
- **Non-negotiables**:
  - Retain REML/P-IRLS as the inner/outer optimization with minimal duplication.
  - Preserve calibration pipeline (optionally disable via `set_calibrator_enabled`).
  - Avoid forcing per-horizon refits; predictions must integrate hazard over arbitrary future intervals using one fitted model.
  - Support left truncation (delayed entry), right censoring, and cause-specific competing risks within the Fine–Gray subdistribution framework.
  - Maintain compatibility with existing CLI/config APIs (no breaking changes for non-survival models unless explicitly version-gated).

## 2. Mathematical Blueprint
### 2.1 Baseline Structure
- Use attained age \(a\) as analysis time. Let \(t = \log(a)\) for spline modeling stability.
- Baseline cumulative hazard on original time scale: \(H_0(a) = \exp\{ s(t) \}\), where \(s(t)\) is a penalized B-spline.
- Baseline hazard: \(h_0(a) = H'_0(a) = H_0(a) \cdot s'(t) / a\) (needed for Fine–Gray likelihood and optional diagnostics).
- Model linear predictor: \( \eta_i(a) = s(\log a) + x_i^\top \beta + z_i(a)^\top \gamma \), where
  - `x_i`: time-invariant covariates (PGS, PCs, sex, optional offsets).
  - `z_i(a)`: time-varying effects (PGS×age smooth, optional PC×age). Start with PGS×age (tensor-product of PGS basis with age basis sharing baseline knots to ease penalty reuse).
- Hazard for subject `i`: \( h_i(a) = h_0(a) \, \exp( x_i^\top \beta + z_i(a)^\top \gamma ) \).
- For any time-varying effect, cache both the basis evaluations and their derivatives with respect to `t = log(a)` so that hazard and score computations include `(∂z_i/∂t)^T γ` alongside the baseline derivative `s'(t)`.

### 2.2 Likelihoods
- **Primary endpoint**: Fine–Gray subdistribution hazard for competing risks.
  - Use the standard Fine–Gray partial likelihood with a parametric baseline: event `i` at age `a_i` contributes `η_i(a_i) - log Σ_j R_j(a_i) exp(η_j(a_i))`, where `R_j(a_i)` indicates membership in the Fine–Gray risk set (including post-competing-event subjects) and incorporates Kaplan–Meier censoring weights.
  - The Royston–Parmar spline controls the parametric baseline `log H_0`; we never assemble a full likelihood that integrates the hazard over time. Left truncation simply removes individuals with `a_entry > a_i` from the risk set and the baseline increment becomes `ΔH_i = exp(η_i(a_i)) - exp(η_i(a_entry)) ≥ 0`.
- **IRLS Formulation**:
<<<<<<< HEAD
  - Represent survival log-likelihood via Poisson GLM on disaggregated intervals (Andersen-Gill). For Royston–Parmar, we can avoid data splitting by using analytical gradient/Hessian for log cumulative hazard basis. Use weights derived from risk set contributions at unique event ages.
  - Proposed approach: derive log-likelihood contributions
    \[
    \ell = \sum_i \delta_i \, \eta_i(a_i) - w_i \, \exp(\eta_i(a_i))
    \]
    where `w_i` encodes cumulative hazard exposure (requires computing interval integrals). For Fine–Gray, modify `w_i` using subdistribution weights but keep it outside of the logarithm so exposures only scale the cumulative hazard term.
  - Implement as custom `LinkFunction::RoystonParmar` that supplies `WorkingResponse` & `FisherWeights` to PIRLS given current `eta`.
  - Because existing PIRLS expects canonical links with known variance, extend PIRLS to accept trait-specific closures (see §5.2).
=======
  - Provide survival-specific working updates that return the score vector and the full negative Hessian assembled from risk-set cross-products `X_{R(t)}^⊤ [diag(s(t)) - s(t)s(t)^⊤] X_{R(t)}`. This retains off-diagonal curvature induced by shared denominators.
  - Extend PIRLS to accept a family implementation that supplies `(U, H, deviance)` rather than diagonal Fisher weights. This mirrors the existing penalized Newton solver but swaps the logistic/Gaussian diagonal weights for the Fine–Gray dense Hessian.
>>>>>>> 19ba231a

### 2.3 Absolute Risk Prediction
- After fitting, compute cumulative incidence for horizon \(h\) at current age \(a_0\):
  \[
  \Pr(T \le a_0+h, \text{cause}=k \mid T > a_0) = \frac{F_k(a_0+h) - F_k(a_0)}{1 - \sum_j F_j(a_0)}
  \]
  where \(F_k\) denotes the Fine–Gray cumulative incidence for cause \(k\). Because the subdistribution hazard references the original time-zero risk set, conditioning on survival to \(a_0\) requires renormalizing by the remaining survival mass \(1 - \sum_j F_j(a_0)\). If a cause-specific conditioning workflow is needed, convert the fitted subdistribution hazards into cause-specific hazards before evaluating the CIF.
- Provide scoring API: `predict_absolute_risk(current_age, horizon, pgs, pcs, sex, optional offsets)` returning CIF along with baseline survival, cause-specific hazard, and optionally standard errors via delta method (if feasible).

## 3. Data Layer Extensions (`calibrate::data`)
### 3.1 Training Schema
- Augment TSV schema to include survival columns:
  - `age_entry`: left-truncation age (continuous, same units as horizon input).
  - `age_exit`: observed age at event or censoring.
  - `event_primary`: {0,1} indicator for target event.
  - `event_competing`: {0,1} indicator for competing event (death). Additional columns for multiple competing risks should be specifiable (see §3.4).
  - `calendar_time` optional? Not required for attained-age models; ignore for now.
- All ages must be >0 and `age_exit >= age_entry`. Validate monotonicity, finite values, minimal spread.
- Provide `TrainingDataSurvival` struct separate from existing `TrainingData` to avoid breaking binary regression users.
  ```rust
  pub struct TrainingDataSurvival {
      pub age_entry: Array1<f64>,
      pub age_exit: Array1<f64>,
      pub event_primary: Array1<f64>,
      pub event_competing: Array1<f64>,
      pub baseline_knots: Array1<f64>,     // saved for ModelConfig
      pub p: Array1<f64>,
      pub pcs: Array2<f64>,
      pub sex: Array1<f64>,
      pub weights: Array1<f64>,
  }
  ```
- Extend `load_training_data` with mode switch `TrainingKind::Standard | TrainingKind::Survival`. Introduce enum to reuse internal parsing pipeline but map to either struct.
- Update CLI/config to request survival mode explicitly (e.g., `--survival`).

### 3.2 Prediction Schema
- Introduce `PredictionDataSurvival` with `current_age`, `pgs`, `pcs`, `sex`, optionally `horizon` vector (or pass at scoring time). If horizon column provided, allow per-person horizon.

### 3.3 Risk-Set Preprocessing
- Precompute unique sorted event ages (including competing events) for baseline spline support.
- Derive log-age transformation arrays and Jacobians (1/a) for derivative calculations.
- Compute Fine–Gray weights before PIRLS: apply cumulative incidence weighting using Kaplan–Meier of censoring/competing risk (requires partial sorting). Use `ndarray` operations; consider `faer` for prefix sums if necessary.

### 3.4 Multiple Competing Risks (Future-proofing)
- For now restrict to a single competing event column. Document extension path: generalize to `Vec<Array1<f64>>` with event type codes.

## 4. Model Representation (`calibrate::model`)
### 4.1 LinkFunction Extension
- Add variant `LinkFunction::RoystonParmarSurvival` capturing metadata:
  ```rust
  pub enum LinkFunction {
      Logit,
      Identity,
      RoystonParmarSurvival(SurvivalLinkConfig),
  }
  
  pub struct SurvivalLinkConfig {
      pub attained_age_origin: f64,
      pub log_age_scale: f64,
      pub baseline_knot_count: usize,
      pub baseline_degree: usize,
      pub fine_gray: bool,
      pub log_time_offset: bool,
  }
  ```
- `SurvivalLinkConfig` stored in `ModelConfig` for inference. Contains baseline spline metadata, integration step size, penalty order(s), mapping between design blocks and covariates.

### 4.2 New ModelConfig Fields
- Add survival-specific configuration: baseline knot placement (quantiles of event ages), penalty structure for baseline/time-varying effects, smoothing parameter priors, offset usage.
- Expand `MappedCoefficients` with survival-specific surfaces (baseline, PGS×age). Provide names for new terms to maintain serialization compatibility.
- Document serialization changes in README.

### 4.3 Null Space & Constraints
- Ensure baseline smooth satisfies identifiability: enforce \(H_0(a_{ref}) = 0\) or \(s(\log a_{ref}) = 0\) to avoid non-identifiable intercept. Choose anchor at median attained age or `log_age = 0` via offset subtraction. Represent via constraint matrix `Z_baseline`. Hook into `sum_to_zero_constraints` map.

## 5. Design & Penalty Construction (`calibrate::construction`)
### 5.1 Baseline B-spline
- Reuse `create_bspline_basis` with log-age input and baseline knots/degree from config.
- Build penalty matrix using existing difference penalty utilities; ensure first derivative penalty for baseline cumulative hazard to enforce smooth log-H0.
- Save baseline basis matrix `B_age` and penalty block `S_age`.

### 5.2 Time-Varying Interactions
- Construct tensor-product basis between log-age and PGS basis for PGS×age effect.
- Use anisotropic penalties by default: `S = λ_age S_age ⊗ I + λ_pgs I ⊗ S_pgs`. Reuse `create_balanced_penalty_root` for null-space handling.
- Guarantee that PGS main effect remains orthogonal to age interaction via `interaction_orth_alpha` infrastructure (existing pure-ti code path). Confirm compatibility; adjust if `ModelLayout` expects logistic identity (examine `build_design_and_penalty_matrices`).

### 5.3 ModelLayout Enhancements
- Extend `ModelLayout` to tag columns belonging to baseline/time-varying blocks. Provide metadata for PIRLS to compute hazard integrals (e.g., `baseline_column_range` stored in `ModelLayout`).
- Provide ability to supply custom offset vector (log exposure) along with design matrix.

## 6. PIRLS & REML Core Changes (`calibrate::pirls`, `calibrate::estimate`)
### 6.1 PIRLS Input Generalization
- Introduce trait `LikelihoodFamily` encapsulating link-specific operations: working response, weights, deviance, gradient, Hessian contributions. Implementations for `Logit`, `Identity`, and new `RoystonParmar`.
  ```rust
  pub trait LikelihoodFamily {
      fn update_working_quantities(&self, eta: ArrayView1<f64>, y: ArrayView1<f64>,
                                   prior_weights: ArrayView1<f64>,
                                   work: &mut PirlsWorkspace) -> Result<PirlsIterationState, EstimationError>;
      fn deviance(&self, ...);
      fn gradient_hessian(&self, ...);
  }
  ```
- Modify `run_pirls` to dispatch on `ModelConfig.link_function` by obtaining boxed `LikelihoodFamily`. This isolates survival-specific math without polluting logistic implementation.

### 6.2 Survival Working Quantities
- `y` remains the event indicator at exit age; Fine–Gray censoring adjustments live in the precomputed risk-set weights.
- The survival family computes per-event denominators `R(t_k)` and normalized weights `s(t_k)` from the cached `SurvivalStats`. From these it forms the score `U` and full negative Hessian `H` as described in §2.2 and streams them back to PIRLS.
- Working responses are derived from the penalized Newton system `H δ = U`; reuse the existing solver infrastructure to obtain `δ` and update `η` without ever forming diagonal Fisher weights.
- Deviance is `-2 Σ_{events} w_i [η_i(a_i) - log R(a_i)]`, matching the partial likelihood up to an additive constant. Cache auxiliary vectors (risk denominators, cumulative `s_i` sums) for reuse across REML iterations.

### 6.3 REML Gradient/Hessian
- REML objective still requires the log determinant of the penalized Hessian. For the survival family this Hessian is the dense matrix assembled from risk-set cross-products plus penalties; feed it directly into the existing Faer solves and determinant routines.
- Ensure the survival branch populates the trace terms (`tr(W^{-1}S)`) using the same helper functions; they only require access to the assembled penalized Hessian, which the survival family now provides.
- Guard against near-singular Hessians (e.g., few events) by injecting a small ridge (`1e-8`) before factorization, mirroring the safeguards in the other plans.

## 7. Fine–Gray Specific Machinery
### 7.1 Risk Set Construction Module
- Add new module `calibrate::survival::fine_gray` to encapsulate data prep independent of PIRLS.
  - Input: `(age_entry, age_exit, event_primary, event_competing, weights)`.
  - Output: `SurvivalStats` containing sorted indices, Kaplan–Meier censoring survivals `G(t)`, event-time slices, cumulative hazard entry/exit design matrices, and helper arrays for accumulating risk-set weights.
  - Steps:
    1. Sort by `age_exit` and record the permutation.
    2. Compute Kaplan–Meier for censoring/competing risk; cache `G_i(t_k)` evaluated at each event age.
    3. For each event time `t_k`, record the set of at-risk indices (including individuals with prior competing events) and precompute normalized weights numerator `w_i G_i(t_k)`.
    4. Precompute baseline basis evaluations at both entry and exit ages so that each iteration can form `exp(η_exit)` / `exp(η_entry)` with simple dot products.
    5. Store cumulative contribution buffers `Σ_k s_i(t_k)` to avoid recomputing risk-set traversals on every iteration.

### 7.2 Baseline Increment Handling
- Represent the baseline smooth as \(s(t) = B(t) \theta\) and cache both exit and entry evaluations. Because `H_i = exp(s(t) + x_i^T β + …)`, the cumulative hazard increment for each observation is simply `exp(η_exit) - exp(η_entry)`; no numerical quadrature is required.
- Maintain these exponentiated values inside `SurvivalStats` so that each PIRLS iteration can reuse them when forming risk-set denominators and left-truncation adjustments.

## 8. Survival-Specific Linear Algebra
### 8.1 Design Matrix Augmentation
- Extend the design builder to compute and cache:
  - `B_exit`: n × m_b matrix of baseline basis at exit age.
  - `B_entry`: n × m_b matrix at entry age (for left truncation adjustments).
  - `B_pgs`, `B_pcs`, and any additional parametric columns as in existing GAM builds.
  - `TP_exit` / `TP_entry` for time-varying interactions, along with their log-age derivatives.
- Compose the linear predictor at exit and entry ages via shared coefficient vector; expose helpers on `ModelLayout` to retrieve the relevant column spans for prediction and diagnostics.
- Provide lightweight structs in `SurvivalStats` that hold `B_exit · θ`, `B_entry · θ`, and their exponentials to minimize repeated matrix multiplications during PIRLS iterations.

### 8.2 Risk-Set Linear Algebra
- Reuse existing dense cross-product utilities to accumulate `X_{R(t)}^⊤ [diag(s(t)) - s(t)s(t)^⊤] X_{R(t)}` slice by slice. Because each slice references only the rows active in that risk set, process them sequentially to control memory.
- Ensure penalized Hessian assembly reuses existing buffers; the only difference from logistic/Gaussian paths is that the per-slice weight matrix is dense rather than diagonal.

### 8.3 Future Enhancements
- If performance profiling shows the risk-set accumulation dominating runtime, investigate block-sparse representations or low-rank updates. Document this as a future extension rather than part of the MVP.

## 9. Calibration Layer Integration (`calibrate::calibrator`)
- Survival predictions output absolute risk (probability). Feed calibrator with features similar to logistic case: predicted CIF, standard error (approx), hull distance.
- Supply the base CIF on the logit scale to the calibrator while retaining survival-specific metadata so downstream consumers know predictions are conditional absolute risks.
- Calibrator training should aggregate weights at the individual level using the same Fine–Gray sample weights employed during fitting; no pseudo-row expansion is required because predictions are evaluated per individual per horizon.

## 10. Scoring API & CLI
### 10.1 Rust API (`calibrate::model::TrainedModel`)
- Extend `TrainedModel` with survival-specific inference method:
  ```rust
  impl TrainedModel {
      pub fn predict_survival(&self, request: SurvivalRequest) -> Result<SurvivalPrediction, PredictionError>;
  }
  ```
  - `SurvivalRequest` contains arrays for `current_age`, `horizon`, `pgs`, `pcs`, `sex`, `weights` (optional), `calibration: bool`.
  - `SurvivalPrediction` returns CIFs, baseline survival, log cumulative hazard, optionally hazard ratios.
- Ensure compatibility with existing logistic `predict` by gating on `link_function` variant.

### 10.2 CLI
- Add `score` subcommand options: `--survival`, `--horizon YEARS`, `--per-row-horizon-column horizon_col`.
- Provide training CLI toggle to ingest survival schema, choose baseline knots (# internal knots default 8) and degree (cubic).
- Document new CLI flags in README.

## 11. Testing Strategy
### 11.1 Unit Tests
- `calibrate::survival::fine_gray` unit tests: verify risk-set weight computation on synthetic dataset vs reference R `cmprsk::crr` outputs.
- Baseline basis caching: confirm exit-entry evaluations and exponentials remain monotone and match manual calculations on toy datasets.
- PIRLS dispatch: ensure logistic/Gaussian unchanged via regression tests (existing suite). Add `LinkFunction::RoystonParmarSurvival` branch coverage.

### 11.2 Integration Tests
- Fit small dataset replicating published example (e.g., ovarian cancer data). Compare predicted CIF at ages 50, 60 with `rstpm2` or `flexsurv` references.
- Competing risk scenario: dataset where all events are competing; verify CIF = 0 and model remains stable.
- Left-truncation: create dataset with `age_entry > 0`, ensure risk set excludes earlier times (simulate by verifying log-likelihood vs manual calculation).

### 11.3 Calibration Tests
- Run calibrator on simulated data with known truth to ensure calibrated CIF matches empirical incidence (Kolmogorov–Smirnov test).
- Regression tests for serialization/deserialization of survival models (round-trip via TOML file, ensure predictions preserved).

## 12. Performance & Stability Considerations
- Precompute and cache B-spline basis for log-age evaluations at both entry and exit ages to minimize repeated computation. Reuse `basis::` caching with deterministic keys (include knot placement and transform parameters in the hash).
- Monitor condition numbers in PIRLS: dense risk-set Hessians can become ill-conditioned when events are rare. Inject small ridge adjustments and enable step-halving when deviance increases.
- Profile risk-set accumulation; if it dominates runtime, consider batching event times or parallelizing over slices. Document these options for future optimization.
- For extremely old ages (tails), add prior penalty on baseline slope to prevent divergence (increase `penalty_order` or add repeated boundary knots).

## 13. Documentation Deliverables
- Update `calibrate/README.md` with survival overview, CLI usage, mathematical derivations.
- Provide example pipeline in `examples/` directory (e.g., `examples/survival.rs` or notebook) demonstrating training + scoring + calibration.
- Document API in Rustdoc for new structs/enums.
- Add developer doc in `plan/` referencing this plan for historical context.

## 14. Implementation Sequencing & Validation Checkpoints
1. **Data Layer**: Implement survival schema parsing (`TrainingDataSurvival`, CLI toggles). Validation: unit test verifying parsing & validation.
2. **Fine–Gray Preprocessing Module**: Build risk set weights and cumulative contribution caches. Validation: compare to R reference.
3. **Design/Penalty Updates**: Extend `ModelLayout`, `build_design_and_penalty_matrices` to produce survival design. Validation: ensure logistic path unaffected (existing tests) and new survival-specific tests compile.
4. **LikelihoodFamily Abstraction**: Refactor PIRLS to use trait. Regression test logistic/Gaussian to ensure identical outputs (floating tolerance).
5. **Survival Family Implementation**: Hook survival-specific working updates returning risk-set score/Hessian. Validation: simple dataset with constant hazard yields closed-form solution; compare to expected cumulative hazard.
6. **REML Integration**: Ensure smoothing selection works with new family; check gradient/Hessian finite and monotonic. Validate with small dataset (monitor `rho` convergence).
7. **Scoring API**: Implement `predict_survival`. Validation: ensure outputs monotone in horizon, bounded 0-1, consistent with training data by comparing to Monte Carlo simulation.
8. **Calibration Layer**: Adapt calibrator inputs for survival predictions; ensure toggles respect `calibrator_enabled`. Validation: run calibrator training pipeline.
9. **CLI + Examples + Docs**: Expose features and document usage. Validation: CLI integration test on sample dataset.
10. **Performance Profiling**: Benchmark on realistic dataset; profile risk-set assembly, caching, and linear solves. Provide metrics.

## 15. Future Extensions (Document but Out-of-Scope)
- Multiple competing risks generalization using stacked Fine–Gray pseudo-data.
- Non-proportional hazards for PCs or sex via additional interactions.
- Time-varying covariates implemented via counting process rows.
- Stratified baselines (sex-specific) implemented by block-diagonal penalties.
- Low-rank or block-sparse approximations of risk-set cross-products for improved speed.
- Bayesian smoothing priors to encode prior knowledge of hazard shape.
<|MERGE_RESOLUTION|>--- conflicted
+++ resolved
@@ -26,19 +26,8 @@
   - Use the standard Fine–Gray partial likelihood with a parametric baseline: event `i` at age `a_i` contributes `η_i(a_i) - log Σ_j R_j(a_i) exp(η_j(a_i))`, where `R_j(a_i)` indicates membership in the Fine–Gray risk set (including post-competing-event subjects) and incorporates Kaplan–Meier censoring weights.
   - The Royston–Parmar spline controls the parametric baseline `log H_0`; we never assemble a full likelihood that integrates the hazard over time. Left truncation simply removes individuals with `a_entry > a_i` from the risk set and the baseline increment becomes `ΔH_i = exp(η_i(a_i)) - exp(η_i(a_entry)) ≥ 0`.
 - **IRLS Formulation**:
-<<<<<<< HEAD
-  - Represent survival log-likelihood via Poisson GLM on disaggregated intervals (Andersen-Gill). For Royston–Parmar, we can avoid data splitting by using analytical gradient/Hessian for log cumulative hazard basis. Use weights derived from risk set contributions at unique event ages.
-  - Proposed approach: derive log-likelihood contributions
-    \[
-    \ell = \sum_i \delta_i \, \eta_i(a_i) - w_i \, \exp(\eta_i(a_i))
-    \]
-    where `w_i` encodes cumulative hazard exposure (requires computing interval integrals). For Fine–Gray, modify `w_i` using subdistribution weights but keep it outside of the logarithm so exposures only scale the cumulative hazard term.
-  - Implement as custom `LinkFunction::RoystonParmar` that supplies `WorkingResponse` & `FisherWeights` to PIRLS given current `eta`.
-  - Because existing PIRLS expects canonical links with known variance, extend PIRLS to accept trait-specific closures (see §5.2).
-=======
   - Provide survival-specific working updates that return the score vector and the full negative Hessian assembled from risk-set cross-products `X_{R(t)}^⊤ [diag(s(t)) - s(t)s(t)^⊤] X_{R(t)}`. This retains off-diagonal curvature induced by shared denominators.
   - Extend PIRLS to accept a family implementation that supplies `(U, H, deviance)` rather than diagonal Fisher weights. This mirrors the existing penalized Newton solver but swaps the logistic/Gaussian diagonal weights for the Fine–Gray dense Hessian.
->>>>>>> 19ba231a
 
 ### 2.3 Absolute Risk Prediction
 - After fitting, compute cumulative incidence for horizon \(h\) at current age \(a_0\):
