--- conflicted
+++ resolved
@@ -1,7 +1,7 @@
 # Survival Royston–Parmar Model Architecture
 
 ## 1. Purpose
-Deliver a first-class survival model family built on the Royston–Parmar (RP) parameterisation of the cause-specific cumulative hazard. The design must:
+Deliver a first-class survival model family built on the Royston–Parmar (RP) parameterisation of the subdistribution cumulative hazard. The design must:
 
 - share the existing basis, penalty, and PIRLS infrastructure with the GAM families while contributing its own gradient, Hessian, and deviance;
 - expose a clean per-subject full-likelihood objective that respects delayed entry and competing risks without any risk-set or pseudo-weight preprocessing; and
@@ -32,24 +32,16 @@
 ## 3. Data schema and ingestion
 ### 3.1 Required columns
 Expect TSV/Parquet columns (names fixed):
-- `age_entry`, `age_exit`, `age_admin_end` (years, `age_entry < age_exit ≤ age_admin_end` and `age_admin_end` required for every record),
-- `age_competing_event` (optional numeric column; required and finite when `event_competing = 1`, empty/`NaN` otherwise),
+- `age_entry`, `age_exit` (years, `age_entry < age_exit`),
 - `event_target`, `event_competing` (0/1 integers, mutually exclusive, both zero for censoring),
 - `sample_weight` (optional, defaults to 1.0 and multiplies log-likelihood contributions directly),
 - covariates: `pgs`, `sex`, `pc1..pcK`, plus optional additional columns already supported by the GAM path.
 
-`age_admin_end` captures the administrative censoring horizon for each subject. Target events will typically match
-`age_exit`, while competing events keep their earlier event age in `age_exit` but continue to contribute risk through
-`age_admin_end`. Rows that record a competing event set `event_competing = 1`, `event_target = 0`, and must satisfy `age_entry < age_competing_event ≤ age_exit`. When an external registry extends follow-up beyond the competing occurrence, `age_exit` captures that administrative horizon while `age_competing_event` pins the actual occurrence time.
-
 ### 3.2 Training and scoring bundles
 ```rust
 pub struct SurvivalTrainingData {
     pub age_entry: Array1<f64>,
     pub age_exit: Array1<f64>,
-    pub age_admin_end: Array1<f64>,
-    pub age_competing_event: Option<Array1<f64>>,
->>>>>>> origin/codex/expand-section-3.1-for-age_exit
     pub event_target: Array1<u8>,
     pub event_competing: Array1<u8>,
     pub sample_weight: Array1<f64>,
@@ -64,15 +56,13 @@
 pub struct SurvivalPredictionInputs<'a> {
     pub age_entry: ArrayView1<'a, f64>,
     pub age_exit: ArrayView1<'a, f64>,
-    pub age_admin_end: ArrayView1<'a, f64>,
-    pub age_competing_event: Option<ArrayView1<'a, f64>>,
     pub event_target: ArrayView1<'a, u8>,
     pub event_competing: ArrayView1<'a, u8>,
     pub sample_weight: ArrayView1<'a, f64>,
     pub covariates: CovariateViews<'a>,
 }
 ```
-- Loaders validate ordering, exclusivity, finiteness, and enforce `age_entry < age_exit ≤ age_admin_end`. The competing indicator requires `age_competing_event` within `(age_entry, age_exit]` and non-competing rows leave the optional column empty. Records flagged as competing events keep `age_admin_end` as their integration upper bound even when `age_exit < age_admin_end`. There is no construction of inverse-probability weights or risk-set slices.
+- Loaders validate ordering, exclusivity, and finiteness. There is no construction of inverse-probability weights or risk-set slices.
 
 ## 4. Basis, transforms, and constraints
 ### 4.1 Guarded age transform
@@ -94,18 +84,14 @@
 - Center the interaction to prevent leakage into main effects; cache and serialize the centering transform.
 
 ### 4.4 Stored layout pieces
-`SurvivalLayout` aggregates the cached designs. Exit matrices evaluate the subject at `age_exit` (event or censor age), while
-the admin matrices evaluate at `age_admin_end` so that competing events continue integrating the target hazard up to the
-administrative censoring horizon:
+`SurvivalLayout` aggregates the cached designs:
 ```rust
 pub struct SurvivalLayout {
     pub baseline_entry: Array2<f64>,
     pub baseline_exit: Array2<f64>,
-    pub baseline_admin: Array2<f64>,
     pub baseline_derivative_exit: Array2<f64>,
     pub time_varying_entry: Option<Array2<f64>>,
     pub time_varying_exit: Option<Array2<f64>>,
-    pub time_varying_admin: Option<Array2<f64>>,
     pub time_varying_derivative_exit: Option<Array2<f64>>,
     pub static_covariates: Array2<f64>,
     pub age_transform: AgeTransform,
@@ -117,9 +103,9 @@
 
 ## 5. Likelihood, score, and Hessian
 ### 5.1 Per-subject quantities
-- `η_exit = X_exit β` at the event or censor age, `η_admin = X_admin β` at the administrative end of follow-up, and `η_entry = X_entry β`.
-- `H_exit = exp(η_exit)`, `H_admin = exp(η_admin)`, `H_entry = exp(η_entry)`.
-- `ΔH = H_admin - H_entry` (non-negative by construction of the cumulative hazard and using the enforced ordering).
+- `η_exit = X_exit β`, `η_entry = X_entry β`.
+- `H_exit = exp(η_exit)`, `H_entry = exp(η_entry)`.
+- `ΔH = H_exit - H_entry` (non-negative by construction of the cumulative hazard).
 - `dη_exit = D_exit β` already on the age scale.
 - Target event indicator `d = event_target`, sample weight `w = sample_weight`.
 
@@ -128,24 +114,22 @@
 ```
 ℓ_i = w_i [ d_i (η_exit_i + log(dη_exit_i)) - ΔH_i ].
 ```
-Competing and censored records have `d_i = 0` but still subtract `ΔH_i`. The latter term always integrates up to
-`age_admin_end`, so competing events remain in the risk set through administrative censoring without any auxiliary
-weighting scheme.
+Competing and censored records have `d_i = 0` but still subtract `ΔH_i`. There is no auxiliary risk set.
 
 ### 5.3 Score and Hessian
-- Define `x_exit`, `x_admin`, and `x_entry` as the full design rows (baseline + time-varying + static covariates).
+- Define `x_exit` and `x_entry` as the full design rows (baseline + time-varying + static covariates).
 - Let `x̃_exit = x_exit + D_exit / dη_exit` where the division is elementwise after broadcasting the scalar derivative.
 - Score contribution:
 ```
-U += w_i [ d_i x̃_exit - H_admin_i x_admin + H_entry_i x_entry ].
+U += w_i [ d_i x̃_exit - H_exit_i x_exit + H_entry_i x_entry ].
 ```
 (The `H_entry` term enters with a positive sign because the derivative of `-H_entry` contributes `+x_entry`.)
 - Hessian contribution:
 ```
-H += w_i [ d_i x̃_exit^T x̃_exit + H_admin_i x_admin^T x_admin + H_entry_i x_entry^T x_entry ].
-```
-- `WorkingState::eta` returns `η_exit` for consistency with event-time diagnostics, while `H_admin` drives the cumulative hazard.
-- Deviance `D = -2 Σ_i ℓ_i` feeds REML/LAML.
+H += w_i [ d_i x̃_exit^T x̃_exit + H_exit_i x_exit^T x_exit + H_entry_i x_entry^T x_entry ].
+```
+- `WorkingState::eta` returns `η_exit` so diagnostics (calibrator, standard errors) can reuse it.
+- Devianee `D = -2 Σ_i ℓ_i` feeds REML/LAML.
 
 ### 5.4 Monotonicity penalty
 - Add a soft inequality penalty to discourage negative `dη_exit`. Evaluate `dη` on a dense grid of ages (e.g., 200 points across training support). Accumulate `penalty += λ_soft Σ softplus(-dη_grid)` with a small weight (`λ_soft ≈ 1e-4`).
@@ -174,23 +158,6 @@
 - The Hessian factor enables delta-method standard errors.
 - Column ranges for covariates and interactions are recorded for scoring-time guards.
 
-<<<<<<< HEAD
-### 7.2 Hazard, survival, and cumulative incidence
-- Evaluate the cause-specific log cumulative hazard `η_target(t)` by reconstructing the constrained basis at age `t` using the
-  stored transform, and set `H_target(t) = exp(η_target(t))`.
-- Differentiate to obtain `h_target(t) = dH_target/dt` using the cached derivative basis on the age scale.
-- Gather cumulative hazards `H_c^{(j)}(t)` and hazards `h_c^{(j)}(t)` for every competing cause `j` active in scoring (see
-  Section 7.3). Combine them to form the all-cause survival `S(t) = exp(-H_total(t))` where `H_total(t) = H_target(t) + Σ_j
-  H_c^{(j)}(t)`.
-- Compute the target cumulative incidence along a monotone age grid `t_0 < … < t_m` that spans the requested horizon by
-  numerically integrating `S(t) h_target(t)`. Use adaptive Gauss–Kronrod or composite Simpson rules so the integral resolves
-  rapidly changing hazards. For example,
-  ```
-  CIF_target(t_k) = Σ_{r=1}^k ∫_{t_{r-1}}^{t_r} S(u) h_target(u) du.
-  ```
-- Absolute risk between `t0` and `t1` is `ΔF = CIF_target(t1) - CIF_target(t0)`.
-- Default `ε = 1e-12` to maintain numeric stability when forming conditional risks (see Section 7.4).
-=======
 ### 7.2 Hazard and cumulative incidence
 - Evaluate `η(t)` by reconstructing the constrained basis at requested age `t` using the stored transform.
 - Before evaluation, enforce the stored domain guard: if `t < age_min_supported` return `Error::AgeBelowDomain` and surface the same message used in training. Implementations **must not** silently clamp these ages so that serving behavior matches training diagnostics.
@@ -205,25 +172,21 @@
 ```
 - Default `ε = 1e-12` to maintain numeric stability.
 - No quadrature or Gauss–Kronrod rules are invoked; endpoint evaluation is exact under RP.
->>>>>>> be75b0bc
 
 ### 7.3 Competing risks
-- Encourage fitting companion RP models for key competing causes. Scoring requires cumulative hazard and hazard evaluations for
-  each such model so that `S(t)` reflects all causes. Accept either:
-  - handles to `SurvivalModelArtifacts` for competing causes, exposing `H_c^{(j)}(t)` and `h_c^{(j)}(t)`; or
-  - user-supplied cumulative hazard grids when external tooling provides them.
-- Warn that providing only a single cause-specific model forces the system to assume `H_total = H_target`, which inflates the
-  CIF and should be limited to sensitivity checks.
+- Encourage fitting companion RP models for key competing causes. Scoring accepts either:
+  - a handle to another `SurvivalModelArtifacts` providing `CIF_competing(t)`; or
+  - user-supplied competing CIF values for the cohort.
+- Document that without individualized competing CIFs the denominator is cohort-level and may lose calibration.
 - Remove any suggestion of Kaplan–Meier proxies.
 
 ### 7.4 Conditioned scoring API
 Expose:
 ```rust
 fn cumulative_hazard(age: f64, covariates: &Covariates) -> f64;
-fn cumulative_incidence(age: f64, covariates: &Covariates, competing: &CompetingContext) -> f64;
-fn conditional_absolute_risk(t0: f64, t1: f64, covariates: &Covariates, competing: &CompetingContext) -> f64;
-```
-where `CompetingContext` supplies the age grid, cumulative hazards, and hazards for all relevant competing causes (Section 7.3).
+fn cumulative_incidence(age: f64, covariates: &Covariates) -> f64;
+fn conditional_absolute_risk(t0: f64, t1: f64, covariates: &Covariates, cif_competing_t0: f64) -> f64;
+```
 
 ## 8. Calibration
 - Calibrate on the logit of the conditional absolute risk (or CIF at a fixed horizon).
@@ -239,17 +202,16 @@
   - prediction monotonicity in horizon (risk between `t0` and `t1` is non-negative and increases with `t1`).
 - Grid diagnostic: monitor the fraction of grid ages where the soft barrier activates. If it exceeds a small threshold (e.g., 5%), emit a warning suggesting more knots or stronger smoothing.
 - Compare with reference tooling (`rstpm2` or `flexsurv`) on CIFs at named ages and Brier scores with/without calibration.
-- Add benchmarks that compare numerical integration accuracy against analytic solutions for simple hazard shapes.
+- Remove benchmarks centered on risk-set algebra or quadrature.
 
 ## 10. Implementation roadmap
 1. **Model family plumbing**: add survival variant to `ModelFamily`, update CLI flags, and ensure serialization handles the new branch.
 2. **Data loaders**: implement survival-specific loaders with the two-flag event schema and guarded age transform metadata.
 3. **Basis updates**: extend basis evaluation to emit values and derivatives on the log-age scale plus reference constraints.
-4. **Layout builder**: construct `SurvivalLayout` with entry/exit/admin caches and derivative matrices; serialize transforms.
+4. **Layout builder**: construct `SurvivalLayout` with entry/exit caches and derivative matrices; serialize transforms.
 5. **Working model**: implement the RP likelihood, gradient, Hessian, and soft barrier contributions.
 6. **PIRLS integration**: refactor the solver to consume dense Hessians from `WorkingState` while preserving the GAM path.
-7. **Artifact + scoring**: persist age transforms, constraints, and Hessian factors; implement scoring APIs that perform the
-   survival-weighted quadrature for cumulative incidence.
+7. **Artifact + scoring**: persist age transforms, constraints, and Hessian factors; implement endpoint-based prediction APIs.
 8. **Calibrator**: adapt calibrator feature extraction to the survival outputs and ensure logit-risk calibration works end-to-end.
 9. **Testing**: add unit/integration tests described above, including monotonicity and left-truncation checks.
 
