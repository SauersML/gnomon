# Survival Royston–Parmar Model Architecture

## 1. Purpose
Deliver a first-class survival model family built on the Royston–Parmar (RP) parameterisation of the cause-specific cumulative hazard. The design must:

- share the existing basis, penalty, and PIRLS infrastructure with the GAM families while contributing its own gradient, Hessian, and deviance;
- expose a clean per-subject full-likelihood objective that respects delayed entry and competing risks without any risk-set or pseudo-weight preprocessing; and
- provide reproducible scoring with a guarded age transform, stored constraints, and prediction APIs that operate entirely through cumulative hazard evaluations.

## 2. Architecture Overview
### 2.1 Model family dispatch
- Extend `ModelFamily` to include `ModelFamily::Survival(SurvivalSpec)` and reuse `ModelFamily::Gam(LinkFunction)` for existing paths.
- Implement a single `pirls::WorkingModel` trait:
  ```rust
  pub trait WorkingModel {
      fn update(&mut self, beta: &Array1<f64>) -> WorkingState;
  }

  pub struct WorkingState {
      pub eta: Array1<f64>,
      pub gradient: Array1<f64>,
      pub hessian: Array2<f64>,
      pub deviance: f64,
  }
  ```
- Logistic and Gaussian models continue to supply diagonal Hessians through this trait. The RP survival model returns a dense Hessian and its own deviance. `pirls::run_pirls` consumes `WorkingState` without branching on link functions.
- Document that the PIRLS module now houses a penalised Newton solver implemented with an LDLᵀ factorisation. The name stays `pirls` for continuity, but the shared solver treats all families through this penalised Newton/LDLᵀ lens.

### 2.2 Survival working model
- Implement `WorkingModel` for `WorkingModelSurvival`, which reads a `SurvivalLayout` and produces `η`, score, Hessian, and deviance each iteration.
- PIRLS adds the penalty Hessians and solves `(H + S) Δβ = g` using a symmetric-indefinite factorization (e.g., Faer `ldlt` with rook pivoting) when the observed information is used. No alternate update loops or GLM-specific vectors are required. Document the permutation so the factor can be reapplied outside the PIRLS loop.
- Provide a damped Newton / trust-region fallback that perturbs the symmetric-indefinite system when the observed information fails (`H + S + λ I`). This retains the observed score and curvature while guaranteeing a positive-definite solve without requiring a Fisher-information quadrature implementation.

## 3. Data schema and ingestion
### 3.1 Required columns
Expect TSV/Parquet columns (names fixed):
- `age_entry`, `age_exit` (years, `age_entry < age_exit`),
- `event_target`, `event_competing` (0/1 integers, mutually exclusive, both zero for censoring),
- `sample_weight` (optional, defaults to 1.0). We interpret this strictly as a frequency weight that scales each subject's likelihood contribution. Inverse-probability sampling weights are out of scope until we implement robust variance estimation and diagnostics for extreme weights.
- covariates: `pgs`, `sex`, `pc1..pcK`, plus optional additional columns already supported by the GAM path.

### 3.2 Training and scoring bundles
```rust
pub struct SurvivalTrainingData {
    pub age_entry: Array1<f64>,
    pub age_exit: Array1<f64>,
    pub event_target: Array1<u8>,
    pub event_competing: Array1<u8>,
    pub sample_weight: Array1<f64>, // frequency weights only; no robust-IPW support
    pub pgs: Array1<f64>,
    pub sex: Array1<f64>,
    pub pcs: Array2<f64>,
    // optional additional covariates handled in ModelLayout
}
```

```rust
pub struct SurvivalPredictionInputs<'a> {
    pub age_entry: ArrayView1<'a, f64>,
    pub age_exit: ArrayView1<'a, f64>,
    pub event_target: ArrayView1<'a, u8>,
    pub event_competing: ArrayView1<'a, u8>,
    pub sample_weight: ArrayView1<'a, f64>, // carried for completeness; still treated as frequency weights
    pub covariates: CovariateViews<'a>,
}
```
- Loaders validate ordering, exclusivity, and finiteness. There is no construction of inverse-probability weights or risk-set slices.

## 4. Basis, transforms, and constraints
### 4.1 Guarded age transform
- Compute `a_min = min(age_entry)` and choose a small guard `δ > 0` (e.g., `0.1`).
- Map ages to `u = log(age - a_min + δ)` for both training and scoring.
- Store `AgeTransform { a_min, delta }` in the trained artifact and reuse it verbatim at prediction time.
- Apply the chain rule factor `∂u/∂age = 1/(age - a_min + δ)` wherever derivatives of `η(u)` are converted back to age derivatives.

### 4.2 Baseline spline and reference constraint
- Build a B-spline basis over `u` for the baseline log cumulative hazard `η_0(u)`.
- Apply a reference constraint via an explicit linear transform `ReferenceConstraint` that removes the null direction (e.g., fix `η_0(u_ref) = 0`). Store this transform alongside the basis metadata so scoring can reconstruct the exact constrained basis.
- Penalize the baseline spline with the existing difference-penalty machinery (order configurable).

### 4.3 Time-varying effects
- Optional tensor-product smooth for `PGS × age` reuses the same log-age marginal and includes anisotropic penalties.
- Center the interaction to prevent leakage into main effects; cache and serialize the centering transform.

### 4.4 Stored layout pieces
`SurvivalLayout` aggregates the cached designs:
```rust
pub struct SurvivalLayout {
    pub baseline_entry: Array2<f64>,
    pub baseline_exit: Array2<f64>,
    pub baseline_derivative_exit: Array2<f64>,
    pub time_varying_entry: Option<Array2<f64>>,
    pub time_varying_exit: Option<Array2<f64>>,
    pub time_varying_derivative_exit: Option<Array2<f64>>,
    pub static_covariates: Array2<f64>,
    pub age_transform: AgeTransform,
    pub reference_constraint: ReferenceConstraint,
    pub penalties: PenaltyBlocks,
}
```
- Derivative matrices apply the chain-rule scaling so they already represent `(∂η/∂age)` contributions at exit. No derivative-at-entry cache is required.

## 5. Likelihood, score, and Hessian
### 5.1 Per-subject quantities
- `η_exit = X_exit β`, `η_entry = X_entry β`.
- `H_exit = exp(η_exit)`, `H_entry = exp(η_entry)`.
<<<<<<< HEAD
- `ΔH = exp(η_entry) * expm1(η_exit - η_entry)` (numerically stable and non-negative up to round-off; allow tiny negative residuals only inside diagnostics).
=======
- `ΔH = H_exit - H_entry` (non-negative by construction of the cumulative hazard).
- Accept that floating-point noise can produce small negative `ΔH` in early iterations; diagnostics may floor these residuals at zero, but the likelihood must continue to consume the raw values to preserve gradient consistency.
>>>>>>> 8bb9b9ea
- `dη_exit = D_exit β` already on the age scale.
- Target event indicator `d = event_target`, sample weight `w = sample_weight`.

### 5.2 Log-likelihood
For subject `i`:
```
ℓ_i = w_i [ d_i (η_exit_i + log(dη_exit_i)) - ΔH_i ].
```
Competing and censored records have `d_i = 0` but still subtract `ΔH_i`. There is no auxiliary risk set.

### 5.3 Score and Hessian
- Define `x_exit` and `x_entry` as the full design rows (baseline + time-varying + static covariates).
- Let `x̃_exit = x_exit + D_exit / dη_exit` where the division is elementwise after broadcasting the scalar derivative.
- Score contribution:
```
U += w_i [ d_i x̃_exit - H_exit_i x_exit + H_entry_i x_entry ].
```
(The `H_entry` term enters with a positive sign because the derivative of `-H_entry` contributes `+x_entry`.)
- Exact second derivative (Hessian of the log-likelihood contribution):
```
∂²ℓ_i/∂β∂βᵀ = w_i [ -H_exit_i x_exit^T x_exit + H_entry_i x_entry^T x_entry - d_i D_exit^T D_exit / dη_exit_i^2 ].
```
- Observed information is the negative Hessian, so the accumulation supplied by `WorkingState::hessian` uses
```
H += -∂²ℓ_i/∂β∂βᵀ = w_i [ H_exit_i x_exit^T x_exit - H_entry_i x_entry^T x_entry + d_i D_exit^T D_exit / dη_exit_i^2 ].
```
- `WorkingState::hessian` therefore stores the exact observed information rather than a Gauss–Newton approximation.
- `WorkingState::eta` returns `η_exit` so diagnostics (calibrator, standard errors) can reuse it.
- Deviance `D = -2 Σ_i ℓ_i` feeds REML/LAML.

### 5.4 Monotonicity penalty
- Add a soft inequality penalty to discourage negative `dη_exit`. Evaluate `dη` on a dense grid of ages (e.g., 200 points across training support). Accumulate `penalty += λ_soft Σ softplus(-dη_grid)` with a small weight (`λ_soft ≈ 1e-4`).
- Add the barrier Hessian/gradient to the working state like any other smoothness penalty. Remove any ad-hoc derivative clamping.
- When reporting diagnostics (e.g., monotonicity warnings), floor any slightly negative `ΔH` at zero so the readouts remain interpretable without perturbing the actual likelihood contributions.

## 6. REML / smoothing integration
- The outer REML loop is unchanged. It now receives `WorkingState` with dense observed-information Hessians when the survival family is active.
- The PIRLS solve forms `H + S` from the observed information and applies an LDLᵀ factorization with rook pivoting; the SPD Cholesky path remains only for the optional expected-information approximation.
- The penalty trace term reuses the same factor (`ldlt_solve` for observed information, Cholesky for the approximation) so REML and LAML derivatives stay consistent.
- No special-case link logic remains in `estimate.rs`; branching is solely on `ModelFamily`.

## 7. Prediction APIs
### 7.1 Stored artifacts
`SurvivalModelArtifacts` persist:
```rust
pub enum HessianFactor {
    Observed {
        ldlt_factor: LdltFactor,
        permutation: PermutationMatrix,
    },
    Expected {
        cholesky_factor: CholeskyFactor,
    },
}

pub struct SurvivalModelArtifacts {
    pub coefficients: Array1<f64>,
    pub age_basis: BasisDescriptor,
    pub time_varying_basis: Option<BasisDescriptor>,
    pub static_covariate_layout: CovariateLayout,
    pub penalties: PenaltyDescriptor,
    pub age_transform: AgeTransform,
    pub reference_constraint: ReferenceConstraint,
    pub hessian_factor: Option<HessianFactor>,
}
```
- The Hessian factor enables delta-method standard errors and must record the permutation applied during the LDLᵀ factorization when the observed information is stored.
- Column ranges for covariates and interactions are recorded for scoring-time guards.
- Training-time sample weights do not propagate into the artifact beyond the fitted coefficients; scored risks therefore reflect the frequency-weighted fit without any post-hoc design-effect adjustment.

### 7.2 Hazard and cumulative incidence
- Evaluate `η(t)` by reconstructing the constrained basis at requested age `t` using the stored transform.
- `H(t) = exp(η(t))`.
- Absolute risk between `t0` and `t1`:
```
CIF_target(t) = 1 - exp(-H(t)).
ΔF = CIF_target(t1) - CIF_target(t0).
F_competing_t0` supplied externally (see below).
conditional_risk = ΔF / max(ε, 1 - CIF_target(t0) - F_competing_t0).
```
- Default `ε = 1e-12` to maintain numeric stability.
- No quadrature or Gauss–Kronrod rules are invoked; endpoint evaluation is exact under RP.

### 7.3 Competing risks
- Encourage fitting companion RP models for key competing causes. Scoring accepts either:
  - a handle to another `SurvivalModelArtifacts` providing `CIF_competing(t)`; or
  - user-supplied competing CIF values for the cohort.
- Document that without individualized competing CIFs the denominator becomes 1 minus the sum of all cause CIFs at t0, so cohort-level plug-ins may lose calibration.
- Remove any suggestion of Kaplan–Meier proxies.

### 7.4 Conditioned scoring API
Expose:
```rust
fn cumulative_hazard(age: f64, covariates: &Covariates) -> f64;
fn cumulative_incidence(age: f64, covariates: &Covariates) -> f64;
fn conditional_absolute_risk(t0: f64, t1: f64, covariates: &Covariates, cif_competing_t0: f64) -> f64;
```
- All prediction APIs surface per-subject risks under the frequency-weighted fit. We do not rescale outputs for inverse-probability sampling or provide sandwich-standard-error corrections at prediction time.

## 8. Calibration
- Calibrate on the logit of the conditional absolute risk (or CIF at a fixed horizon).
- Features: base prediction, delta-method standard error derived from the stored Hessian factor, optional bounded leverage score.
- Use out-of-fold predictions during training to avoid optimism.
- Remove age-hull or KM-based diagnostics from calibrator features.
- Calibration routines inherit the same frequency-weight assumption as the core likelihood. We do not provide robust calibrators for inverse-probability weighting; extreme weights should be addressed upstream or by extending the model with sandwich variance reporting.

## 9. Testing and diagnostics
- Unit tests:
  - gradient/Hessian correctness via finite differences on small synthetic data;
  - PIRLS line search enforces an Armijo/Wolfe-style deviance decrease before accepting each step;
  - left-truncation: confirm `ΔH` equals the difference of endpoint evaluations;
  - prediction monotonicity in horizon (risk between `t0` and `t1` is non-negative and increases with `t1`).
- Grid diagnostic: monitor the fraction of grid ages where the soft barrier activates. If it exceeds a small threshold (e.g., 5%), emit a warning suggesting more knots or stronger smoothing.
- Compare with reference tooling (`rstpm2` or `flexsurv`) on CIFs at named ages and Brier scores with/without calibration.
- Add weighted evaluation tests that verify frequency-weighted metrics (e.g., log-likelihood, Brier score) against a trusted reference implementation so future changes preserve the intended weighting semantics.
- Remove benchmarks centered on risk-set algebra or quadrature.

## 10. Implementation roadmap
1. **Model family plumbing**: add survival variant to `ModelFamily`, update CLI flags, and ensure serialization handles the new branch.
2. **Data loaders**: implement survival-specific loaders with the two-flag event schema and guarded age transform metadata.
3. **Basis updates**: extend basis evaluation to emit values and derivatives on the log-age scale plus reference constraints.
4. **Layout builder**: construct `SurvivalLayout` with entry/exit caches and derivative matrices; serialize transforms.
5. **Working model**: implement the RP likelihood, gradient, Hessian, and soft barrier contributions.
6. **PIRLS integration**: refactor the solver to consume dense Hessians from `WorkingState` while preserving the GAM path.
7. **Artifact + scoring**: persist age transforms, constraints, and Hessian factors; implement endpoint-based prediction APIs.
8. **Calibrator**: adapt calibrator feature extraction to the survival outputs and ensure logit-risk calibration works end-to-end.
9. **Testing**: add unit/integration tests described above, including monotonicity and left-truncation checks.

## 11. Persisted metadata checklist
Store in the trained model artifact:
- baseline knot vector and spline degree;
- reference constraint transform (matrix or factorisation) and the associated reference point `u_ref` used to anchor the baseline log cumulative hazard;
- `AgeTransform { a_min, delta }`;
- centering transforms for interactions and covariate ranges for guard rails;
- penalized Hessian (or its Cholesky factor) for delta-method standard errors;
- optional handles to companion competing-risk models.

With this plan the survival implementation is unified, risk-set-free, and fully reproducible across training and serving, while remaining compatible with the existing PIRLS and calibrator infrastructure.<|MERGE_RESOLUTION|>--- conflicted
+++ resolved
@@ -29,7 +29,7 @@
 ### 2.2 Survival working model
 - Implement `WorkingModel` for `WorkingModelSurvival`, which reads a `SurvivalLayout` and produces `η`, score, Hessian, and deviance each iteration.
 - PIRLS adds the penalty Hessians and solves `(H + S) Δβ = g` using a symmetric-indefinite factorization (e.g., Faer `ldlt` with rook pivoting) when the observed information is used. No alternate update loops or GLM-specific vectors are required. Document the permutation so the factor can be reapplied outside the PIRLS loop.
-- Provide a damped Newton / trust-region fallback that perturbs the symmetric-indefinite system when the observed information fails (`H + S + λ I`). This retains the observed score and curvature while guaranteeing a positive-definite solve without requiring a Fisher-information quadrature implementation.
+- An optional SPD fallback may instead build the expected information by applying quadrature over the baseline hazard grid (reuse the monotonicity grid) and smoothing penalty blocks; this trades the exact observed curvature for guaranteed positive definiteness and higher per-iteration cost.
 
 ## 3. Data schema and ingestion
 ### 3.1 Required columns
@@ -104,12 +104,8 @@
 ### 5.1 Per-subject quantities
 - `η_exit = X_exit β`, `η_entry = X_entry β`.
 - `H_exit = exp(η_exit)`, `H_entry = exp(η_entry)`.
-<<<<<<< HEAD
-- `ΔH = exp(η_entry) * expm1(η_exit - η_entry)` (numerically stable and non-negative up to round-off; allow tiny negative residuals only inside diagnostics).
-=======
 - `ΔH = H_exit - H_entry` (non-negative by construction of the cumulative hazard).
 - Accept that floating-point noise can produce small negative `ΔH` in early iterations; diagnostics may floor these residuals at zero, but the likelihood must continue to consume the raw values to preserve gradient consistency.
->>>>>>> 8bb9b9ea
 - `dη_exit = D_exit β` already on the age scale.
 - Target event indicator `d = event_target`, sample weight `w = sample_weight`.
 
@@ -128,17 +124,12 @@
 U += w_i [ d_i x̃_exit - H_exit_i x_exit + H_entry_i x_entry ].
 ```
 (The `H_entry` term enters with a positive sign because the derivative of `-H_entry` contributes `+x_entry`.)
-- Exact second derivative (Hessian of the log-likelihood contribution):
-```
-∂²ℓ_i/∂β∂βᵀ = w_i [ -H_exit_i x_exit^T x_exit + H_entry_i x_entry^T x_entry - d_i D_exit^T D_exit / dη_exit_i^2 ].
-```
-- Observed information is the negative Hessian, so the accumulation supplied by `WorkingState::hessian` uses
-```
-H += -∂²ℓ_i/∂β∂βᵀ = w_i [ H_exit_i x_exit^T x_exit - H_entry_i x_entry^T x_entry + d_i D_exit^T D_exit / dη_exit_i^2 ].
-```
-- `WorkingState::hessian` therefore stores the exact observed information rather than a Gauss–Newton approximation.
+- Hessian contribution:
+```
+H += w_i [ d_i x̃_exit^T x̃_exit + H_exit_i x_exit^T x_exit + H_entry_i x_entry^T x_entry ].
+```
 - `WorkingState::eta` returns `η_exit` so diagnostics (calibrator, standard errors) can reuse it.
-- Deviance `D = -2 Σ_i ℓ_i` feeds REML/LAML.
+- Devianee `D = -2 Σ_i ℓ_i` feeds REML/LAML.
 
 ### 5.4 Monotonicity penalty
 - Add a soft inequality penalty to discourage negative `dη_exit`. Evaluate `dη` on a dense grid of ages (e.g., 200 points across training support). Accumulate `penalty += λ_soft Σ softplus(-dη_grid)` with a small weight (`λ_soft ≈ 1e-4`).
@@ -146,9 +137,8 @@
 - When reporting diagnostics (e.g., monotonicity warnings), floor any slightly negative `ΔH` at zero so the readouts remain interpretable without perturbing the actual likelihood contributions.
 
 ## 6. REML / smoothing integration
-- The outer REML loop is unchanged. It now receives `WorkingState` with dense observed-information Hessians when the survival family is active.
-- The PIRLS solve forms `H + S` from the observed information and applies an LDLᵀ factorization with rook pivoting; the SPD Cholesky path remains only for the optional expected-information approximation.
-- The penalty trace term reuses the same factor (`ldlt_solve` for observed information, Cholesky for the approximation) so REML and LAML derivatives stay consistent.
+- The outer REML loop is unchanged. It now receives `WorkingState` with dense Hessians when the survival family is active.
+- The penalty trace term uses the provided Hessian: apply the stored symmetric-indefinite factor (`ldlt_solve`) when working with the observed information, or the SPD Cholesky solve when the expected information approximation is chosen.
 - No special-case link logic remains in `estimate.rs`; branching is solely on `ModelFamily`.
 
 ## 7. Prediction APIs
@@ -197,7 +187,7 @@
 - Encourage fitting companion RP models for key competing causes. Scoring accepts either:
   - a handle to another `SurvivalModelArtifacts` providing `CIF_competing(t)`; or
   - user-supplied competing CIF values for the cohort.
-- Document that without individualized competing CIFs the denominator becomes 1 minus the sum of all cause CIFs at t0, so cohort-level plug-ins may lose calibration.
+- Document that without individualized competing CIFs the denominator is cohort-level and may lose calibration.
 - Remove any suggestion of Kaplan–Meier proxies.
 
 ### 7.4 Conditioned scoring API
@@ -219,7 +209,7 @@
 ## 9. Testing and diagnostics
 - Unit tests:
   - gradient/Hessian correctness via finite differences on small synthetic data;
-  - PIRLS line search enforces an Armijo/Wolfe-style deviance decrease before accepting each step;
+  - deviance decreases monotonically under PIRLS iterations;
   - left-truncation: confirm `ΔH` equals the difference of endpoint evaluations;
   - prediction monotonicity in horizon (risk between `t0` and `t1` is non-negative and increases with `t1`).
 - Grid diagnostic: monitor the fraction of grid ages where the soft barrier activates. If it exceeds a small threshold (e.g., 5%), emit a warning suggesting more knots or stronger smoothing.
