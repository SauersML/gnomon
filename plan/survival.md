--- conflicted
+++ resolved
@@ -115,19 +115,6 @@
 
 ### 5.3 Score and Hessian
 - Define `x_exit` and `x_entry` as the full design rows (baseline + time-varying + static covariates).
-<<<<<<< HEAD
-- Let `x̃_exit = x_exit + D_exit / dη_exit` where the division is elementwise after broadcasting the scalar derivative.
-- Score contribution:
-```
-U += w_i [ d_i x̃_exit - H_exit_i x_exit + H_entry_i x_entry ].
-```
-(The `H_entry` term enters with a positive sign because the derivative of `-H_entry` contributes `+x_entry`.)
-- Hessian contribution:
-```
-H += w_i [ -d_i D_exit^T D_exit / (dη_exit_i)^2 + H_exit_i x_exit^T x_exit + H_entry_i x_entry^T x_entry ].
-```
-- The linear predictor itself contributes no curvature beyond the derivative term; only the `log(dη_exit)` factor produces the negative outer product.
-=======
 - The derivative design row `D_exit` produces `dη_exit = D_exit β`, so `D_exit / dη_exit` divides each element of `D_exit` by the scalar `dη_exit`.
 - The log-likelihood from §5.2 gives the score
   ```
@@ -144,7 +131,6 @@
   H_i = -∂²ℓ_i/∂β∂βᵀ = w_i [ d_i (D_exit D_exitᵀ)/(dη_exit)² + H_exit_i x_exit x_exitᵀ - H_entry_i x_entry x_entryᵀ ].
   ```
 - `WorkingState::hessian` must therefore supply this negative Hessian so the PIRLS solve `(H + S) Δβ = g` uses the expected sign convention.
->>>>>>> 4ed5eca3
 - `WorkingState::eta` returns `η_exit` so diagnostics (calibrator, standard errors) can reuse it.
 - Deviance `D = -2 Σ_i ℓ_i` feeds REML/LAML.
 
@@ -212,7 +198,6 @@
 ## 9. Testing and diagnostics
 - Unit tests:
   - gradient/Hessian correctness via finite differences on small synthetic data;
-  - analytic Hessians match autodiff or finite-difference checks on toy datasets with rare target events;
   - deviance decreases monotonically under PIRLS iterations;
   - left-truncation: confirm `ΔH` equals the difference of endpoint evaluations;
   - prediction monotonicity in horizon (risk between `t0` and `t1` is non-negative and increases with `t1`).
