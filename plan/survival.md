--- conflicted
+++ resolved
@@ -19,20 +19,16 @@
   pub struct WorkingState {
       pub eta: Array1<f64>,
       pub gradient: Array1<f64>,
-      pub hessian: Array2<f64>, // symmetric but not assumed positive definite
+      pub hessian: Array2<f64>,
       pub deviance: f64,
   }
   ```
-- Logistic and Gaussian models continue to supply diagonal (positive) Hessians through this trait. The RP survival model returns a dense Hessian that may be indefinite together with its deviance. `pirls::run_pirls` consumes `WorkingState` without branching on link functions and defers definiteness handling to the shared linear algebra layer.
+- Logistic and Gaussian models continue to supply diagonal Hessians through this trait. The RP survival model returns a dense Hessian and its own deviance. `pirls::run_pirls` consumes `WorkingState` without branching on link functions.
 
 ### 2.2 Survival working model
 - Implement `WorkingModel` for `WorkingModelSurvival`, which reads a `SurvivalLayout` and produces `η`, score, Hessian, and deviance each iteration.
-<<<<<<< HEAD
-- PIRLS adds the penalty Hessians and solves `(H + S) Δβ = g` using a symmetric-indefinite LDLᵀ factorisation with rook pivoting (Faer’s `symmetric_indefinite` routine). The permutation and block-diagonal scalings are cached to support reuse in smoothing updates. No alternate update loops or GLM-specific vectors are required.
-=======
 - PIRLS adds the penalty Hessians and solves `(H + S) Δβ = g` using a symmetric-indefinite factorization (e.g., Faer `ldlt` with rook pivoting) when the observed information is used. No alternate update loops or GLM-specific vectors are required. Document the permutation so the factor can be reapplied outside the PIRLS loop.
 - An optional SPD fallback may instead build the expected information by applying quadrature over the baseline hazard grid (reuse the monotonicity grid) and smoothing penalty blocks; this trades the exact observed curvature for guaranteed positive definiteness and higher per-iteration cost.
->>>>>>> a7523d59
 
 ## 3. Data schema and ingestion
 ### 3.1 Required columns
@@ -139,15 +135,7 @@
 
 ## 6. REML / smoothing integration
 - The outer REML loop is unchanged. It now receives `WorkingState` with dense Hessians when the survival family is active.
-<<<<<<< HEAD
-- Form the penalised system `A = H + Σ λ S` and factorise it once per PIRLS iteration with the symmetric-indefinite LDLᵀ routine, returning permutation `P`, unit-lower `L`, and block-diagonal `D` (1×1 or 2×2 pivots). Smoothing parameter updates reuse this factor to compute:
-  - `A^{-1} g` by applying `Pᵀ`, solving `Ly = P g`, `Dz = y`, and `Lᵀ x = z`.
-  - log-determinants `log |A| = Σ log |D_i|`, accumulating log-absolute-determinants of the pivot blocks.
-  - trace terms `tr(A^{-1} S_j)` by solving `A X = S_j` column-wise with the stored factor (batched triangular solves) and contracting `trace(S_j X)` without forming dense inverses.
-- When Hessian noise causes persistent negative pivots, switch to a positive-semidefinite expected-information approximation `Ĥ` constructed by replacing the observed Hessian blocks with the expected Fisher information integrated over a 5-point Gauss–Legendre quadrature on the log-age scale. The same LDLᵀ machinery applies because `Ĥ + Σ λ S` is positive semidefinite but stabilised by the penalties. Record this substitution for downstream diagnostics.
-=======
 - The penalty trace term uses the provided Hessian: apply the stored symmetric-indefinite factor (`ldlt_solve`) when working with the observed information, or the SPD Cholesky solve when the expected information approximation is chosen.
->>>>>>> a7523d59
 - No special-case link logic remains in `estimate.rs`; branching is solely on `ModelFamily`.
 
 ## 7. Prediction APIs
@@ -172,44 +160,30 @@
     pub penalties: PenaltyDescriptor,
     pub age_transform: AgeTransform,
     pub reference_constraint: ReferenceConstraint,
-<<<<<<< HEAD
-    pub hessian_factor: Option<LdltFactor>,
-}
-```
-- The Hessian factor stores the permutation, block structure, and diagonal entries from the LDLᵀ solve so delta-method standard errors and score diagnostics can reuse it without rebuilding the factorisation.
-- If an expected-information approximation `Ĥ` was required for stability, persist a `FactorProvenance::ExpectedInformation` flag along with the quadrature metadata (log-age knots and weights) to reproduce trace/log-determinant calculations during scoring or refits.
-=======
     pub hessian_factor: Option<HessianFactor>,
 }
 ```
 - The Hessian factor enables delta-method standard errors and must record the permutation applied during the LDLᵀ factorization when the observed information is stored.
->>>>>>> a7523d59
 - Column ranges for covariates and interactions are recorded for scoring-time guards.
 
 ### 7.2 Hazard and cumulative incidence
 - Evaluate `η(t)` by reconstructing the constrained basis at requested age `t` using the stored transform.
 - `H(t) = exp(η(t))`.
-- Absolute risk between `t0` and `t1` draws directly from the model's cumulative incidence:
+- Absolute risk between `t0` and `t1`:
 ```
 CIF_target(t) = 1 - exp(-H(t)).
-ΔF_raw = CIF_target(t1) - CIF_target(t0).
-ΔF = clip(ΔF_raw, 0.0, 1.0).
-```
-- Here `clip(x, a, b)` truncates `x` into the closed interval `[a, b]` to guard against numerical drift.
+ΔF = CIF_target(t1) - CIF_target(t0).
+F_competing_t0` supplied externally (see below).
+conditional_risk = ΔF / max(ε, 1 - CIF_target(t0) - F_competing_t0).
+```
+- Default `ε = 1e-12` to maintain numeric stability.
 - No quadrature or Gauss–Kronrod rules are invoked; endpoint evaluation is exact under RP.
 
 ### 7.3 Competing risks
 - Encourage fitting companion RP models for key competing causes. Scoring accepts either:
   - a handle to another `SurvivalModelArtifacts` providing `CIF_competing(t)`; or
   - user-supplied competing CIF values for the cohort.
-- Document how the competing-risk term feeds the conditional denominator:
-```
-F_competing(t0) = supplied competing CIF at `t0` (artifact- or cohort-derived).
-denom_raw = 1.0 - CIF_target(t0) - F_competing(t0).
-denom = clip(denom_raw, 0.0, 1.0).
-```
-- Clipping the denominator keeps the conditional risk bounded when competing incidence estimates drift slightly outside `[0, 1]`.
-- Without individualized competing CIFs the denominator is cohort-level and may lose calibration.
+- Document that without individualized competing CIFs the denominator is cohort-level and may lose calibration.
 - Remove any suggestion of Kaplan–Meier proxies.
 
 ### 7.4 Conditioned scoring API
@@ -219,7 +193,6 @@
 fn cumulative_incidence(age: f64, covariates: &Covariates) -> f64;
 fn conditional_absolute_risk(t0: f64, t1: f64, covariates: &Covariates, cif_competing_t0: f64) -> f64;
 ```
-- Implement `conditional_absolute_risk` as `clip(ΔF_raw, 0.0, 1.0) / clip(denom_raw, ε, 1.0)` with `ε = 1e-12` for stability.
 
 ## 8. Calibration
 - Calibrate on the logit of the conditional absolute risk (or CIF at a fixed horizon).
@@ -232,8 +205,7 @@
   - gradient/Hessian correctness via finite differences on small synthetic data;
   - deviance decreases monotonically under PIRLS iterations;
   - left-truncation: confirm `ΔH` equals the difference of endpoint evaluations;
-  - prediction monotonicity in horizon (risk between `t0` and `t1` is non-negative and increases with `t1`);
-  - synthetic cohorts where `t1 ≈ t0` to ensure the conditional risk stays within `[0, 1]` under nearly identical horizons.
+  - prediction monotonicity in horizon (risk between `t0` and `t1` is non-negative and increases with `t1`).
 - Grid diagnostic: monitor the fraction of grid ages where the soft barrier activates. If it exceeds a small threshold (e.g., 5%), emit a warning suggesting more knots or stronger smoothing.
 - Compare with reference tooling (`rstpm2` or `flexsurv`) on CIFs at named ages and Brier scores with/without calibration.
 - Remove benchmarks centered on risk-set algebra or quadrature.
