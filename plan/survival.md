# Survival Royston–Parmar Model Architecture

## 1. Purpose
Deliver a first-class survival model family built on the Royston–Parmar (RP) parameterisation of the subdistribution cumulative hazard. The design must:

- share the existing basis, penalty, and PIRLS infrastructure with the GAM families while contributing its own gradient, Hessian, and deviance;
- expose a clean per-subject full-likelihood objective that respects delayed entry and competing risks without any risk-set or pseudo-weight preprocessing; and
- provide reproducible scoring with a guarded age transform, stored constraints, and prediction APIs that operate entirely through cumulative hazard evaluations.

## 2. Architecture Overview
### 2.1 Model family dispatch
- Extend `ModelFamily` to include `ModelFamily::Survival(SurvivalSpec)` and reuse `ModelFamily::Gam(LinkFunction)` for existing paths.
- Implement a single `pirls::WorkingModel` trait:
  ```rust
  pub trait WorkingModel {
      fn update(&mut self, beta: &Array1<f64>) -> WorkingState;
  }

  pub struct WorkingState {
      pub eta: Array1<f64>,
      pub gradient: Array1<f64>,
      pub hessian: Array2<f64>,
      pub deviance: f64,
  }
  ```
- Logistic and Gaussian models continue to supply diagonal Hessians through this trait. The RP survival model returns a dense Hessian and its own deviance. `pirls::run_pirls` consumes `WorkingState` without branching on link functions.

### 2.2 Survival working model
- Implement `WorkingModel` for `WorkingModelSurvival`, which reads a `SurvivalLayout` and produces `η`, score, Hessian, and deviance each iteration.
- PIRLS adds the penalty Hessians and solves `(H + S) Δβ = g` using the existing Faer linear algebra. No alternate update loops or GLM-specific vectors are required.

## 3. Data schema and ingestion
### 3.1 Required columns
Expect TSV/Parquet columns (names fixed):
- `age_entry`, `age_exit` (years, `age_entry < age_exit`),
- `event_target`, `event_competing` (0/1 integers, mutually exclusive, both zero for censoring),
- `sample_weight` (optional, defaults to 1.0 and multiplies log-likelihood contributions directly),
- covariates: `pgs`, `sex`, `pc1..pcK`, plus optional additional columns already supported by the GAM path.

### 3.2 Training and scoring bundles
```rust
pub struct SurvivalTrainingData {
    pub age_entry: Array1<f64>,
    pub age_exit: Array1<f64>,
    pub event_target: Array1<u8>,
    pub event_competing: Array1<u8>,
    pub sample_weight: Array1<f64>,
    pub pgs: Array1<f64>,
    pub sex: Array1<f64>,
    pub pcs: Array2<f64>,
    // optional additional covariates handled in ModelLayout
}
```

```rust
pub struct SurvivalPredictionInputs<'a> {
    pub age_entry: ArrayView1<'a, f64>,
    pub age_exit: ArrayView1<'a, f64>,
    pub event_target: ArrayView1<'a, u8>,
    pub event_competing: ArrayView1<'a, u8>,
    pub sample_weight: ArrayView1<'a, f64>,
    pub covariates: CovariateViews<'a>,
}
```
- Loaders validate ordering, exclusivity, and finiteness. There is no construction of inverse-probability weights or risk-set slices.

## 4. Basis, transforms, and constraints
### 4.1 Guarded age transform
- Compute `a_min = min(age_entry)` and choose a small guard `δ > 0` (e.g., `0.1`).
- Map ages to `u = log(age - a_min + δ)` for both training and scoring.
- Store `AgeTransform { a_min, delta }` in the trained artifact and reuse it verbatim at prediction time.
- Apply the chain rule factor `∂u/∂age = 1/(age - a_min + δ)` wherever derivatives of `η(u)` are converted back to age derivatives.

### 4.2 Baseline spline and reference constraint
- Build a B-spline basis over `u` for the baseline log cumulative hazard `η_0(u)`.
- Apply a reference constraint via an explicit linear transform `ReferenceConstraint` that removes the null direction (e.g., fix `η_0(u_ref) = 0`). Store this transform alongside the basis metadata so scoring can reconstruct the exact constrained basis.
- Penalize the baseline spline with the existing difference-penalty machinery (order configurable).

### 4.3 Time-varying effects
- Optional tensor-product smooth for `PGS × age` reuses the same log-age marginal and includes anisotropic penalties.
- Center the interaction to prevent leakage into main effects; cache and serialize the centering transform.

### 4.4 Stored layout pieces
`SurvivalLayout` aggregates the cached designs:
```rust
pub struct SurvivalLayout {
    pub baseline_entry: Array2<f64>,
    pub baseline_exit: Array2<f64>,
    pub baseline_derivative_exit: Array2<f64>,
    pub time_varying_entry: Option<Array2<f64>>,
    pub time_varying_exit: Option<Array2<f64>>,
    pub time_varying_derivative_exit: Option<Array2<f64>>,
    pub static_covariates: Array2<f64>,
    pub age_transform: AgeTransform,
    pub reference_constraint: ReferenceConstraint,
    pub penalties: PenaltyBlocks,
}
```
- Derivative matrices apply the chain-rule scaling so they already represent `(∂η/∂age)` contributions at exit. No derivative-at-entry cache is required.

## 5. Likelihood, score, and Hessian
### 5.1 Per-subject quantities
- `η_exit = X_exit β`, `η_entry = X_entry β`.
- `H_exit = exp(η_exit)`, `H_entry = exp(η_entry)`.
<<<<<<< HEAD
- `ΔH = H_exit - H_entry` where the enforced monotonicity (Section 5.4) keeps the cumulative hazard non-decreasing across
  checkpoints.
- `dη_exit = D_exit β` already on the age scale.
=======
- `ΔH = H_exit - H_entry` (kept non-negative by the enforced monotonicity described in §5.4).
- `dη_exit = exp(D_exit γ)` evaluated on the age scale with its Jacobian handled via the chain rule.
>>>>>>> 1300e3b2
- Target event indicator `d = event_target`, sample weight `w = sample_weight`.

### 5.2 Log-likelihood
For subject `i`:
```
ℓ_i = w_i [ d_i (η_exit_i + log(dη_exit_i)) - ΔH_i ].
```
Competing and censored records have `d_i = 0` but still subtract `ΔH_i`. There is no auxiliary risk set.
The derivative term is guarded by the coercive strategy in §5.4 so `log(dη_exit_i)` never receives a non-positive argument during optimization.

### 5.3 Score and Hessian
- Define `x_exit` and `x_entry` as the full design rows (baseline + time-varying + static covariates).
- Let `x̃_exit = x_exit + D_exit / dη_exit` where the division is elementwise after broadcasting the scalar derivative.
- Score contribution:
```
U += w_i [ d_i x̃_exit - H_exit_i x_exit + H_entry_i x_entry ].
```
(The `H_entry` term enters with a positive sign because the derivative of `-H_entry` contributes `+x_entry`.)
- Hessian contribution:
```
H += w_i [ d_i x̃_exit^T x̃_exit + H_exit_i x_exit^T x_exit + H_entry_i x_entry^T x_entry ].
```
- When forming `x̃_exit`, treat `D_exit` as the derivative of `η_exit` with respect to `γ`. The exponential map contributes an elementwise multiplication by `dη_exit`, so the existing algebra stays intact once the Jacobian factors are folded in.
- `WorkingState::eta` returns `η_exit` so diagnostics (calibrator, standard errors) can reuse it.
- Devianee `D = -2 Σ_i ℓ_i` feeds REML/LAML.

<<<<<<< HEAD
### 5.4 Monotonicity penalty
- Keep the working coefficients unconstrained but evaluate `dη` on a dense grid of ages (e.g., 200 points across training
  support) and treat the grid evaluations as interior-point variables. Accumulate an interior barrier `penalty += μ Σ -log(dη_grid)`
  with a small weight (`μ ≈ 1e-4`).
- During each Newton update, reject any line-search candidate that drives a grid evaluation non-positive; shrink the step until the
  barrier remains finite. This coercive strategy keeps every accepted iterate strictly inside the positive orthant.
- Add the barrier gradient/Hessian to the working state like any other smoothness penalty. Because every accepted iterate satisfies
  `dη_grid > 0`, the log-likelihood term `log(dη_exit)` never receives a non-positive argument, so no clamping is required.
=======
### 5.4 Monotonicity enforcement
- Reparameterise the derivative evaluations through an exponential map. Maintain auxiliary coefficients `γ` with the same layout as `β`, compute the raw derivative `\tilde{dη}_exit = D_exit γ`, and set `dη_exit = exp(\tilde{dη}_exit)`. The working state uses `γ` as its optimization variables while back-substituting `dη_exit` and its chain rule contributions when forming gradients and Hessians.
- Evaluate the derivative on a dense age grid (e.g., 200 points across training support) to confirm `dη_grid = exp(D_grid γ)` remains positive. If any grid derivative underflows below a small tolerance (e.g., `< 1e-12`), perform a backtracking line search and reject the step until all evaluation points satisfy the bound.
- The exponential reparameterization renders `dη_exit` strictly positive everywhere, which simultaneously keeps `ΔH` monotone increasing in age and ensures the log-derivative term in §5.2 only receives positive inputs. No ad-hoc clamping is required; the line-search safeguard deals with numerical underflow.
>>>>>>> 1300e3b2

## 6. REML / smoothing integration
- The outer REML loop is unchanged. It now receives `WorkingState` with dense Hessians when the survival family is active.
- The penalty trace term uses the provided Hessian: compute `solve_cholesky(H + Σ λ S)` as already done for GAMs.
- No special-case link logic remains in `estimate.rs`; branching is solely on `ModelFamily`.

## 7. Prediction APIs
### 7.1 Stored artifacts
`SurvivalModelArtifacts` persist:
```rust
pub struct SurvivalModelArtifacts {
    pub coefficients: Array1<f64>,
    pub age_basis: BasisDescriptor,
    pub time_varying_basis: Option<BasisDescriptor>,
    pub static_covariate_layout: CovariateLayout,
    pub penalties: PenaltyDescriptor,
    pub age_transform: AgeTransform,
    pub reference_constraint: ReferenceConstraint,
    pub hessian_factor: Option<CholeskyFactor>,
}
```
- The Hessian factor enables delta-method standard errors.
- Column ranges for covariates and interactions are recorded for scoring-time guards.

### 7.2 Hazard and cumulative incidence
- Evaluate `η(t)` by reconstructing the constrained basis at requested age `t` using the stored transform.
- `H(t) = exp(η(t))`.
- Absolute risk between `t0` and `t1`:
```
CIF_target(t) = 1 - exp(-H(t)).
ΔF = CIF_target(t1) - CIF_target(t0).
F_competing_t0` supplied externally (see below).
conditional_risk = ΔF / max(ε, 1 - CIF_target(t0) - F_competing_t0).
```
- Default `ε = 1e-12` to maintain numeric stability.
- No quadrature or Gauss–Kronrod rules are invoked; endpoint evaluation is exact under RP.

### 7.3 Competing risks
- Encourage fitting companion RP models for key competing causes. Scoring accepts either:
  - a handle to another `SurvivalModelArtifacts` providing `CIF_competing(t)`; or
  - user-supplied competing CIF values for the cohort.
- Document that without individualized competing CIFs the denominator is cohort-level and may lose calibration.
- Remove any suggestion of Kaplan–Meier proxies.

### 7.4 Conditioned scoring API
Expose:
```rust
fn cumulative_hazard(age: f64, covariates: &Covariates) -> f64;
fn cumulative_incidence(age: f64, covariates: &Covariates) -> f64;
fn conditional_absolute_risk(t0: f64, t1: f64, covariates: &Covariates, cif_competing_t0: f64) -> f64;
```

## 8. Calibration
- Calibrate on the logit of the conditional absolute risk (or CIF at a fixed horizon).
- Features: base prediction, delta-method standard error derived from the stored Hessian factor, optional bounded leverage score.
- Use out-of-fold predictions during training to avoid optimism.
- Remove age-hull or KM-based diagnostics from calibrator features.

## 9. Testing and diagnostics
- Unit tests:
  - gradient/Hessian correctness via finite differences on small synthetic data;
  - deviance decreases monotonically under PIRLS iterations;
  - left-truncation: confirm `ΔH` equals the difference of endpoint evaluations;
  - prediction monotonicity in horizon (risk between `t0` and `t1` is non-negative and increases with `t1`).
- Grid diagnostic: monitor the fraction of grid ages where the soft barrier activates. If it exceeds a small threshold (e.g., 5%), emit a warning suggesting more knots or stronger smoothing.
- Compare with reference tooling (`rstpm2` or `flexsurv`) on CIFs at named ages and Brier scores with/without calibration.
- Remove benchmarks centered on risk-set algebra or quadrature.

## 10. Implementation roadmap
1. **Model family plumbing**: add survival variant to `ModelFamily`, update CLI flags, and ensure serialization handles the new branch.
2. **Data loaders**: implement survival-specific loaders with the two-flag event schema and guarded age transform metadata.
3. **Basis updates**: extend basis evaluation to emit values and derivatives on the log-age scale plus reference constraints.
4. **Layout builder**: construct `SurvivalLayout` with entry/exit caches and derivative matrices; serialize transforms.
5. **Working model**: implement the RP likelihood, gradient, Hessian, and soft barrier contributions.
6. **PIRLS integration**: refactor the solver to consume dense Hessians from `WorkingState` while preserving the GAM path.
7. **Artifact + scoring**: persist age transforms, constraints, and Hessian factors; implement endpoint-based prediction APIs.
8. **Calibrator**: adapt calibrator feature extraction to the survival outputs and ensure logit-risk calibration works end-to-end.
9. **Testing**: add unit/integration tests described above, including monotonicity and left-truncation checks.

## 11. Persisted metadata checklist
Store in the trained model artifact:
- baseline knot vector and spline degree;
- reference constraint transform (matrix or factorisation);
- `AgeTransform { a_min, delta }`;
- centering transforms for interactions and covariate ranges for guard rails;
- penalized Hessian (or its Cholesky factor) for delta-method standard errors;
- optional handles to companion competing-risk models.

With this plan the survival implementation is unified, risk-set-free, and fully reproducible across training and serving, while remaining compatible with the existing PIRLS and calibrator infrastructure.<|MERGE_RESOLUTION|>--- conflicted
+++ resolved
@@ -102,14 +102,8 @@
 ### 5.1 Per-subject quantities
 - `η_exit = X_exit β`, `η_entry = X_entry β`.
 - `H_exit = exp(η_exit)`, `H_entry = exp(η_entry)`.
-<<<<<<< HEAD
-- `ΔH = H_exit - H_entry` where the enforced monotonicity (Section 5.4) keeps the cumulative hazard non-decreasing across
-  checkpoints.
-- `dη_exit = D_exit β` already on the age scale.
-=======
 - `ΔH = H_exit - H_entry` (kept non-negative by the enforced monotonicity described in §5.4).
 - `dη_exit = exp(D_exit γ)` evaluated on the age scale with its Jacobian handled via the chain rule.
->>>>>>> 1300e3b2
 - Target event indicator `d = event_target`, sample weight `w = sample_weight`.
 
 ### 5.2 Log-likelihood
@@ -136,21 +130,10 @@
 - `WorkingState::eta` returns `η_exit` so diagnostics (calibrator, standard errors) can reuse it.
 - Devianee `D = -2 Σ_i ℓ_i` feeds REML/LAML.
 
-<<<<<<< HEAD
-### 5.4 Monotonicity penalty
-- Keep the working coefficients unconstrained but evaluate `dη` on a dense grid of ages (e.g., 200 points across training
-  support) and treat the grid evaluations as interior-point variables. Accumulate an interior barrier `penalty += μ Σ -log(dη_grid)`
-  with a small weight (`μ ≈ 1e-4`).
-- During each Newton update, reject any line-search candidate that drives a grid evaluation non-positive; shrink the step until the
-  barrier remains finite. This coercive strategy keeps every accepted iterate strictly inside the positive orthant.
-- Add the barrier gradient/Hessian to the working state like any other smoothness penalty. Because every accepted iterate satisfies
-  `dη_grid > 0`, the log-likelihood term `log(dη_exit)` never receives a non-positive argument, so no clamping is required.
-=======
 ### 5.4 Monotonicity enforcement
 - Reparameterise the derivative evaluations through an exponential map. Maintain auxiliary coefficients `γ` with the same layout as `β`, compute the raw derivative `\tilde{dη}_exit = D_exit γ`, and set `dη_exit = exp(\tilde{dη}_exit)`. The working state uses `γ` as its optimization variables while back-substituting `dη_exit` and its chain rule contributions when forming gradients and Hessians.
 - Evaluate the derivative on a dense age grid (e.g., 200 points across training support) to confirm `dη_grid = exp(D_grid γ)` remains positive. If any grid derivative underflows below a small tolerance (e.g., `< 1e-12`), perform a backtracking line search and reject the step until all evaluation points satisfy the bound.
 - The exponential reparameterization renders `dη_exit` strictly positive everywhere, which simultaneously keeps `ΔH` monotone increasing in age and ensures the log-derivative term in §5.2 only receives positive inputs. No ad-hoc clamping is required; the line-search safeguard deals with numerical underflow.
->>>>>>> 1300e3b2
 
 ## 6. REML / smoothing integration
 - The outer REML loop is unchanged. It now receives `WorkingState` with dense Hessians when the survival family is active.
