# Survival Royston–Parmar Model Architecture

## 1. Purpose
Deliver a first-class survival model family built on the Royston–Parmar (RP) parameterisation of the subdistribution cumulative hazard. The design must:

- share the existing basis, penalty, and PIRLS infrastructure with the GAM families while contributing its own gradient, Hessian, and deviance;
- expose a clean per-subject full-likelihood objective that respects delayed entry and competing risks without any risk-set or pseudo-weight preprocessing; and
- provide reproducible scoring with a guarded age transform, stored constraints, and prediction APIs that operate entirely through cumulative hazard evaluations.

## 2. Architecture Overview
### 2.1 Model family dispatch
- Extend `ModelFamily` to include `ModelFamily::Survival(SurvivalSpec)` and reuse `ModelFamily::Gam(LinkFunction)` for existing paths.
- Implement a single `pirls::WorkingModel` trait:
  ```rust
  pub trait WorkingModel {
      fn update(&mut self, beta: &Array1<f64>) -> WorkingState;
  }

  pub struct WorkingState {
      pub eta: Array1<f64>,
      pub gradient: Array1<f64>,
      pub hessian: Array2<f64>,
      pub deviance: f64,
  }
  ```
- Logistic and Gaussian models continue to supply diagonal Hessians through this trait. The RP survival model returns a dense Hessian and its own deviance. `pirls::run_pirls` consumes `WorkingState` without branching on link functions.

### 2.2 Survival working model
- Implement `WorkingModel` for `WorkingModelSurvival`, which reads a `SurvivalLayout` and produces `η`, score, Hessian, and deviance each iteration.
- PIRLS adds the penalty Hessians and solves `(H + S) Δβ = g` using the existing Faer linear algebra. No alternate update loops or GLM-specific vectors are required.

## 3. Data schema and ingestion
### 3.1 Required columns
Expect TSV/Parquet columns (names fixed):
- `age_entry`, `age_exit` (years, `age_entry < age_exit`),
- `event_target`, `event_competing` (0/1 integers, mutually exclusive, both zero for censoring),
- `sample_weight` (optional, defaults to 1.0 and multiplies log-likelihood contributions directly),
- covariates: `pgs`, `sex`, `pc1..pcK`, plus optional additional columns already supported by the GAM path.

### 3.2 Training and scoring bundles
```rust
pub struct SurvivalTrainingData {
    pub age_entry: Array1<f64>,
    pub age_exit: Array1<f64>,
    pub event_target: Array1<u8>,
    pub event_competing: Array1<u8>,
    pub sample_weight: Array1<f64>,
    pub pgs: Array1<f64>,
    pub sex: Array1<f64>,
    pub pcs: Array2<f64>,
    // optional additional covariates handled in ModelLayout
}
```

```rust
pub struct SurvivalPredictionInputs<'a> {
    pub age_entry: ArrayView1<'a, f64>,
    pub age_exit: ArrayView1<'a, f64>,
    pub event_target: ArrayView1<'a, u8>,
    pub event_competing: ArrayView1<'a, u8>,
    pub sample_weight: ArrayView1<'a, f64>,
    pub covariates: CovariateViews<'a>,
}
```
- Loaders validate ordering, exclusivity, and finiteness. There is no construction of inverse-probability weights or risk-set slices.

## 4. Basis, transforms, and constraints
### 4.1 Guarded age transform
- Compute `a_min = min(age_entry)` and choose a small guard `δ > 0` (e.g., `0.1`).
- Map ages to `u = log(age - a_min + δ)` for both training and scoring.
- Store `AgeTransform { a_min, delta }` in the trained artifact and reuse it verbatim at prediction time.
- Apply the chain rule factor `∂u/∂age = 1/(age - a_min + δ)` wherever derivatives of `η(u)` are converted back to age derivatives.

### 4.2 Baseline spline and reference constraint
- Build a B-spline basis over `u` for the baseline log cumulative hazard `η_0(u)`.
- Apply a reference constraint via an explicit linear transform `ReferenceConstraint` that removes the null direction (e.g., fix `η_0(u_ref) = 0`). Store this transform alongside the basis metadata so scoring can reconstruct the exact constrained basis.
- Penalize the baseline spline with the existing difference-penalty machinery (order configurable).

### 4.3 Time-varying effects
- Optional tensor-product smooth for `PGS × age` reuses the same log-age marginal and includes anisotropic penalties.
- Center the interaction to prevent leakage into main effects; cache and serialize the centering transform.

### 4.4 Stored layout pieces
`SurvivalLayout` aggregates the cached designs:
```rust
pub struct SurvivalLayout {
    pub baseline_entry: Array2<f64>,
    pub baseline_exit: Array2<f64>,
    pub baseline_derivative_exit: Array2<f64>,
    pub time_varying_entry: Option<Array2<f64>>,
    pub time_varying_exit: Option<Array2<f64>>,
    pub time_varying_derivative_exit: Option<Array2<f64>>,
    pub static_covariates: Array2<f64>,
    pub age_transform: AgeTransform,
    pub reference_constraint: ReferenceConstraint,
    pub penalties: PenaltyBlocks,
}
```
- Derivative matrices apply the chain-rule scaling so they already represent `(∂η/∂age)` contributions at exit. No derivative-at-entry cache is required.

## 5. Likelihood, score, and Hessian
### 5.1 Per-subject quantities
- `η_exit = X_exit β`, `η_entry = X_entry β`.
- `H_exit = exp(η_exit)`, `H_entry = exp(η_entry)`.
- `ΔH = H_exit - H_entry` (non-negative by construction of the cumulative hazard).
- `dη_exit = D_exit β` already on the age scale.
- Target event indicator `d = event_target`, sample weight `w = sample_weight`.

### 5.2 Log-likelihood
For subject `i`:
```
ℓ_i = w_i [ d_i (η_exit_i + log(dη_exit_i)) - ΔH_i ].
```
Competing and censored records have `d_i = 0` but still subtract `ΔH_i`. There is no auxiliary risk set.

### 5.3 Score and Hessian
- Define `x_exit` and `x_entry` as the full design rows (baseline + time-varying + static covariates).
- Differentiate the log-likelihood in §5.2 directly to obtain the score contribution
```
U += w_i [ d_i x_exit + d_i (D_exit / dη_exit_i) - H_exit_i x_exit + H_entry_i x_entry ].
```
<<<<<<< HEAD
(The `H_entry` term enters with a positive sign because the derivative of `-H_entry` contributes `+x_entry`.)
- The cross-terms that would normally mix `x_exit` and `D_exit` vanish because `dη_exit = D_exit β` is linear in `β`, so its Jacobian is constant and has zero second derivative.
- Hessian contribution:
```
H += w_i [ d_i (D_exit^T D_exit / dη_exit_i^2) + H_exit_i x_exit^T x_exit + H_entry_i x_entry^T x_entry ].
=======
  The term involving `D_exit` comes from `∂/∂β log(dη_exit)` and `+H_entry x_entry` reflects the sign flip from differentiating
  `-(-H_entry)` in the log-likelihood.
- Differentiating the score again gives the negative Hessian (observed information)
```
𝕀_obs += w_i [ d_i · (D_exit D_exitᵀ)/(dη_exit_i)² + H_exit_i x_exit x_exitᵀ - H_entry_i x_entry x_entryᵀ ].
>>>>>>> c6619f51
```
  The entry contribution appears with the opposite sign of the exit term, so the observed information can be indefinite whenever
  delayed entry is present.
- `WorkingState::eta` returns `η_exit` so diagnostics (calibrator, standard errors) can reuse it.
- Devianee `D = -2 Σ_i ℓ_i` feeds REML/LAML.

### 5.4 Monotonicity penalty
- Add a soft inequality penalty to discourage negative `dη_exit`. Evaluate `dη` on a dense grid of ages (e.g., 200 points across training support). Accumulate `penalty += λ_soft Σ softplus(-dη_grid)` with a small weight (`λ_soft ≈ 1e-4`).
- Add the barrier Hessian/gradient to the working state like any other smoothness penalty. Remove any ad-hoc derivative clamping.

## 6. REML / smoothing integration
- The outer REML loop is unchanged. It now receives `WorkingState` with dense Hessians when the survival family is active.
- The penalty trace term uses the provided Hessian: compute `solve_cholesky(H + Σ λ S)` as already done for GAMs, with the event block contributing only `D_exit^T D_exit / dη_exit^2` alongside the integral terms.
- No special-case link logic remains in `estimate.rs`; branching is solely on `ModelFamily`.

## 7. Prediction APIs
### 7.1 Stored artifacts
`SurvivalModelArtifacts` persist:
```rust
pub struct SurvivalModelArtifacts {
    pub coefficients: Array1<f64>,
    pub age_basis: BasisDescriptor,
    pub time_varying_basis: Option<BasisDescriptor>,
    pub static_covariate_layout: CovariateLayout,
    pub penalties: PenaltyDescriptor,
    pub age_transform: AgeTransform,
    pub reference_constraint: ReferenceConstraint,
    pub hessian_factor: Option<CholeskyFactor>,
}
```
- The Hessian factor enables delta-method standard errors.
- Column ranges for covariates and interactions are recorded for scoring-time guards.

### 7.2 Hazard and cumulative incidence
- Evaluate `η(t)` by reconstructing the constrained basis at requested age `t` using the stored transform.
- `H(t) = exp(η(t))`.
- Absolute risk between `t0` and `t1`:
```
CIF_target(t) = 1 - exp(-H(t)).
ΔF = CIF_target(t1) - CIF_target(t0).
F_competing_t0` supplied externally (see below).
conditional_risk = ΔF / max(ε, 1 - CIF_target(t0) - F_competing_t0).
```
- Default `ε = 1e-12` to maintain numeric stability.
- No quadrature or Gauss–Kronrod rules are invoked; endpoint evaluation is exact under RP.

### 7.3 Competing risks
- Encourage fitting companion RP models for key competing causes. Scoring accepts either:
  - a handle to another `SurvivalModelArtifacts` providing `CIF_competing(t)`; or
  - user-supplied competing CIF values for the cohort.
- Document that without individualized competing CIFs the denominator is cohort-level and may lose calibration.
- Remove any suggestion of Kaplan–Meier proxies.

### 7.4 Conditioned scoring API
Expose:
```rust
fn cumulative_hazard(age: f64, covariates: &Covariates) -> f64;
fn cumulative_incidence(age: f64, covariates: &Covariates) -> f64;
fn conditional_absolute_risk(t0: f64, t1: f64, covariates: &Covariates, cif_competing_t0: f64) -> f64;
```

## 8. Calibration
- Calibrate on the logit of the conditional absolute risk (or CIF at a fixed horizon).
- Features: base prediction, delta-method standard error derived from the stored Hessian factor, optional bounded leverage score.
- Use out-of-fold predictions during training to avoid optimism.
- Remove age-hull or KM-based diagnostics from calibrator features.

## 9. Testing and diagnostics
- Unit tests:
  - gradient/Hessian correctness via finite differences on small synthetic data;
  - deviance decreases monotonically under PIRLS iterations;
  - left-truncation: confirm `ΔH` equals the difference of endpoint evaluations;
  - prediction monotonicity in horizon (risk between `t0` and `t1` is non-negative and increases with `t1`).
- Grid diagnostic: monitor the fraction of grid ages where the soft barrier activates. If it exceeds a small threshold (e.g., 5%), emit a warning suggesting more knots or stronger smoothing.
- Compare with reference tooling (`rstpm2` or `flexsurv`) on CIFs at named ages and Brier scores with/without calibration.
- Remove benchmarks centered on risk-set algebra or quadrature.

## 10. Implementation roadmap
1. **Model family plumbing**: add survival variant to `ModelFamily`, update CLI flags, and ensure serialization handles the new branch.
2. **Data loaders**: implement survival-specific loaders with the two-flag event schema and guarded age transform metadata.
3. **Basis updates**: extend basis evaluation to emit values and derivatives on the log-age scale plus reference constraints.
4. **Layout builder**: construct `SurvivalLayout` with entry/exit caches and derivative matrices; serialize transforms.
5. **Working model**: implement the RP likelihood, gradient, Hessian, and soft barrier contributions.
6. **PIRLS integration**: refactor the solver to consume dense Hessians from `WorkingState` while preserving the GAM path.
7. **Artifact + scoring**: persist age transforms, constraints, and Hessian factors; implement endpoint-based prediction APIs.
8. **Calibrator**: adapt calibrator feature extraction to the survival outputs and ensure logit-risk calibration works end-to-end.
9. **Testing**: add unit/integration tests described above, including monotonicity and left-truncation checks.

## 11. Persisted metadata checklist
Store in the trained model artifact:
- baseline knot vector and spline degree;
- reference constraint transform (matrix or factorisation);
- `AgeTransform { a_min, delta }`;
- centering transforms for interactions and covariate ranges for guard rails;
- penalized Hessian (or its Cholesky factor) for delta-method standard errors;
- optional handles to companion competing-risk models.

With this plan the survival implementation is unified, risk-set-free, and fully reproducible across training and serving, while remaining compatible with the existing PIRLS and calibrator infrastructure.<|MERGE_RESOLUTION|>--- conflicted
+++ resolved
@@ -119,19 +119,11 @@
 ```
 U += w_i [ d_i x_exit + d_i (D_exit / dη_exit_i) - H_exit_i x_exit + H_entry_i x_entry ].
 ```
-<<<<<<< HEAD
-(The `H_entry` term enters with a positive sign because the derivative of `-H_entry` contributes `+x_entry`.)
-- The cross-terms that would normally mix `x_exit` and `D_exit` vanish because `dη_exit = D_exit β` is linear in `β`, so its Jacobian is constant and has zero second derivative.
-- Hessian contribution:
-```
-H += w_i [ d_i (D_exit^T D_exit / dη_exit_i^2) + H_exit_i x_exit^T x_exit + H_entry_i x_entry^T x_entry ].
-=======
   The term involving `D_exit` comes from `∂/∂β log(dη_exit)` and `+H_entry x_entry` reflects the sign flip from differentiating
   `-(-H_entry)` in the log-likelihood.
 - Differentiating the score again gives the negative Hessian (observed information)
 ```
 𝕀_obs += w_i [ d_i · (D_exit D_exitᵀ)/(dη_exit_i)² + H_exit_i x_exit x_exitᵀ - H_entry_i x_entry x_entryᵀ ].
->>>>>>> c6619f51
 ```
   The entry contribution appears with the opposite sign of the exit term, so the observed information can be indefinite whenever
   delayed entry is present.
@@ -144,7 +136,7 @@
 
 ## 6. REML / smoothing integration
 - The outer REML loop is unchanged. It now receives `WorkingState` with dense Hessians when the survival family is active.
-- The penalty trace term uses the provided Hessian: compute `solve_cholesky(H + Σ λ S)` as already done for GAMs, with the event block contributing only `D_exit^T D_exit / dη_exit^2` alongside the integral terms.
+- The penalty trace term uses the provided Hessian: compute `solve_cholesky(H + Σ λ S)` as already done for GAMs.
 - No special-case link logic remains in `estimate.rs`; branching is solely on `ModelFamily`.
 
 ## 7. Prediction APIs
