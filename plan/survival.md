# Survival Royston–Parmar Model Architecture

## 1. Purpose
Deliver a first-class survival model family built on the Royston–Parmar (RP) parameterisation of the subdistribution cumulative hazard. The design must:

- share the existing basis, penalty, and PIRLS infrastructure with the GAM families while contributing its own gradient, Hessian, and deviance;
- expose a clean per-subject full-likelihood objective that respects delayed entry and competing risks without any risk-set or pseudo-weight preprocessing; and
- provide reproducible scoring with a guarded age transform, stored constraints, and prediction APIs that operate entirely through cumulative hazard evaluations.

## 2. Architecture Overview
### 2.1 Model family dispatch
- Extend `ModelFamily` to include `ModelFamily::Survival(SurvivalSpec)` and reuse `ModelFamily::Gam(LinkFunction)` for existing paths.
- Implement a single `pirls::WorkingModel` trait:
  ```rust
  pub trait WorkingModel {
      fn update(&mut self, beta: &Array1<f64>) -> WorkingState;
  }

  pub struct WorkingState {
      pub eta: Array1<f64>,
      pub gradient: Array1<f64>,
      pub hessian: Array2<f64>,
      pub deviance: f64,
  }
  ```
- Logistic and Gaussian models return the assembled dense Hessian (`XᵀWX`) through this trait, matching the existing PIRLS implementation. The RP survival model likewise produces a dense Hessian from its likelihood while providing its own deviance. `pirls::run_pirls` consumes `WorkingState` without branching on link functions.

### 2.2 Survival working model
- Implement `WorkingModel` for `WorkingModelSurvival`, which reads a `SurvivalLayout` and produces `η`, score, Hessian, and deviance each iteration.
- PIRLS adds the penalty Hessians and solves `(H + S) Δβ = g` using the existing Faer linear algebra. No alternate update loops or GLM-specific vectors are required.

## 3. Data schema and ingestion
### 3.1 Required columns
Expect TSV/Parquet columns (names fixed):
- `age_entry`, `age_exit` (years, `age_entry < age_exit`),
- `event_target`, `event_competing` (0/1 integers, mutually exclusive, both zero for censoring),
- `sample_weight` (optional, defaults to 1.0 and multiplies log-likelihood contributions directly),
- covariates: `pgs`, `sex`, `pc1..pcK`, plus optional additional columns already supported by the GAM path.

### 3.2 Training and scoring bundles
```rust
pub struct SurvivalTrainingData {
    pub age_entry: Array1<f64>,
    pub age_exit: Array1<f64>,
    pub event_target: Array1<u8>,
    pub event_competing: Array1<u8>,
    pub sample_weight: Array1<f64>,
    pub pgs: Array1<f64>,
    pub sex: Array1<f64>,
    pub pcs: Array2<f64>,
    // optional additional covariates handled in ModelLayout
}
```

```rust
pub struct SurvivalPredictionInputs<'a> {
    pub age_entry: ArrayView1<'a, f64>,
    pub age_exit: ArrayView1<'a, f64>,
    pub event_target: ArrayView1<'a, u8>,
    pub event_competing: ArrayView1<'a, u8>,
    pub sample_weight: ArrayView1<'a, f64>,
    pub covariates: CovariateViews<'a>,
}
```
- Loaders validate ordering, exclusivity, and finiteness. There is no construction of inverse-probability weights or risk-set slices.

## 4. Basis, transforms, and constraints
### 4.1 Guarded age transform
- Compute `a_min = min(age_entry)` and choose a small guard `δ > 0` (e.g., `0.1`).
- Map ages to `u = log(age - a_min + δ)` for both training and scoring.
- Store `AgeTransform { a_min, delta }` in the trained artifact and reuse it verbatim at prediction time.
- Apply the chain rule factor `∂u/∂age = 1/(age - a_min + δ)` wherever derivatives of `η(u)` are converted back to age derivatives.

### 4.2 Baseline spline and reference constraint
- Build a B-spline basis over `u` for the baseline log cumulative hazard `η_0(u)`.
- Apply a reference constraint via an explicit linear transform `ReferenceConstraint` that removes the null direction (e.g., fix `η_0(u_ref) = 0`). Store this transform alongside the basis metadata so scoring can reconstruct the exact constrained basis.
- Penalize the baseline spline with the existing difference-penalty machinery (order configurable).

### 4.3 Time-varying effects
- Optional tensor-product smooth for `PGS × age` reuses the same log-age marginal and includes anisotropic penalties.
- Center the interaction to prevent leakage into main effects; cache and serialize the centering transform.

### 4.4 Stored layout pieces
`SurvivalLayout` aggregates the cached designs:
```rust
pub struct SurvivalLayout {
    pub baseline_entry: Array2<f64>,
    pub baseline_exit: Array2<f64>,
    pub baseline_derivative_exit: Array2<f64>,
    pub time_varying_entry: Option<Array2<f64>>,
    pub time_varying_exit: Option<Array2<f64>>,
    pub time_varying_derivative_exit: Option<Array2<f64>>,
    pub static_covariates: Array2<f64>,
    pub age_transform: AgeTransform,
    pub reference_constraint: ReferenceConstraint,
    pub penalties: PenaltyBlocks,
}
```
- Derivative matrices apply the chain-rule scaling so they already represent `(∂η/∂age)` contributions at exit. No derivative-at-entry cache is required.

## 5. Likelihood, score, and Hessian
### 5.1 Per-subject quantities
- `η_exit = X_exit β`, `η_entry = X_entry β`.
- `H_exit = exp(η_exit)`, `H_entry = exp(η_entry)`.
- `ΔH = H_exit - H_entry` (non-negative by construction of the cumulative hazard).
- `dη_exit = D_exit β` already on the age scale.
- Target event indicator `d = event_target`, sample weight `w = sample_weight`.

### 5.2 Log-likelihood
For subject `i`:
```
ℓ_i = w_i [ d_i (η_exit_i + log(dη_exit_i)) - ΔH_i ].
```
Competing and censored records have `d_i = 0` but still subtract `ΔH_i`. There is no auxiliary risk set.

### 5.3 Score and Hessian
- Define `x_exit` and `x_entry` as the full design rows (baseline + time-varying + static covariates).
- Score contribution:
```
U += w_i [ d_i (x_exit + D_exit^T / dη_exit_i) - H_exit_i x_exit - H_entry_i x_entry ].
```
<<<<<<< HEAD
  - The event term keeps the usual design direction `x_exit` and adds the derivative adjustment from `log dη_exit`.
  - The entry hazard contributes a negative gradient because differentiating `-H_entry` yields `-H_entry x_entry`.
- Hessian contribution:
```
H += w_i [
    d_i (x_exit^T x_exit + D_exit^T D_exit / dη_exit_i^2)
    + H_exit_i x_exit^T x_exit
    - H_entry_i x_entry^T x_entry
].
```
  - The event block carries only the rank-one derivative term `D_exit^T D_exit / dη_exit^2` alongside the design outer product.
  - The entry block subtracts `x_entry^T x_entry` to mirror the negative score contribution.
=======
(The `H_entry` term enters with a positive sign because the derivative of `-H_entry` contributes `+x_entry`, and there is no accompanying event term proportional to `x_exit x_exit^T`.)
- Observed negative Hessian contribution:
```
H += w_i [ d_i (D_exit_i^T D_exit_i) / dη_exit_i^2 + H_exit_i x_exit^T x_exit - H_entry_i x_entry^T x_entry ].
```
- Implementation should work directly with this curvature decomposition—outer product of the derivative design for events, a positive exit curvature term, and a subtractive entry curvature term—rather than reconstructing any `x̃_exit`-based surrogate.
>>>>>>> 8efc2b09
- `WorkingState::eta` returns `η_exit` so diagnostics (calibrator, standard errors) can reuse it.
- Deviance `D = -2 Σ_i ℓ_i` feeds REML/LAML.

### 5.4 Monotonicity penalty
- Add a soft inequality penalty to discourage negative `dη_exit`. Evaluate `dη` on a dense grid of ages (e.g., 200 points across training support). Accumulate `penalty += λ_soft Σ softplus(-dη_grid)` with a small weight (`λ_soft ≈ 1e-4`).
- Add the barrier Hessian/gradient to the working state like any other smoothness penalty. Remove any ad-hoc derivative clamping.

## 6. REML / smoothing integration
- The outer REML loop is unchanged. It already consumes dense Hessians from the GAM families, and the survival family supplies the same structure.
- The penalty trace term uses the provided Hessian: compute `solve_cholesky(H + Σ λ S)` as already done for GAMs.
- No special-case link logic remains in `estimate.rs`; branching is solely on `ModelFamily`.

## 7. Prediction APIs
### 7.1 Stored artifacts
`SurvivalModelArtifacts` persist:
```rust
pub struct SurvivalModelArtifacts {
    pub coefficients: Array1<f64>,
    pub age_basis: BasisDescriptor,
    pub time_varying_basis: Option<BasisDescriptor>,
    pub static_covariate_layout: CovariateLayout,
    pub penalties: PenaltyDescriptor,
    pub age_transform: AgeTransform,
    pub reference_constraint: ReferenceConstraint,
    pub hessian_factor: Option<CholeskyFactor>,
}
```
- The Hessian factor enables delta-method standard errors.
- Column ranges for covariates and interactions are recorded for scoring-time guards.

### 7.2 Hazard and cumulative incidence
- Evaluate `η(t)` by reconstructing the constrained basis at requested age `t` using the stored transform.
- `H(t) = exp(η(t))`.
- Absolute risk between `t0` and `t1`:
```
CIF_target(t) = 1 - exp(-H(t)).
ΔF = CIF_target(t1) - CIF_target(t0).
F_competing_t0` supplied externally (see below).
conditional_risk = ΔF / max(ε, 1 - CIF_target(t0) - F_competing_t0).
```
- Default `ε = 1e-12` to maintain numeric stability.
- No quadrature or Gauss–Kronrod rules are invoked; endpoint evaluation is exact under RP.

### 7.3 Competing risks
- Encourage fitting companion RP models for key competing causes. Scoring accepts either:
  - a handle to another `SurvivalModelArtifacts` providing `CIF_competing(t)`; or
  - user-supplied competing CIF values for the cohort.
- Document that without individualized competing CIFs the denominator is cohort-level and may lose calibration.
- Remove any suggestion of Kaplan–Meier proxies.

### 7.4 Conditioned scoring API
Expose:
```rust
fn cumulative_hazard(age: f64, covariates: &Covariates) -> f64;
fn cumulative_incidence(age: f64, covariates: &Covariates) -> f64;
fn conditional_absolute_risk(t0: f64, t1: f64, covariates: &Covariates, cif_competing_t0: f64) -> f64;
```

## 8. Calibration
- Calibrate on the logit of the conditional absolute risk (or CIF at a fixed horizon).
- Features: base prediction, delta-method standard error derived from the stored Hessian factor, optional bounded leverage score.
- Use out-of-fold predictions during training to avoid optimism.
- Remove age-hull or KM-based diagnostics from calibrator features.

## 9. Testing and diagnostics
- Unit tests:
  - gradient/Hessian correctness via finite differences on small synthetic data;
  - deviance decreases monotonically under PIRLS iterations;
  - left-truncation: confirm `ΔH` equals the difference of endpoint evaluations;
  - prediction monotonicity in horizon (risk between `t0` and `t1` is non-negative and increases with `t1`).
- Grid diagnostic: monitor the fraction of grid ages where the soft barrier activates. If it exceeds a small threshold (e.g., 5%), emit a warning suggesting more knots or stronger smoothing.
- Compare with reference tooling (`rstpm2` or `flexsurv`) on CIFs at named ages and Brier scores with/without calibration.
- Remove benchmarks centered on risk-set algebra or quadrature.

## 10. Implementation roadmap
1. **Model family plumbing**: add survival variant to `ModelFamily`, update CLI flags, and ensure serialization handles the new branch.
2. **Data loaders**: implement survival-specific loaders with the two-flag event schema and guarded age transform metadata.
3. **Basis updates**: extend basis evaluation to emit values and derivatives on the log-age scale plus reference constraints.
4. **Layout builder**: construct `SurvivalLayout` with entry/exit caches and derivative matrices; serialize transforms.
5. **Working model**: implement the RP likelihood, gradient, Hessian, and soft barrier contributions.
6. **PIRLS integration**: plug the survival `WorkingState` into the existing dense-Hessian pathway without introducing link-specific branches.
7. **Artifact + scoring**: persist age transforms, constraints, and Hessian factors; implement endpoint-based prediction APIs.
8. **Calibrator**: adapt calibrator feature extraction to the survival outputs and ensure logit-risk calibration works end-to-end.
9. **Testing**: add unit/integration tests described above, including monotonicity and left-truncation checks.

## 11. Persisted metadata checklist
Store in the trained model artifact:
- baseline knot vector and spline degree;
- reference constraint transform (matrix or factorisation);
- `AgeTransform { a_min, delta }`;
- centering transforms for interactions and covariate ranges for guard rails;
- penalized Hessian (or its Cholesky factor) for delta-method standard errors;
- optional handles to companion competing-risk models.

With this plan the survival implementation is unified, risk-set-free, and fully reproducible across training and serving, while remaining compatible with the existing PIRLS and calibrator infrastructure.<|MERGE_RESOLUTION|>--- conflicted
+++ resolved
@@ -23,7 +23,7 @@
       pub deviance: f64,
   }
   ```
-- Logistic and Gaussian models return the assembled dense Hessian (`XᵀWX`) through this trait, matching the existing PIRLS implementation. The RP survival model likewise produces a dense Hessian from its likelihood while providing its own deviance. `pirls::run_pirls` consumes `WorkingState` without branching on link functions.
+- Logistic and Gaussian models continue to supply diagonal Hessians through this trait. The RP survival model returns a dense Hessian and its own deviance. `pirls::run_pirls` consumes `WorkingState` without branching on link functions.
 
 ### 2.2 Survival working model
 - Implement `WorkingModel` for `WorkingModelSurvival`, which reads a `SurvivalLayout` and produces `η`, score, Hessian, and deviance each iteration.
@@ -115,40 +115,26 @@
 
 ### 5.3 Score and Hessian
 - Define `x_exit` and `x_entry` as the full design rows (baseline + time-varying + static covariates).
+- Let `x̃_exit = x_exit + D_exit / dη_exit` where the division is elementwise after broadcasting the scalar derivative.
 - Score contribution:
 ```
-U += w_i [ d_i (x_exit + D_exit^T / dη_exit_i) - H_exit_i x_exit - H_entry_i x_entry ].
-```
-<<<<<<< HEAD
-  - The event term keeps the usual design direction `x_exit` and adds the derivative adjustment from `log dη_exit`.
-  - The entry hazard contributes a negative gradient because differentiating `-H_entry` yields `-H_entry x_entry`.
-- Hessian contribution:
-```
-H += w_i [
-    d_i (x_exit^T x_exit + D_exit^T D_exit / dη_exit_i^2)
-    + H_exit_i x_exit^T x_exit
-    - H_entry_i x_entry^T x_entry
-].
-```
-  - The event block carries only the rank-one derivative term `D_exit^T D_exit / dη_exit^2` alongside the design outer product.
-  - The entry block subtracts `x_entry^T x_entry` to mirror the negative score contribution.
-=======
+U += w_i [ d_i x̃_exit - H_exit_i x_exit + H_entry_i x_entry ].
+```
 (The `H_entry` term enters with a positive sign because the derivative of `-H_entry` contributes `+x_entry`, and there is no accompanying event term proportional to `x_exit x_exit^T`.)
 - Observed negative Hessian contribution:
 ```
 H += w_i [ d_i (D_exit_i^T D_exit_i) / dη_exit_i^2 + H_exit_i x_exit^T x_exit - H_entry_i x_entry^T x_entry ].
 ```
 - Implementation should work directly with this curvature decomposition—outer product of the derivative design for events, a positive exit curvature term, and a subtractive entry curvature term—rather than reconstructing any `x̃_exit`-based surrogate.
->>>>>>> 8efc2b09
 - `WorkingState::eta` returns `η_exit` so diagnostics (calibrator, standard errors) can reuse it.
-- Deviance `D = -2 Σ_i ℓ_i` feeds REML/LAML.
+- Devianee `D = -2 Σ_i ℓ_i` feeds REML/LAML.
 
 ### 5.4 Monotonicity penalty
 - Add a soft inequality penalty to discourage negative `dη_exit`. Evaluate `dη` on a dense grid of ages (e.g., 200 points across training support). Accumulate `penalty += λ_soft Σ softplus(-dη_grid)` with a small weight (`λ_soft ≈ 1e-4`).
 - Add the barrier Hessian/gradient to the working state like any other smoothness penalty. Remove any ad-hoc derivative clamping.
 
 ## 6. REML / smoothing integration
-- The outer REML loop is unchanged. It already consumes dense Hessians from the GAM families, and the survival family supplies the same structure.
+- The outer REML loop is unchanged. It now receives `WorkingState` with dense Hessians when the survival family is active.
 - The penalty trace term uses the provided Hessian: compute `solve_cholesky(H + Σ λ S)` as already done for GAMs.
 - No special-case link logic remains in `estimate.rs`; branching is solely on `ModelFamily`.
 
@@ -220,7 +206,7 @@
 3. **Basis updates**: extend basis evaluation to emit values and derivatives on the log-age scale plus reference constraints.
 4. **Layout builder**: construct `SurvivalLayout` with entry/exit caches and derivative matrices; serialize transforms.
 5. **Working model**: implement the RP likelihood, gradient, Hessian, and soft barrier contributions.
-6. **PIRLS integration**: plug the survival `WorkingState` into the existing dense-Hessian pathway without introducing link-specific branches.
+6. **PIRLS integration**: refactor the solver to consume dense Hessians from `WorkingState` while preserving the GAM path.
 7. **Artifact + scoring**: persist age transforms, constraints, and Hessian factors; implement endpoint-based prediction APIs.
 8. **Calibrator**: adapt calibrator feature extraction to the survival outputs and ensure logit-risk calibration works end-to-end.
 9. **Testing**: add unit/integration tests described above, including monotonicity and left-truncation checks.
