--- conflicted
+++ resolved
@@ -102,8 +102,8 @@
 ### 5.1 Per-subject quantities
 - `η_exit = X_exit β`, `η_entry = X_entry β`.
 - `H_exit = exp(η_exit)`, `H_entry = exp(η_entry)`.
-- `ΔH = H_exit - H_entry` (kept non-negative by the enforced monotonicity described in §5.4).
-- `dη_exit = exp(D_exit γ)` evaluated on the age scale with its Jacobian handled via the chain rule.
+- `ΔH = H_exit - H_entry` (non-negative by construction of the cumulative hazard).
+- `dη_exit = D_exit β` already on the age scale.
 - Target event indicator `d = event_target`, sample weight `w = sample_weight`.
 
 ### 5.2 Log-likelihood
@@ -112,7 +112,6 @@
 ℓ_i = w_i [ d_i (η_exit_i + log(dη_exit_i)) - ΔH_i ].
 ```
 Competing and censored records have `d_i = 0` but still subtract `ΔH_i`. There is no auxiliary risk set.
-The derivative term is guarded by the coercive strategy in §5.4 so `log(dη_exit_i)` never receives a non-positive argument during optimization.
 
 ### 5.3 Score and Hessian
 - Define `x_exit` and `x_entry` as the full design rows (baseline + time-varying + static covariates).
@@ -126,16 +125,9 @@
 ```
 H += w_i [ d_i x̃_exit^T x̃_exit + H_exit_i x_exit^T x_exit + H_entry_i x_entry^T x_entry ].
 ```
-- When forming `x̃_exit`, treat `D_exit` as the derivative of `η_exit` with respect to `γ`. The exponential map contributes an elementwise multiplication by `dη_exit`, so the existing algebra stays intact once the Jacobian factors are folded in.
 - `WorkingState::eta` returns `η_exit` so diagnostics (calibrator, standard errors) can reuse it.
 - Devianee `D = -2 Σ_i ℓ_i` feeds REML/LAML.
 
-<<<<<<< HEAD
-### 5.4 Monotonicity enforcement
-- Reparameterise the derivative evaluations through an exponential map. Maintain auxiliary coefficients `γ` with the same layout as `β`, compute the raw derivative `\tilde{dη}_exit = D_exit γ`, and set `dη_exit = exp(\tilde{dη}_exit)`. The working state uses `γ` as its optimization variables while back-substituting `dη_exit` and its chain rule contributions when forming gradients and Hessians.
-- Evaluate the derivative on a dense age grid (e.g., 200 points across training support) to confirm `dη_grid = exp(D_grid γ)` remains positive. If any grid derivative underflows below a small tolerance (e.g., `< 1e-12`), perform a backtracking line search and reject the step until all evaluation points satisfy the bound.
-- The exponential reparameterization renders `dη_exit` strictly positive everywhere, which simultaneously keeps `ΔH` monotone increasing in age and ensures the log-derivative term in §5.2 only receives positive inputs. No ad-hoc clamping is required; the line-search safeguard deals with numerical underflow.
-=======
 ### 5.4 Strict monotonicity enforcement
 - Guarantee strict positivity of `dη` at every observed exit age by construction. Two acceptable schemes:
   - parameterise the derivative as `dη_exit = exp(g(t))` for a free function `g(t)` so that the chain rule and Hessian contributions automatically respect the exponential transform; or
@@ -143,7 +135,6 @@
 - Persist the chosen mechanism in the serialized layout (e.g., mark the derivative-as-exponential transform or store the barrier guard set and tolerances) so scoring can rebuild identical derivative evaluations.
 - Retain the existing soft inequality penalty (`λ_soft ≈ 1e-4`) only as a secondary safeguard once strict positivity is enforced, applied to the dense evaluation grid to nudge solutions away from the boundary.
 - Add the barrier (or transformed) Hessian/gradient to the working state like any other smoothness penalty. Remove any ad-hoc derivative clamping.
->>>>>>> 295dfde0
 
 ## 6. REML / smoothing integration
 - The outer REML loop is unchanged. It now receives `WorkingState` with dense Hessians when the survival family is active.
