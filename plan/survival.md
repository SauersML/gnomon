# Survival Royston–Parmar Model Architecture

## 1. Purpose
Deliver a first-class survival model family built on the Royston–Parmar (RP) parameterisation of the cause-specific cumulative hazard. The design must:

- share the existing basis, penalty, and PIRLS infrastructure with the GAM families while contributing its own gradient, Hessian, and deviance;
- expose a clean per-subject full-likelihood objective that respects delayed entry and competing risks without any risk-set or pseudo-weight preprocessing; and
- provide reproducible scoring with a guarded age transform, stored constraints, and prediction APIs that operate entirely through cumulative hazard evaluations.

## 2. Architecture Overview
### 2.1 Model family dispatch
- Extend `ModelFamily` to include `ModelFamily::Survival(SurvivalSpec)` and reuse `ModelFamily::Gam(LinkFunction)` for existing paths.
- Implement a single `pirls::WorkingModel` trait:
  ```rust
  pub trait WorkingModel {
      fn update(&mut self, beta: &Array1<f64>) -> WorkingState;
  }

  pub struct WorkingState {
      pub eta: Array1<f64>,
      pub gradient: Array1<f64>,
      pub hessian: Array2<f64>,
      pub deviance: f64,
  }
  ```
- Logistic and Gaussian models continue to supply diagonal Hessians through this trait. The RP survival model returns a dense Hessian and its own deviance. `pirls::run_pirls` consumes `WorkingState` without branching on link functions.

### 2.2 Survival working model
- Implement `WorkingModel` for `WorkingModelSurvival`, which reads a `SurvivalLayout` and produces `η`, score, Hessian, and deviance each iteration.
- PIRLS adds the penalty Hessians and solves `(H + S) Δβ = g` using a symmetric-indefinite factorization (e.g., Faer `ldlt` with rook pivoting) when the observed information is used. No alternate update loops or GLM-specific vectors are required. Document the permutation so the factor can be reapplied outside the PIRLS loop.
- An optional SPD fallback may instead build the expected information by applying quadrature over the baseline hazard grid (reuse the monotonicity grid) and smoothing penalty blocks; this trades the exact observed curvature for guaranteed positive definiteness and higher per-iteration cost.

## 3. Data schema and ingestion
### 3.1 Required columns
Expect TSV/Parquet columns (names fixed):
- `age_entry`, `age_exit` (years, `age_entry < age_exit`),
- `event_target`, `event_competing` (0/1 integers, mutually exclusive, both zero for censoring),
- `sample_weight` (optional, defaults to 1.0). We interpret this strictly as a frequency weight that scales each subject's likelihood contribution. Inverse-probability sampling weights are out of scope until we implement robust variance estimation and diagnostics for extreme weights.
- covariates: `pgs`, `sex`, `pc1..pcK`, plus optional additional columns already supported by the GAM path.

### 3.2 Training and scoring bundles
```rust
pub struct SurvivalTrainingData {
    pub age_entry: Array1<f64>,
    pub age_exit: Array1<f64>,
    pub event_target: Array1<u8>,
    pub event_competing: Array1<u8>,
    pub sample_weight: Array1<f64>, // frequency weights only; no robust-IPW support
    pub pgs: Array1<f64>,
    pub sex: Array1<f64>,
    pub pcs: Array2<f64>,
    // optional additional covariates handled in ModelLayout
}
```

```rust
pub struct SurvivalPredictionInputs<'a> {
    pub age_entry: ArrayView1<'a, f64>,
    pub age_exit: ArrayView1<'a, f64>,
    pub event_target: ArrayView1<'a, u8>,
    pub event_competing: ArrayView1<'a, u8>,
    pub sample_weight: ArrayView1<'a, f64>, // carried for completeness; still treated as frequency weights
    pub covariates: CovariateViews<'a>,
}
```
- Loaders validate ordering, exclusivity, and finiteness. There is no construction of inverse-probability weights or risk-set slices.

## 4. Basis, transforms, and constraints
### 4.1 Guarded age transform
- Compute `a_min = min(age_entry)` and choose a guard `δ > 0` from the empirical age-entry distribution (e.g., a low percentile such as the 0.5th) subject to sensible floors/ceilings (e.g., clamp to `[1e-3, 1.0]`) so that `age - a_min + δ` remains well separated from zero without introducing an outsized shift.
- Map ages to `u = log(age - a_min + δ)` for both training and scoring.
- Store `AgeTransform { a_min, delta }` in the trained artifact and reuse it verbatim at prediction time.
- Apply the chain rule factor `∂u/∂age = 1/(age - a_min + δ)` wherever derivatives of `η(u)` are converted back to age derivatives.
- Enforce a runtime guard that rejects evaluations for any age `< a_min - δ/2`; this check must run wherever ages are ingested (loaders, scoring APIs) and return a structured error that records the offending age, the guard threshold, and recommended remediation (refresh the training cohort or clamp requests to be within support).
- Document that when the guard triggers the prediction should fail fast with a message instructing operators to either widen the training support or adjust the requested age range; silent clipping is forbidden.

### 4.2 Baseline spline and reference constraint
- Build a B-spline basis over `u` for the baseline log cumulative hazard `η_0(u)`.
- Apply a reference constraint via an explicit linear transform `ReferenceConstraint` that removes the null direction (e.g., fix `η_0(u_ref) = 0`). Store this transform alongside the basis metadata so scoring can reconstruct the exact constrained basis.
- Penalize the baseline spline with the existing difference-penalty machinery (order configurable).

### 4.3 Time-varying effects
- Optional tensor-product smooth for `PGS × age` reuses the same log-age marginal and includes anisotropic penalties.
- Center the interaction to prevent leakage into main effects; cache and serialize the centering transform.

### 4.4 Stored layout pieces
`SurvivalLayout` aggregates the cached designs:
```rust
pub struct SurvivalLayout {
    pub baseline_entry: Array2<f64>,
    pub baseline_exit: Array2<f64>,
    pub baseline_derivative_exit: Array2<f64>,
    pub time_varying_entry: Option<Array2<f64>>,
    pub time_varying_exit: Option<Array2<f64>>,
    pub time_varying_derivative_exit: Option<Array2<f64>>,
    pub static_covariates: Array2<f64>,
    pub age_transform: AgeTransform,
    pub reference_constraint: ReferenceConstraint,
    pub penalties: PenaltyBlocks,
}
```
- Derivative matrices apply the chain-rule scaling so they already represent `(∂η/∂age)` contributions at exit. No derivative-at-entry cache is required.

## 5. Likelihood, score, and Hessian
### 5.1 Per-subject quantities
- `η_exit = X_exit β`, `η_entry = X_entry β`.
- `H_exit = exp(η_exit)`, `H_entry = exp(η_entry)`.
- `ΔH = H_exit - H_entry` (non-negative by construction of the cumulative hazard).
- `dη_exit = D_exit β` already on the age scale.
- Target event indicator `d = event_target`, sample weight `w = sample_weight`.

### 5.2 Log-likelihood
For subject `i`:
```
ℓ_i = w_i [ d_i (η_exit_i + log(dη_exit_i)) - ΔH_i ].
```
Competing and censored records have `d_i = 0` but still subtract `ΔH_i`. There is no auxiliary risk set.

### 5.3 Score and Hessian
- Define `x_exit` and `x_entry` as the full design rows (baseline + time-varying + static covariates).
- Let `x̃_exit = x_exit + D_exit / dη_exit` where the division is elementwise after broadcasting the scalar derivative.
- Score contribution:
```
U += w_i [ d_i x̃_exit - H_exit_i x_exit + H_entry_i x_entry ].
```
(The `H_entry` term enters with a positive sign because the derivative of `-H_entry` contributes `+x_entry`.)
- Hessian contribution:
```
H += w_i [ d_i x̃_exit^T x̃_exit + H_exit_i x_exit^T x_exit + H_entry_i x_entry^T x_entry ].
```
- `WorkingState::eta` returns `η_exit` so diagnostics (calibrator, standard errors) can reuse it.
- Devianee `D = -2 Σ_i ℓ_i` feeds REML/LAML.

### 5.4 Monotonicity penalty
- Add a soft inequality penalty to discourage negative `dη_exit`. Evaluate `dη` on a dense grid of ages (e.g., 200 points across training support). Accumulate `penalty += λ_soft Σ softplus(-dη_grid)` with a small weight (`λ_soft ≈ 1e-4`).
- Add the barrier Hessian/gradient to the working state like any other smoothness penalty. Remove any ad-hoc derivative clamping.

## 6. REML / smoothing integration
- The outer REML loop is unchanged. It now receives `WorkingState` with dense Hessians when the survival family is active.
- The penalty trace term uses the provided Hessian: apply the stored symmetric-indefinite factor (`ldlt_solve`) when working with the observed information, or the SPD Cholesky solve when the expected information approximation is chosen.
- No special-case link logic remains in `estimate.rs`; branching is solely on `ModelFamily`.

## 7. Prediction APIs
### 7.1 Stored artifacts
`SurvivalModelArtifacts` persist:
```rust
pub enum HessianFactor {
    Observed {
        ldlt_factor: LdltFactor,
        permutation: PermutationMatrix,
    },
    Expected {
        cholesky_factor: CholeskyFactor,
    },
}

pub struct SurvivalModelArtifacts {
    pub coefficients: Array1<f64>,
    pub age_basis: BasisDescriptor,
    pub time_varying_basis: Option<BasisDescriptor>,
    pub static_covariate_layout: CovariateLayout,
    pub penalties: PenaltyDescriptor,
    pub age_transform: AgeTransform,
    pub reference_constraint: ReferenceConstraint,
    pub hessian_factor: Option<HessianFactor>,
}
```
- The Hessian factor enables delta-method standard errors and must record the permutation applied during the LDLᵀ factorization when the observed information is stored.
- Column ranges for covariates and interactions are recorded for scoring-time guards.
- Training-time sample weights do not propagate into the artifact beyond the fitted coefficients; scored risks therefore reflect the frequency-weighted fit without any post-hoc design-effect adjustment.

### 7.2 Hazard and cumulative incidence
- Evaluate `η(t)` by reconstructing the constrained basis at requested age `t` using the stored transform.
- `H(t) = exp(η(t))`.
- Absolute risk between `t0` and `t1`:
```
CIF_target(t) = 1 - exp(-H(t)).
ΔF = CIF_target(t1) - CIF_target(t0).
<<<<<<< HEAD
conditional_risk = ΔF / max(ε, 1 - CIF_target(t0) - F_competing_t0).
=======
CIF_competing_total_t0 supplied externally (see below; must equal the total competing CIF accumulated up to t0).
assert 0 ≤ CIF_competing_total_t0 ≤ 1 - CIF_target(t0).
conditional_risk = ΔF / max(ε, 1 - CIF_target(t0) - CIF_competing_total_t0).
>>>>>>> 56f264ac
```
- `F_competing_t0` is supplied externally (see §7.3).
- Default `ε = 1e-12` to maintain numeric stability.
- No quadrature or Gauss–Kronrod rules are invoked; endpoint evaluation is exact under RP.

### 7.3 Competing risks
- Encourage fitting companion RP models for key competing causes. Scoring accepts either:
  - a handle to another `SurvivalModelArtifacts` providing `CIF_competing(t)` so the total competing CIF at `t0` can be evaluated; or
  - user-supplied total competing CIF values evaluated at the requested `t0` for the cohort.
- Document that without individualized competing CIFs the denominator is cohort-level and may lose calibration.
- Remove any suggestion of Kaplan–Meier proxies.

### 7.4 Conditioned scoring API
Expose:
```rust
fn cumulative_hazard(age: f64, covariates: &Covariates) -> f64;
fn cumulative_incidence(age: f64, covariates: &Covariates) -> f64;
fn conditional_absolute_risk(t0: f64, t1: f64, covariates: &Covariates, cif_competing_total_t0: f64) -> f64;
```
- All prediction APIs surface per-subject risks under the frequency-weighted fit. We do not rescale outputs for inverse-probability sampling or provide sandwich-standard-error corrections at prediction time.
- When `t0` equals the subject's entry age, reuse the cached `H_entry` from training to avoid recomputing the cumulative hazard.

## 8. Calibration
- Calibrate on the logit of the conditional absolute risk (or CIF at a fixed horizon).
- Before taking logits, clamp the predicted risks to `[ε, 1-ε]` using the same `ε` guard as §7.2 so that downstream calibration shares the scoring-time stability guarantees.
- When propagating delta-method variances through the calibration step, apply the same clamping to the mean prediction and carry the derivative of the clamp in the Jacobian so that variance estimates respect the truncated support.
- Features: base prediction, delta-method standard error derived from the stored Hessian factor, optional bounded leverage score.
- Use out-of-fold predictions during training to avoid optimism.
- Remove age-hull or KM-based diagnostics from calibrator features.
- Calibration routines inherit the same frequency-weight assumption as the core likelihood. We do not provide robust calibrators for inverse-probability weighting; extreme weights should be addressed upstream or by extending the model with sandwich variance reporting.

## 9. Testing and diagnostics
- Unit tests:
  - gradient/Hessian correctness, using complex-step derivatives for the log-derivative term and finite differences elsewhere on small synthetic data;
  - deviance decreases monotonically under PIRLS iterations;
  - left-truncation: confirm `ΔH` equals the difference of endpoint evaluations and that the LDLᵀ factorization recovers the expected inertia when truncation removes early events;
  - prediction monotonicity in horizon (risk between `t0` and `t1` is non-negative and increases with `t1`).
- Grid diagnostic: monitor the fraction of grid ages where the soft barrier activates. If it exceeds a small threshold (e.g., 5%), emit a warning suggesting more knots or stronger smoothing.
- Compare with reference tooling (`rstpm2` or `flexsurv`) on CIFs at named ages and Brier scores with/without calibration.
- Add weighted evaluation tests that verify frequency-weighted metrics (e.g., log-likelihood, Brier score) against a trusted reference implementation so future changes preserve the intended weighting semantics.
- Remove benchmarks centered on risk-set algebra or quadrature.
- Add left-truncation diagnostics that stress LDLᵀ inertia: synthesize censored cohorts where entry times force alternating event status so the stabilized factorization must pivot and record signature changes, verifying logging and metrics when inertia deviates from the SPD baseline.

## 10. Implementation roadmap
1. **Model family plumbing**: add survival variant to `ModelFamily`, update CLI flags, and ensure serialization handles the new branch.
2. **Data loaders**: implement survival-specific loaders with the two-flag event schema and guarded age transform metadata.
3. **Basis updates**: extend basis evaluation to emit values and derivatives on the log-age scale plus reference constraints.
4. **Layout builder**: construct `SurvivalLayout` with entry/exit caches and derivative matrices; serialize transforms.
5. **Working model**: implement the RP likelihood, gradient, Hessian, and soft barrier contributions.
6. **PIRLS integration**: refactor the solver to consume dense Hessians from `WorkingState` while preserving the GAM path.
7. **Artifact + scoring**: persist age transforms, constraints, and Hessian factors; implement endpoint-based prediction APIs.
8. **Calibrator**: adapt calibrator feature extraction to the survival outputs and ensure logit-risk calibration works end-to-end.
9. **Testing**: add unit/integration tests described above, including monotonicity and left-truncation checks.

## 11. Persisted metadata checklist
Store in the trained model artifact:
- baseline knot vector and spline degree;
- reference constraint transform (matrix or factorisation);
- `AgeTransform { a_min, delta }`;
- centering transforms for interactions and covariate ranges for guard rails;
- penalized Hessian (or its Cholesky factor) for delta-method standard errors;
- optional handles to companion competing-risk models.

With this plan the survival implementation is unified, risk-set-free, and fully reproducible across training and serving, while remaining compatible with the existing PIRLS and calibrator infrastructure.<|MERGE_RESOLUTION|>--- conflicted
+++ resolved
@@ -67,12 +67,10 @@
 
 ## 4. Basis, transforms, and constraints
 ### 4.1 Guarded age transform
-- Compute `a_min = min(age_entry)` and choose a guard `δ > 0` from the empirical age-entry distribution (e.g., a low percentile such as the 0.5th) subject to sensible floors/ceilings (e.g., clamp to `[1e-3, 1.0]`) so that `age - a_min + δ` remains well separated from zero without introducing an outsized shift.
+- Compute `a_min = min(age_entry)` and choose a small guard `δ > 0` (e.g., `0.1`).
 - Map ages to `u = log(age - a_min + δ)` for both training and scoring.
 - Store `AgeTransform { a_min, delta }` in the trained artifact and reuse it verbatim at prediction time.
 - Apply the chain rule factor `∂u/∂age = 1/(age - a_min + δ)` wherever derivatives of `η(u)` are converted back to age derivatives.
-- Enforce a runtime guard that rejects evaluations for any age `< a_min - δ/2`; this check must run wherever ages are ingested (loaders, scoring APIs) and return a structured error that records the offending age, the guard threshold, and recommended remediation (refresh the training cohort or clamp requests to be within support).
-- Document that when the guard triggers the prediction should fail fast with a message instructing operators to either widen the training support or adjust the requested age range; silent clipping is forbidden.
 
 ### 4.2 Baseline spline and reference constraint
 - Build a B-spline basis over `u` for the baseline log cumulative hazard `η_0(u)`.
@@ -176,15 +174,10 @@
 ```
 CIF_target(t) = 1 - exp(-H(t)).
 ΔF = CIF_target(t1) - CIF_target(t0).
-<<<<<<< HEAD
-conditional_risk = ΔF / max(ε, 1 - CIF_target(t0) - F_competing_t0).
-=======
 CIF_competing_total_t0 supplied externally (see below; must equal the total competing CIF accumulated up to t0).
 assert 0 ≤ CIF_competing_total_t0 ≤ 1 - CIF_target(t0).
 conditional_risk = ΔF / max(ε, 1 - CIF_target(t0) - CIF_competing_total_t0).
->>>>>>> 56f264ac
-```
-- `F_competing_t0` is supplied externally (see §7.3).
+```
 - Default `ε = 1e-12` to maintain numeric stability.
 - No quadrature or Gauss–Kronrod rules are invoked; endpoint evaluation is exact under RP.
 
@@ -207,8 +200,6 @@
 
 ## 8. Calibration
 - Calibrate on the logit of the conditional absolute risk (or CIF at a fixed horizon).
-- Before taking logits, clamp the predicted risks to `[ε, 1-ε]` using the same `ε` guard as §7.2 so that downstream calibration shares the scoring-time stability guarantees.
-- When propagating delta-method variances through the calibration step, apply the same clamping to the mean prediction and carry the derivative of the clamp in the Jacobian so that variance estimates respect the truncated support.
 - Features: base prediction, delta-method standard error derived from the stored Hessian factor, optional bounded leverage score.
 - Use out-of-fold predictions during training to avoid optimism.
 - Remove age-hull or KM-based diagnostics from calibrator features.
@@ -216,15 +207,14 @@
 
 ## 9. Testing and diagnostics
 - Unit tests:
-  - gradient/Hessian correctness, using complex-step derivatives for the log-derivative term and finite differences elsewhere on small synthetic data;
+  - gradient/Hessian correctness via finite differences on small synthetic data;
   - deviance decreases monotonically under PIRLS iterations;
-  - left-truncation: confirm `ΔH` equals the difference of endpoint evaluations and that the LDLᵀ factorization recovers the expected inertia when truncation removes early events;
+  - left-truncation: confirm `ΔH` equals the difference of endpoint evaluations;
   - prediction monotonicity in horizon (risk between `t0` and `t1` is non-negative and increases with `t1`).
 - Grid diagnostic: monitor the fraction of grid ages where the soft barrier activates. If it exceeds a small threshold (e.g., 5%), emit a warning suggesting more knots or stronger smoothing.
 - Compare with reference tooling (`rstpm2` or `flexsurv`) on CIFs at named ages and Brier scores with/without calibration.
 - Add weighted evaluation tests that verify frequency-weighted metrics (e.g., log-likelihood, Brier score) against a trusted reference implementation so future changes preserve the intended weighting semantics.
 - Remove benchmarks centered on risk-set algebra or quadrature.
-- Add left-truncation diagnostics that stress LDLᵀ inertia: synthesize censored cohorts where entry times force alternating event status so the stabilized factorization must pivot and record signature changes, verifying logging and metrics when inertia deviates from the SPD baseline.
 
 ## 10. Implementation roadmap
 1. **Model family plumbing**: add survival variant to `ModelFamily`, update CLI flags, and ensure serialization handles the new branch.
