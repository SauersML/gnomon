--- conflicted
+++ resolved
@@ -117,24 +117,6 @@
 
 ### 5.3 Score and Hessian
 - Define `x_exit` and `x_entry` as the full design rows (baseline + time-varying + static covariates).
-<<<<<<< HEAD
-- The derivative design row `D_exit` produces `dη_exit = D_exit β`, so `D_exit / dη_exit` divides each element of `D_exit` by the scalar `dη_exit`.
-- The log-likelihood from §5.2 gives the score
-  ```
-  U_i = ∂ℓ_i/∂β = w_i [ d_i (x_exit + D_exit / dη_exit) - H_exit_i x_exit + H_entry_i x_entry ].
-  ```
-  The entry term carries a positive sign in the score because `∂(-ΔH_i)/∂β = -H_exit_i x_exit + H_entry_i x_entry`.
-- Differentiating once more yields the observed Hessian of the log-likelihood:
-  ```
-  ∂²ℓ_i/∂β∂βᵀ = -w_i [ d_i (D_exit D_exitᵀ)/(dη_exit)² + H_exit_i x_exit x_exitᵀ - H_entry_i x_entry x_entryᵀ ].
-  ```
-  The first block comes from the derivative of `log(dη_exit)`, and the entry contribution enters with the opposite sign of the exit block.
-- PIRLS works with the negative Hessian, so each subject contributes
-  ```
-  H_i = -∂²ℓ_i/∂β∂βᵀ = w_i [ d_i (D_exit D_exitᵀ)/(dη_exit)² + H_exit_i x_exit x_exitᵀ - H_entry_i x_entry x_entryᵀ ].
-  ```
-- `WorkingState::hessian` must therefore supply this negative Hessian so the PIRLS solve `(H + S) Δβ = g` uses the expected sign convention.
-=======
 - Let `x̃_exit = x_exit + D_exit / dη_exit` where the division is elementwise after broadcasting the scalar derivative. The
   `max(dη_exit_i, ε_log)` guard is shared with the log-likelihood to avoid division by a vanishing derivative.
 - Score contribution:
@@ -146,23 +128,9 @@
 ```
 H += w_i [ d_i x̃_exit^T x̃_exit + H_exit_i x_exit^T x_exit + H_entry_i x_entry^T x_entry ].
 ```
->>>>>>> 7af22093
 - `WorkingState::eta` returns `η_exit` so diagnostics (calibrator, standard errors) can reuse it.
-- Deviance `D = -2 Σ_i ℓ_i` feeds REML/LAML.
-
-### 5.4 Hard feasibility for `dη`
-- Enforce non-negativity of `dη_exit` directly so the PIRLS iterate always remains in the feasible region. Prefer reparameterising the derivative coefficients via a strictly positive basis expansion (e.g., represent `dη` as an exponential of an unconstrained spline or an M-spline mixture) so that any coefficient vector implies `dη_exit > 0`. When that refactor is impractical, fall back to an interior-point barrier evaluated at each event time with a large weight (e.g., `λ_barrier ≈ 10^6`) so the solver treats feasibility violations as hard failures rather than mild penalties.
-- Integrate the chosen mechanism into `WorkingModelSurvival::update` so the returned gradient and Hessian already reflect either the reparameterisation Jacobian or the barrier contributions. PIRLS therefore solves the usual `(H + S) Δβ = g` system without post-hoc clamps.
-
-### 5.5 Line search and PIRLS updates
-- Wrap every PIRLS coefficient update in a backtracking line search that rejects steps producing `dη_exit ≤ 0`. Evaluate `dη_exit` at all event ages after applying the proposed step; if any derivative is non-positive, shrink the step (e.g., halve repeatedly) until strict feasibility and deviance decrease both hold. Cache the current feasible iterate so the solver can restore it after failed attempts.
-- Because `WorkingState::eta` already includes the feasibility mechanism, the line search operates purely on the PIRLS iterate and plugs into the existing solver loop without additional branching. The monotonic deviance requirement mirrors the GAM path, ensuring convergence diagnostics stay consistent.
-
-<<<<<<< HEAD
-### 5.6 Softplus grid shape prior
-- Keep the softplus grid penalty as a mild shape prior only. Evaluate `dη` on a dense grid of ages (e.g., 200 points) and accumulate `penalty += λ_soft Σ softplus(-dη_grid)` with a small weight (`λ_soft ≈ 1e-4`).
-- Document that this prior supports the hard feasibility mechanism by nudging the optimizer away from the boundary but does not by itself enforce positivity. Include its gradient/Hessian alongside other penalties when forming the working state.
-=======
+- Devianee `D = -2 Σ_i ℓ_i` feeds REML/LAML.
+
 ### 5.4 Monotonicity penalty
 - Combine the derivative reparameterisation with a structural monotonic basis: represent the baseline derivative with a
   monotone I-spline (`BasisDescriptor::MonotoneSpline`) whose coefficients are constrained to be non-negative via the shared
@@ -171,7 +139,6 @@
   so violations are corrected decisively.
 - Accumulate `penalty += λ_soft Σ softplus(-dη_grid)` and add the barrier Hessian/gradient to the working state like any other
   smoothness penalty. Remove any ad-hoc derivative clamping; the reparameterisation and penalties provide the enforcement.
->>>>>>> 7af22093
 
 ## 6. REML / smoothing integration
 - The outer REML loop is unchanged. It now receives `WorkingState` with dense Hessians when the survival family is active.
