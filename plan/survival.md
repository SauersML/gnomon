--- conflicted
+++ resolved
@@ -115,20 +115,6 @@
 
 ### 5.3 Score and Hessian
 - Define `x_exit` and `x_entry` as the full design rows (baseline + time-varying + static covariates).
-<<<<<<< HEAD
-- Differentiate the log-likelihood in §5.2 directly to obtain the score contribution
-```
-U += w_i [ d_i x_exit + d_i (D_exit / dη_exit_i) - H_exit_i x_exit + H_entry_i x_entry ].
-```
-  The term involving `D_exit` comes from `∂/∂β log(dη_exit)` and `+H_entry x_entry` reflects the sign flip from differentiating
-  `-(-H_entry)` in the log-likelihood.
-- Differentiating the score again gives the negative Hessian (observed information)
-```
-𝕀_obs += w_i [ d_i · (D_exit D_exitᵀ)/(dη_exit_i)² + H_exit_i x_exit x_exitᵀ - H_entry_i x_entry x_entryᵀ ].
-```
-  The entry contribution appears with the opposite sign of the exit term, so the observed information can be indefinite whenever
-  delayed entry is present.
-=======
 - Let `D_exit` denote the cached derivative row so that `dη_exit = D_exit β` on the age scale.
 - Score contribution:
 ```
@@ -143,7 +129,6 @@
 ].
 ```
   The event block therefore contains only the outer product of `x_exit` and the rank-one derivative term `D_exit^T D_exit / dη_exit^2`, while the entry hazard subtracts its outer product to reflect the negative sign in the score.
->>>>>>> a1db74ff
 - `WorkingState::eta` returns `η_exit` so diagnostics (calibrator, standard errors) can reuse it.
 - Devianee `D = -2 Σ_i ℓ_i` feeds REML/LAML.
 
