--- conflicted
+++ resolved
@@ -111,21 +111,12 @@
 
   `U = Σ_i w_i [δ_i \tilde{x}_i^{exit}(a_exit) - (exp(η_i^{exit}) x_i^{exit} - exp(η_i^{entry}) x_i^{entry})]`,
 
-<<<<<<< HEAD
   making the cumulative hazard contribution explicit through boundary-evaluated design rows. The implementation must therefore cache both `X_i^{exit}` and `X_i^{entry}` (for baseline and time-varying blocks) together with their exponentiated linear predictors `exp(η_i^{exit})`, `exp(η_i^{entry})` each iteration, rather than attempting to reuse a single pre-integrated design vector.
-- Build the negative Hessian by differentiating the score directly: add `w_i δ_i (\tilde{x}_i^{exit})^⊤ \tilde{x}_i^{exit}` for the event term and subtract the integral of `H_i^*(t)` times the outer product of the design rows over the interval `[a_entry, a_exit]`. In practice approximate the integral with the cached cumulative hazard difference, yielding
-=======
-  where `x_i^{integral}` denotes the design row used for the cumulative hazard evaluation (baseline/time-varying pieces at both entry and exit). Cache `x_i^{integral}` and the derivative-weighted hazards so the subtraction `H_i^*(a_exit) - H_i^*(a_entry)` can be formed without re-evaluating splines every iteration.
 - Build the negative Hessian by differentiating the score directly: add `w_i δ_i (\tilde{x}_i^{exit})^⊤ \tilde{x}_i^{exit}` for the event term and accumulate the cumulative-hazard part as the sum of boundary outer products,
->>>>>>> 5d94c266
 
   `H = Σ_i w_i [δ_i (\tilde{x}_i^{exit})^⊤ \tilde{x}_i^{exit} + exp(η_i^{exit}) x_i^{exit} x_i^{exit ⊤} + exp(η_i^{entry}) x_i^{entry} x_i^{entry ⊤}]`.
 
-<<<<<<< HEAD
-  where `ΔH_i = H_i^*(a_exit) - H_i^*(a_entry)` still reuses the exponentiated boundary terms and `x_i^{integral}` denotes the design row used for the cumulative hazard evaluation constructed from the cached entry/exit matrices. Reuse dense cross-product helpers so PIRLS sees a familiar penalized normal-equation structure.
-=======
   Cache the boundary design rows `x_i^{exit}`/`x_i^{entry}` so PIRLS can add their contributions independently instead of scaling a single integral row.
->>>>>>> 5d94c266
 - The derivative of the time-varying smooth enters through `(∂z_i/∂a)`; cache these derivatives alongside basis evaluations so that hazard diagnostics and derivative-based penalties remain well defined.
 
 ### 6.4 Mapping to P-IRLS
