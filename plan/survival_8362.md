# Royston–Parmar Fine–Gray Survival Integration Plan

## 1. Context, Goals, and High-Level Design Principles
- **Objective.** Extend the penalized GAM infrastructure in `calibrate/` to fit Royston–Parmar flexible parametric survival models with Fine–Gray subdistribution hazards, using attained age as analysis time and supporting absolute risk predictions between a current age and user-specified horizons.
- **Constraints.**
  - Reuse the existing P-IRLS + REML machinery in `calibrate/pirls.rs` and `calibrate/estimate.rs` to optimize smoothing parameters jointly with regression coefficients.
  - Maintain backwards compatibility for existing logistic and Gaussian workflows (`LinkFunction::{Logit, Identity}`) while introducing survival as an additional analysis mode.
  - Keep serialization/deserialization stable via `calibrate/model.rs::TrainedModel`; new fields must be optional/defaulted for previously trained models.
  - Integrate with the existing post-hoc calibrator (`calibrate/calibrator.rs`) so survival risk outputs can be optionally calibrated in the same pipeline.
- **Design heuristics.**
  - Introduce a **family abstraction** that decouples the P-IRLS core from distribution-specific math. Logistic and Gaussian become implementations; survival is a third implementation.
  - Treat survival as a **new model variant** with its own response schema, design blocks, and prediction interface, rather than overloading `LinkFunction` semantics.
  - Ensure the baseline log cumulative hazard spline is handled with the same penalty infrastructure (difference penalties, null/range splits) for consistency.
  - Preserve numerical stability by carefully evaluating spline basis and derivatives on the log-age scale and by caching baseline evaluations for scoring.

## 2. Mathematical Specification
### 2.1 Parameterization
- Let attained age be the time scale. For subject *i*: entry age `a_i`, exit age `b_i`, event indicator `d_i ∈ {0,1}`, competing-risk indicator `c_i ∈ {0,1}` (1 if competing event occurred at `b_i`).
- Define log-time variable `u = log(b_i)`; for left-truncated contributions use both `log(a_i)` and `log(b_i)`.
- Baseline cumulative subdistribution hazard: `log H_0(u) = Σ_j γ_j B_j(u)` where `{B_j}` is a B-spline basis on the log-age scale. Penalty is applied to γ via difference matrix as in existing smooth terms.
- Linear predictor: `η_i(u) = log H_0(u) + x_i^T β + z_i(u)^T θ`, where
  - `x_i` includes baseline covariates (PGS main effect, PCs, optional sex) with proportional hazard interpretation.
  - `z_i(u)` can encode time-varying effects such as PGS×age (basis for interaction). Begin with optional PGS×log-age smooth.
- Cumulative subdistribution hazard: `H_i(u) = exp(η_i(u))`.
- Subdistribution hazard: `h_i(u) = H_i(u) * (dη_i(u)/du) / exp(u)` where `dη_i(u)/du = Σ_j γ_j B'_j(u) + (∂z_i(u)/∂u)^T θ`. Time-varying covariate bases must therefore supply their derivatives with respect to `u = log(age)`; when no time-varying terms are used the second summand vanishes.

### 2.2 Likelihood Contributions
- Adopt the Fine–Gray *partial likelihood with a parametric baseline*: the Royston–Parmar spline determines `log H_0`, while the risk-set denominators follow the standard Fine–Gray construction (Beyersmann et al. 2010). We do **not** form a full likelihood; only event-time risk-set ratios contribute.
- For each distinct event time `t_k`, compute the weighted risk denominator `R(t_k) = Σ_{j: a_j ≤ t_k} w_j G_j(t_k) exp(η_j(t_k))`, where `G_j` is the Kaplan–Meier censoring/competing survival. Event `i` at `t_k` contributes `w_i [η_i(t_k) - log R(t_k)]`.
- Left truncation enters through the same risk sets: individuals with `a_i > t_k` are excluded from `R(t_k)`, and their cumulative hazard contribution subtracts `H_i(a_i)` from `H_i(b_i)` so that the working increments remain `ΔH_i = exp(η_i(b_i)) - exp(η_i(a_i)) ≥ 0`.
- Maintain competing-event records in the risk set after their event time, consistent with Fine–Gray, by leaving their `G_j` weights active but setting the event indicator to zero.
- Multiply all contributions by sample weights before accumulating the score or Hessian.

### 2.3 Gradients / IRLS quantities
<<<<<<< HEAD
- Need gradient and Hessian of log-likelihood w.r.t. `η`. For each observation, derivative of contribution w.r.t. `η`:
  - Event: `∂ℓ/∂η = 1 - H_i(b_i)` (because `log h = η + log[s'(u)/exp(u)]` → derivative w.r.t. η is 1) minus derivative from survival term `H_i(b_i)`.
  - Censor/competing: `∂ℓ/∂η = -H_i(b_i)`.
- Left truncation subtracts `-H_i(a_i)` contributions, so its score contribution is `+H_i(a_i)` because derivative of `-log S(a_i)` equals `+H_i(a_i)`.
- Second derivatives (for IRLS weights):
  - Event: `∂²ℓ/∂η² = -H_i(b_i)`.
  - Censor/competing: `∂²ℓ/∂η² = -H_i(b_i)`.
- Left truncation adds `+H_i(a_i)`.
- Implement P-IRLS by treating `W_i = -∂²ℓ/∂η²` and `z_i = η_i - g_i/∂g/∂η`, where `g_i = ∂ℓ/∂η`. Because link is identity in η-space (η is natural parameter), the working response simplifies to `z_i = η_i + g_i/W_i`.
- Need to ensure weights remain positive; exit-time contributions give `W_i^{\text{exit}} = H_i(b_i)` and left-truncation adds a separate term `W_i^{\text{entry}} = H_i(a_i)` evaluated at the entry age. Both are non-negative because `H_i` is monotone increasing in time. Guard against overflow by clamping exponentials.
- The derivative of log hazard `log[s'(u)/exp(u)]` influences the gradient; precompute `s'(u)` via derivative basis evaluation.
=======
- Express the score in risk-set form: for subject `i`, `U_i = w_i d_i - Σ_{k: t_k ≥ a_i} w_i G_i(t_k) exp(η_i(t_k)) / R(t_k)`, where `d_i` is 1 when `i` experiences the target event at `t_k`. Cache the cumulative sum `Σ_k s_i(t_k)` so the subtraction uses precomputed totals during each IRLS iteration. Include the derivative contribution from time-varying effects via `(∂z_i(u)/∂u)^T θ` when evaluating the hazard term for diagnostic outputs.
- Assemble the negative Hessian as `H = Σ_k X_{R(t_k)}^⊤ [diag(s(t_k)) - s(t_k) s(t_k)^⊤] X_{R(t_k)}`, where `s(t_k)` are the normalized risk weights for time `t_k`. This retains the off-diagonal curvature induced by shared denominators and matches the Fine–Gray Fisher information. Reuse dense cross-product helpers to stream over event times.
- Left truncation contributes additively to the diagonal through `exp(η_i(a_i))`, so the effective diagonal weights become `exp(η_i(b_i)) - exp(η_i(a_i)) ≥ 0`. No negative working weights should occur provided the baseline cumulative hazard remains monotone; enforce monotonicity through the `log H_0` parameterization.
- The working response can continue to use `z = η + H^{-1} U` inside the penalized Newton update, leveraging the same solver infrastructure as other families.
>>>>>>> 19ba231a

### 2.4 Absolute Risk Predictions
- Absolute risk between current age `t0` and horizon `t1` requires conditioning on being event-free (for all causes) at `t0`. Evaluate `CIF_target(t) = 1 - exp(-H_i(t))` and retain the Fine–Gray-derived competing incidence `CIF_competing(t)` from the censoring weights.
- Conditional probability of the target event in `(t0, t1]` is `(CIF_target(t1) - CIF_target(t0)) / max(1e-12, 1 - CIF_target(t0) - CIF_competing(t0))`.
- Provide helper routines to evaluate both the cumulative hazards and the derivative-based hazard when time-varying effects are present; cache basis evaluations at requested ages for efficiency.

## 3. Data & Schema Extensions (`calibrate/data.rs`)
### 3.1 Input Columns
- Extend training TSV schema to include:
  - `age_start`: optional (defaults to baseline age if not provided). Required when left truncation occurs.
  - `age_stop`: required (event/censor age).
  - `event`: 1 if event of interest, 0 otherwise.
  - `competing`: 1 if competing event occurred at `age_stop`, 0 otherwise.
- Validate mutual exclusivity: `event` and `competing` cannot both be 1.
- Ensure `age_stop > age_start` and both are finite; allow inclusive start for immediate entry.
- Optionally support `left_trunc = false` path where `age_start` column missing → default to minimum age in dataset minus small ε for stability.
- For prediction scoring API, add `current_age` column optional (if not provided, inference caller passes age per query) and no event/censor columns.

### 3.2 Data Structures
- Introduce `enum AnalysisMode` in `calibrate/data.rs` or new module to indicate standard vs survival dataset.
- Add `SurvivalTrainingData` struct with fields:
  ```rust
  pub struct SurvivalTrainingData {
      pub age_start: Array1<f64>,
      pub age_stop: Array1<f64>,
      pub event: Array1<f64>, // binary 0/1
      pub competing: Array1<f64>,
      pub p: Array1<f64>,
      pub sex: Array1<f64>,
      pub pcs: Array2<f64>,
      pub weights: Array1<f64>,
  }
  ```
- Modify `load_training_data` to detect presence of survival columns and return `TrainingDataVariant::Standard(TrainingData)` or `TrainingDataVariant::Survival(SurvivalTrainingData)`.
- Update CLI (`cli/main.rs::train`) to branch on analysis mode. Survival-specific CLI options (baseline knot count, etc.) should become flags.

## 4. Model Configuration & Serialization (`calibrate/model.rs`)
### 4.1 Extended Config
- Introduce `enum ModelFamily { Standard(LinkFunction), Survival(SurvivalSpec) }` within `ModelConfig`.
- `SurvivalSpec` should contain:
  - `baseline_basis: BasisConfig` (knots/degree on log-age scale).
  - `time_range: (f64, f64)` storing training age range for knot placement.
  - `pgs_time_interaction: Option<BasisConfig>` and metadata for optional time-varying PGS effect.
  - `penalty_order_baseline: usize` for difference penalty on baseline spline.
  - `hazard_offset: Option<f64>` reserved for future (set 0 now).
  - `fine_gray: bool` (default true) to allow toggling to cause-specific if needed.
- Maintain `link_function` for backward compatibility but mark deprecated path when `family` is Standard; when `family` is Survival, ignore `link_function` and set to sentinel (maybe keep but set to Identity?). Add serde attributes to keep old models loading (`#[serde(default)]`).
- Update `TrainedModel::predict*` to branch: standard predictions use existing path; survival predictions delegate to new functions (see Section 8).
- Store baseline spline coefficients separately in `MappedCoefficients` or extend structure with `Option<SurvivalCoefficients>` containing:
  ```rust
  pub struct SurvivalCoefficients {
      pub baseline: Vec<f64>,
      pub baseline_knot_vector: Array1<f64>,
      pub baseline_penalty_transform: Array2<f64>,
      pub pgs_main: Vec<f64>,
      pub pcs: HashMap<String, Vec<f64>>,
      pub pgs_time: Option<Vec<f64>>,
  }
  ```
  Keep logistic fields for compatibility; restructure mapping helpers to populate whichever variant is active.

### 4.2 Layout Consistency Checks
- Extend `TrainedModel::rebuild_layout_from_config` to understand survival layout: baseline block first, PGS/PC blocks next, optional interaction block. Ensure `ModelLayout` is enhanced (Section 5) to represent survival terms.
- When loading older models without survival info, maintain existing behavior. When survival model missing calibrator/hull, allow optional.

## 5. Design & Penalty Construction (`calibrate/construction.rs`)
### 5.1 New Layout Support
- Introduce new `TermKind::BaselineSpline`, `TermKind::SurvivalCovariate`, `TermKind::TimeInteraction` in `ModelLayout` to describe survival-specific column spans.
- Extend `build_design_and_penalty_matrices` to accept `TrainingDataVariant` and `ModelConfig::family`:
  - For survival: evaluate baseline B-spline on `log(age_stop)` and `log(age_start)`; also compute derivative basis `B'(u)` for log-hazard derivative needed later (store for reuse by `pirls` in `ModelLayout` or extra arrays).
  - Apply sum-to-zero constraint for baseline? For log cumulative hazard, identifiability is provided by intercept; need to fix intercept by centering or by dropping final coefficient. Strategy: enforce mean-zero on baseline to avoid confounding with intercept; store transformation matrices (Z) in config.
  - Build penalty for baseline via `create_difference_penalty_matrix` using `penalty_order_baseline` and convert to block in `PenaltyMatrix`.
  - For PGS main effect and PCs: reuse existing basis + penalty infrastructure (range/null transforms). For survival, these effects multiply hazard; treat them as linear terms (no additional smoothing) or re-use smoothing as before. Most likely keep PGS/PC smooths same as logistic but interpret as log-H scale; ensure penalty structures identical.
  - Optional PGS×age interaction: build tensor-product between PGS range basis and baseline log-age basis; use anisotropic penalty to allow separate smoothing on time dimension vs PGS dimension. Represent as new penalty block in layout.
- Provide derivative basis matrix `baseline_deriv` to PIRLS (maybe store inside `ModelLayout` or `SurvivalWorkspace` struct). This matrix is evaluation of `∂B/∂u` on log-age. Need ability to evaluate at both `age_start` and `age_stop`; store both arrays.

### 5.2 Balanced Penalty Roots / Constraints
- Extend `compute_penalty_square_roots` and `create_balanced_penalty_root` to handle survival baseline penalty. No conceptual change; just ensure new block included.
- Ensure sum-to-zero constraint logic doesn’t drop baseline intercept inadvertently; the baseline needs intercept to capture cumulative hazard scale. Implement `apply_sum_to_zero_constraint` with caution: probably maintain intercept but impose roughness penalty only on higher-order components (like difference penalty). Document reasoning inside plan.

## 6. PIRLS & REML Adaptation (`calibrate/pirls.rs`, `calibrate/estimate.rs`)
### 6.1 Family Abstraction
- Introduce trait in `calibrate/pirls.rs`:
  ```rust
  pub trait PirlsFamily {
      fn initialize_eta(
          y: ArrayView1<f64>,
          offset: ArrayView1<f64>,
      ) -> Array1<f64>;
      fn mu_from_eta(eta: ArrayView1<f64>) -> Array1<f64>;
      fn compute_working_quantities(
          eta: ArrayView1<f64>,
          y: ArrayView1<f64>,
          offset: ArrayView1<f64>,
          weights: ArrayView1<f64>,
          aux: &FamilyWorkspace,
      ) -> (Array1<f64>, Array1<f64>, f64, Array1<f64>);
      fn deviance(
          y: ArrayView1<f64>,
          mu: ArrayView1<f64>,
          offset: ArrayView1<f64>,
      ) -> f64;
  }
  ```
- `FamilyWorkspace` can hold scratch buffers per family. For survival, needs `baseline_stop`, `baseline_start`, derivative arrays, hazard caches.
- Refactor logistic and identity flows to implement trait; existing code for weights/z/residuals migrates into `BinomialFamily` and `GaussianFamily` modules.

### 6.2 Survival Family Implementation
- Implement `RoystonParmarFineGrayFamily` with:
  - Inputs: `ModelLayout` should provide arrays `baseline_stop_design`, `baseline_start_design`, `baseline_stop_deriv`, `baseline_start_deriv` to compute `H(b)` and `H(a)` for each subject using current β.
  - Additional data: `event`, `competing`, `weights` from `SurvivalTrainingData`.
  - `initialize_eta`: start from log cumulative hazard based on Nelson-Aalen style estimator or start with `η = log(-log(1 - empirical CIF))`. Simpler: start from baseline-only fit (γ initial) by solving for intercept using events/weights or using log of (events / risk). Provide fallback constant.
  - `compute_working_quantities`: For each observation compute `H_stop = exp(η_stop)` and `H_start = exp(η_start)` using matrix multiplication `X_stop dot β`, `X_start dot β`. Keep both because design matrix is same for stop and start but offset differs (left truncation subtract). Evaluate derivatives `s'(u)` using derivative design times coefficients for baseline block only; combine to compute hazard `h_stop`. Provide stable evaluation by clamping `η` to [-700, 700].
  - Compute gradient `g_i` and weights `W_i` per Section 2.3. Return `z = eta + g/W`, `sqrt_w = sqrt(weights * sample_weight)`. Provide `mu` analog as `H_stop` for deviance computation.
  - Provide log-likelihood contributions for deviance (deviance = -2 * weighted log-likelihood). Use aggregated sums to ensure numerical stability (Kahan summation).
  - Provide Firth-like adjustments? Not required initially but keep path for potential future bias reduction.

### 6.3 REML Outer Loop Changes (`calibrate/estimate.rs`)
- When `ModelFamily::Survival`, `internal::RemlState::new` should accept survival-specific data (two design matrices for stop/start?). Options:
  - Build single combined design `X` on stop times; incorporate left truncation via offset vector stored separately; treat contributions inside family functions rather than in `X`. Keep `X` as the standard design for stop times. Provide extra arrays in `RemlState` for start times.
- Update REML log-likelihood computation to use survival deviance and penalty term; derivative/hessian computations rely on `PirlsResult` outputs unaffected by family abstraction.
- Ensure Gaussian scale profiling is skipped in survival branch.
- Update gradient check/test harness to handle `ModelFamily::Survival` by verifying finite values.

## 7. Training Pipeline Integration (`calibrate/estimate.rs::train_model`)
- Accept `TrainingDataVariant`. For survival branch:
  1. Build design/penalty via new path.
  2. Initialize `RemlState` with survival-specific data.
  3. Run REML optimization as usual.
  4. Map coefficients into `SurvivalCoefficients` using new layout mapping helper.
  5. Skip PHC hull (not meaningful in survival) or redesign hull to operate on `(PGS, PCs)` ignoring age; consider storing for calibrator features (PGS, PCs) only if beneficial.
  6. Compute penalized Hessian and store for inference (used for variance of η if needed). Provide optional ability to store baseline evaluation grid for faster scoring.
- Update logging messages to mention survival mode and dataset size.

## 8. Prediction & Scoring API (`calibrate/model.rs`)
### 8.1 Survival Prediction Methods
- Add methods:
  ```rust
  impl TrainedModel {
      pub fn predict_survival_eta(
          &self,
          p: ArrayView1<f64>,
          sex: ArrayView1<f64>,
          pcs: ArrayView2<f64>,
          ages: ArrayView1<f64>,
      ) -> Result<Array1<f64>, ModelError>;

      pub fn absolute_risk(
          &self,
          p: ArrayView1<f64>,
          sex: ArrayView1<f64>,
          pcs: ArrayView2<f64>,
          current_age: f64,
          horizon_age: f64,
      ) -> Result<f64, ModelError>;
  }
  ```
- Implement helper to evaluate baseline spline and derivative at arbitrary ages using saved knots and coefficient transforms.
- `predict_detailed` should branch: in survival mode, return tuple `(eta_stop, risk, Array1::zeros, None)` where `risk` is e.g. `1 - exp(-ΔH)` over a default horizon; document difference. For compatibility, maybe keep method returning CIF at `age_stop` for training data predictions; provide new method for horizon-specific risk.

### 8.2 Batch Scoring API
- Add struct in new module `calibrate/survival/predict.rs` exposing function to compute vectorized absolute risks for arrays of horizons. Accept arrays of `current_age`, `horizon`, `pgs`, `pcs`. Provide ability to reuse basis evaluation caching for repeated queries.
- Update CLI `infer` to support `--current-age` and `--horizon` flags (or TSV columns) for survival models. Output should include baseline CIF and optionally hazard.

### 8.3 Calibration Integration
- For survival, calibrator should operate on absolute risk predictions (bounded [0,1]). Reuse logistic calibrator by applying logit transform of risk as `pred`. Provide SEs via delta method using Hessian (if stored) or fallback to zero. Update calibrator input building to handle survival-specific features (PGS, age, risk) and to optionally include `current_age` for hull distance.
- Ensure `set_calibrator_enabled` flag applies uniformly.

## 9. CLI & User-Facing Changes (`cli/main.rs`)
- Add CLI flags to specify survival mode explicitly (`--analysis survival`) or auto-detect based on columns.
- Introduce survival-specific hyperparameters: `--baseline-knots`, `--baseline-degree`, `--baseline-penalty-order`, `--pgs-age-knots`, etc.
- Update `train` command to build `SurvivalSpec` from CLI options. When survival, skip auto-detecting `LinkFunction` and set `ModelFamily::Survival`.
- Update `infer` command to support survival models: accept `--current-age`, `--horizon`, or TSV with `current_age` column. Print risk estimates with optional calibration.
- Provide helpful error messages if user requests survival scoring from non-survival model or vice versa.

## 10. Testing & Validation Strategy
### 10.1 Unit Tests
- **Basis derivatives:** Add tests in `calibrate/basis.rs` verifying new derivative evaluator against finite differences on known spline (log-age grid).
- **Family math:** Unit-test `RoystonParmarFineGrayFamily` weight/gradient computation on synthetic data with known hazard to ensure gradient/Hessian match numerical differentiation.
- **Prediction identity:** Confirm `absolute_risk` integrates to zero horizon and matches expected CIF for simple exponential baseline (use known parameters).
- **Serialization:** Round-trip survival `TrainedModel` through TOML to ensure optional fields default correctly.

### 10.2 Integration Tests
- Add tests under `calibrate/tests/` comparing fitted survival model against reference (R `rstpm2` or `flexsurv`). Use small dataset with known CIF to verify parameter recovery within tolerance.
- Validate Fine–Gray competing risks by simulating dataset where competing events dominate; confirm predictions match numerical integration of CIF.
- Regression tests for existing logistic/Gaussian flows to ensure no changes in outputs; reuse existing harness (e.g., `calibrate/tests/run_calibrate.py`).

### 10.3 Performance & Numerical Diagnostics
- Benchmark training runtime vs dataset size; ensure derivative evaluation and hazard computation vectorized and cache-friendly.
- Add logging of min/max `η`, `H`, weights to detect overflow; clamp values to avoid NaNs.
- Consider precomputing baseline basis for unique ages to reduce repeated evaluation.

## 11. Performance Considerations
- Baseline B-spline evaluation on log-age: use existing caching infrastructure in `basis.rs` keyed by knot vector + derivative order (extend cache key to include derivative flag).
- For left truncation, maintain separate design matrices for start and stop; share coefficient vector to avoid duplication. Represent as `Array2` views inside `RemlState` to prevent repeated allocation.
- Use `ndarray::Zip` to compute gradient/weights in survival family to maximize SIMD and minimize temporaries.
- For scoring multiple horizons, precompute basis per unique horizon (store in `HashMap<f64, Arc<Array1<f64>>>`) or use vector evaluation to avoid repeated B-spline evaluation per individual.

## 12. Documentation & Examples
- Update `README.md` and `calibrate/README.md` to describe survival mode, required columns, CLI usage, and prediction semantics.
- Provide worked example in `examples/` showing training survival model on synthetic dataset, scoring absolute risk, and comparing to standard logistic model.
- Document mathematical derivations (Section 2) in new markdown under `docs/` or extend plan after implementation.

## 13. Validation Checkpoints & Rollout Sequence
1. **Refactor PIRLS family abstraction** (ensure existing models still fit).
2. **Implement basis derivative support** with tests.
3. **Add survival data schema and config structures**; ensure CLI can detect mode.
4. **Implement survival design construction** and extend `ModelLayout`.
5. **Implement survival family** and integrate with REML.
6. **Fit basic survival model without competing risks**; validate vs exponential baseline.
7. **Add Fine–Gray contributions**; validate on simulated data.
8. **Wire prediction API** for absolute risk and verify with training-time predictions.
9. **Integrate calibrator** and update CLI outputs.
10. **Expand tests/documentation** and run full CI/regression suite.

## 14. Future Extensions Considered
- Time-varying covariates: design can be extended by splitting intervals; plan preserves ability by structuring start/stop arrays and by not assuming single record per person.
- Stratified baselines: extend `SurvivalSpec` with optional factor variable that replicates baseline spline per stratum.
- Alternative survival families (cause-specific hazards, accelerated failure time) can implement additional `PirlsFamily` variants without disturbing infrastructure.
<|MERGE_RESOLUTION|>--- conflicted
+++ resolved
@@ -32,24 +32,10 @@
 - Multiply all contributions by sample weights before accumulating the score or Hessian.
 
 ### 2.3 Gradients / IRLS quantities
-<<<<<<< HEAD
-- Need gradient and Hessian of log-likelihood w.r.t. `η`. For each observation, derivative of contribution w.r.t. `η`:
-  - Event: `∂ℓ/∂η = 1 - H_i(b_i)` (because `log h = η + log[s'(u)/exp(u)]` → derivative w.r.t. η is 1) minus derivative from survival term `H_i(b_i)`.
-  - Censor/competing: `∂ℓ/∂η = -H_i(b_i)`.
-- Left truncation subtracts `-H_i(a_i)` contributions, so its score contribution is `+H_i(a_i)` because derivative of `-log S(a_i)` equals `+H_i(a_i)`.
-- Second derivatives (for IRLS weights):
-  - Event: `∂²ℓ/∂η² = -H_i(b_i)`.
-  - Censor/competing: `∂²ℓ/∂η² = -H_i(b_i)`.
-- Left truncation adds `+H_i(a_i)`.
-- Implement P-IRLS by treating `W_i = -∂²ℓ/∂η²` and `z_i = η_i - g_i/∂g/∂η`, where `g_i = ∂ℓ/∂η`. Because link is identity in η-space (η is natural parameter), the working response simplifies to `z_i = η_i + g_i/W_i`.
-- Need to ensure weights remain positive; exit-time contributions give `W_i^{\text{exit}} = H_i(b_i)` and left-truncation adds a separate term `W_i^{\text{entry}} = H_i(a_i)` evaluated at the entry age. Both are non-negative because `H_i` is monotone increasing in time. Guard against overflow by clamping exponentials.
-- The derivative of log hazard `log[s'(u)/exp(u)]` influences the gradient; precompute `s'(u)` via derivative basis evaluation.
-=======
 - Express the score in risk-set form: for subject `i`, `U_i = w_i d_i - Σ_{k: t_k ≥ a_i} w_i G_i(t_k) exp(η_i(t_k)) / R(t_k)`, where `d_i` is 1 when `i` experiences the target event at `t_k`. Cache the cumulative sum `Σ_k s_i(t_k)` so the subtraction uses precomputed totals during each IRLS iteration. Include the derivative contribution from time-varying effects via `(∂z_i(u)/∂u)^T θ` when evaluating the hazard term for diagnostic outputs.
 - Assemble the negative Hessian as `H = Σ_k X_{R(t_k)}^⊤ [diag(s(t_k)) - s(t_k) s(t_k)^⊤] X_{R(t_k)}`, where `s(t_k)` are the normalized risk weights for time `t_k`. This retains the off-diagonal curvature induced by shared denominators and matches the Fine–Gray Fisher information. Reuse dense cross-product helpers to stream over event times.
 - Left truncation contributes additively to the diagonal through `exp(η_i(a_i))`, so the effective diagonal weights become `exp(η_i(b_i)) - exp(η_i(a_i)) ≥ 0`. No negative working weights should occur provided the baseline cumulative hazard remains monotone; enforce monotonicity through the `log H_0` parameterization.
 - The working response can continue to use `z = η + H^{-1} U` inside the penalized Newton update, leveraging the same solver infrastructure as other families.
->>>>>>> 19ba231a
 
 ### 2.4 Absolute Risk Predictions
 - Absolute risk between current age `t0` and horizon `t1` requires conditioning on being event-free (for all causes) at `t0`. Evaluate `CIF_target(t) = 1 - exp(-H_i(t))` and retain the Fine–Gray-derived competing incidence `CIF_competing(t)` from the censoring weights.
