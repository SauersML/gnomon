--- conflicted
+++ resolved
@@ -13,13 +13,8 @@
 use gnomon::calibrate::estimate::train_model;
 use gnomon::calibrate::model::BasisConfig;
 use gnomon::calibrate::model::{
-<<<<<<< HEAD
     InteractionPenaltyKind, LinkFunction, ModelConfig, ModelError, ModelFamily,
     SurvivalModelConfig, TrainedModel,
-=======
-    InteractionPenaltyKind, LinkFunction, ModelConfig, ModelError, ModelFamily, SurvivalModelConfig,
-    TrainedModel,
->>>>>>> d9c35c3c
 };
 use gnomon::calibrate::survival::SurvivalSpec;
 use gnomon::calibrate::survival_data::load_survival_training_data;
@@ -316,13 +311,9 @@
     let link_function = match &model.config.model_family {
         ModelFamily::Gam(link) => *link,
         ModelFamily::Survival(_) => {
-<<<<<<< HEAD
             return Err(Box::new(ModelError::UnsupportedForSurvival(
                 "saving predictions",
             )));
-=======
-            return Err(Box::new(ModelError::UnsupportedForSurvival("saving predictions")));
->>>>>>> d9c35c3c
         }
     };
 
