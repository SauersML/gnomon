--- conflicted
+++ resolved
@@ -292,11 +292,7 @@
                 },
                 guard_delta: args.survival_guard_delta,
                 monotonic_grid_size: args.survival_monotonic_grid,
-<<<<<<< HEAD
-                monotonic_lambda: args.survival_monotonic_lambda,
                 time_varying,
-=======
->>>>>>> b7d25296
             };
 
             let config = ModelConfig {
