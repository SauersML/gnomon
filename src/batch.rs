// ========================================================================================
//
//               A TILED, CACHE-AWARE, CONTENTION-FREE COMPUTE ENGINE
//
// ========================================================================================
//
// ### Purpose ###
//
// This module contains the synchronous, CPU-bound core of the Staged Block-Pivoting
// Engine. It is designed to be called from a higher-level asynchronous
// orchestrator within a `spawn_blocking` context.

use crate::kernel;
use crate::types::{
    EffectAlleleDosage, OriginalPersonIndex, PersonSubset,
    PreparationResult, Reconciliation,
};
use crossbeam_queue::ArrayQueue;
use rayon::prelude::*;
use std::cell::RefCell;
use std::error::Error;
use std::simd::{cmp::SimdPartialEq, num::SimdUint, Simd};

// --- SIMD & Engine Tuning Parameters ---
const SIMD_LANES: usize = 8;
type U64xN = Simd<u64, SIMD_LANES>;
type U8xN = Simd<u8, SIMD_LANES>;

/// The number of individuals to process in a single on-the-fly pivoted tile.
/// This value is tuned to ensure the tile fits comfortably within the L3 cache.
const PERSON_BLOCK_SIZE: usize = 4096;

use thread_local::ThreadLocal;

/// A thread-local pool for reusing the memory buffers required for storing
/// sparse indices (`g1_indices`, `g2_indices`).
#[derive(Default, Debug)]
pub struct SparseIndexPool {
    pool: ThreadLocal<RefCell<(Vec<Vec<usize>>, Vec<Vec<usize>>)>>,
}

impl SparseIndexPool {
    /// Creates a new, empty pool.
    pub fn new() -> Self {
        Self::default()
    }

    /// Gets the thread-local buffer of sparse indices.
    ///
    /// If this is the first time the current thread is accessing the pool, a new,
    /// empty buffer pair `(Vec::new(), Vec::new())` will be created and wrapped in
    /// a `RefCell` for it. Subsequent calls from the same thread will return a
    /// reference to the exact same `RefCell`-wrapped buffer, allowing for efficient reuse.
    #[inline(always)]
    fn get_or_default(&self) -> &RefCell<(Vec<Vec<usize>>, Vec<Vec<usize>>)> {
        self.pool.get_or_default()
    }
}

// ========================================================================================
//                                   PUBLIC API
// ========================================================================================

/// Processes one chunk of SNP-major data, mutating a provided slice with partial scores.
///
/// This is the sole public entry point into the synchronous compute engine. It adheres
/// to a "mutate-in-place" contract, where the caller provides a buffer that this
/// function's parallel tasks will fill. This avoids allocations in the compute
/// hot path and is a key part of the overall application's memory management strategy.
pub fn run_chunk_computation(
    snp_major_data: &[u8],
    weights_for_chunk: &[f32],
    prep_result: &PreparationResult,
    partial_scores_out: &mut [f32],
    tile_pool: &ArrayQueue<Vec<EffectAlleleDosage>>,
    sparse_index_pool: &SparseIndexPool,
    reconciled_snp_start_idx: usize,
    chunk_bed_row_offset: usize,
) -> Result<(), Box<dyn Error + Send + Sync>> {
    // --- Entry Point Validation ---
    // This is the "airlock" for the compute engine. We verify that the mutable
    // slice provided by the caller has the exact size we expect. This prevents
    // panics or buffer overruns deep inside the parallel loops.
    let expected_len = prep_result.num_people_to_score * prep_result.score_names.len();
    if partial_scores_out.len() != expected_len {
        return Err(format!(
            "Mismatched scores buffer: expected length {}, got {}",
            expected_len,
            partial_scores_out.len()
        )
        .into());
    }

    // --- Dispatch to Generic Parallel Iterator ---
    match &prep_result.person_subset {
        PersonSubset::All => {
            let iter = (0..prep_result.total_people_in_fam as u32)
                .into_par_iter()
                .map(OriginalPersonIndex);
            process_people_iterator(
                iter,
                snp_major_data,
                weights_for_chunk,
                prep_result,
                partial_scores_out,
                tile_pool,
                sparse_index_pool,
                reconciled_snp_start_idx,
                chunk_bed_row_offset,
            );
        }
        PersonSubset::Indices(indices) => {
            let iter = indices.par_iter().copied().map(OriginalPersonIndex);
            process_people_iterator(
                iter,
                snp_major_data,
                weights_for_chunk,
                prep_result,
                partial_scores_out,
                tile_pool,
                sparse_index_pool,
                reconciled_snp_start_idx,
                chunk_bed_row_offset,
            );
        }
    };

    Ok(())
}

// ========================================================================================
//                            PRIVATE IMPLEMENTATION
// ========================================================================================

/// Contains the main parallel processing logic, using a structure that is idiomatic
/// for high-performance, in-place mutation with Rayon.
fn process_people_iterator<'a, I>(
    iter: I,
    snp_major_data: &'a [u8],
    weights_for_chunk: &'a [f32],
    prep_result: &'a PreparationResult,
    partial_scores: &'a mut [f32],
    tile_pool: &'a ArrayQueue<Vec<EffectAlleleDosage>>,
    sparse_index_pool: &'a SparseIndexPool,
    reconciled_snp_start_idx: usize,
    chunk_bed_row_offset: usize,
) where
    I: IndexedParallelIterator<Item = OriginalPersonIndex> + Send,
{
    let num_scores = prep_result.score_names.len();

    // Collect all person indices into a single vector. This allows us to map
    // chunks of the output scores back to chunks of input people.
    let all_person_indices: Vec<_> = iter.collect();

    // The number of f32 scores corresponding to a full block of people.
    let scores_per_block = PERSON_BLOCK_SIZE * num_scores;

    // The main parallel loop. It iterates over the OUTPUT buffer in mutable,
    // disjoint chunks. This is the idiomatic Rayon approach for in-place mutation.
    partial_scores
        .par_chunks_mut(scores_per_block)
        .enumerate()
        .for_each(|(block_idx, block_scores_out)| {
            // From the block index, calculate the corresponding range of people
            // from our collected input vector.
            let person_start_idx = block_idx * PERSON_BLOCK_SIZE;
            let person_end_idx =
                (person_start_idx + PERSON_BLOCK_SIZE).min(all_person_indices.len());

            let person_indices_in_block = &all_person_indices[person_start_idx..person_end_idx];

            // If this block corresponds to no people (can happen on the final,
            // smaller chunk), there is nothing to do.
            if person_indices_in_block.is_empty() {
                return;
            }

            // Now we have the input `person_indices_in_block` and the output
            // `block_scores_out` for this parallel task. Dispatch to the processing logic.
            process_block(
                person_indices_in_block,
                prep_result,
                snp_major_data,
                weights_for_chunk,
                block_scores_out,
                tile_pool,
                sparse_index_pool,
                reconciled_snp_start_idx,
                chunk_bed_row_offset,
            );
        });
}

/// Processes a single block of individuals. This involves acquiring a buffer from
/// the pool, pivoting the data into it, and dispatching it to the kernel.
#[inline]
fn process_block(
    person_indices_in_block: &[OriginalPersonIndex],
    prep_result: &PreparationResult,
    snp_major_data: &[u8],
    weights_for_chunk: &[f32],
    block_scores_out: &mut [f32],
    tile_pool: &ArrayQueue<Vec<EffectAlleleDosage>>,
    sparse_index_pool: &SparseIndexPool,
    reconciled_snp_start_idx: usize,
    chunk_bed_row_offset: usize,
) {
    // Deduce the number of SNPs in this specific chunk from the length of the
    // padded weights slice. This logic must exactly match the padding logic
    // from the `prepare` phase to correctly interpret the data's dimensions.
    let num_scores = prep_result.score_names.len();
    let stride = (num_scores + SIMD_LANES - 1) / SIMD_LANES * SIMD_LANES;
    let snps_in_chunk = if stride > 0 {
        weights_for_chunk.len() / stride
    } else {
        0
    };
    let tile_size = person_indices_in_block.len() * snps_in_chunk;

    // Acquire a tile buffer from the pool.
    let mut tile = tile_pool.pop().unwrap_or_default();
    tile.clear();
    tile.resize(tile_size, EffectAlleleDosage::default());

    // Use the new, more efficient, and scientifically correct pivot function.
    pivot_and_reconcile_tile(
        snp_major_data,
        person_indices_in_block,
        &mut tile,
        prep_result,
        reconciled_snp_start_idx,
        chunk_bed_row_offset,
    );

    process_tile(
        &tile,
        prep_result,
        weights_for_chunk,
        block_scores_out,
        sparse_index_pool,
        snps_in_chunk,
    );

    // Return the tile to the pool for reuse.
    let _ = tile_pool.push(tile);
}

/// Dispatches a single, pivoted, person-major tile to the compute kernel.
/// This function now performs the critical pre-computation of sparse indices.
#[inline]
fn process_tile(
    tile: &[EffectAlleleDosage],
    prep_result: &PreparationResult,
    weights_for_chunk: &[f32],
    block_scores_out: &mut [f32],
    sparse_index_pool: &SparseIndexPool,
    // The number of SNPs in this specific chunk must be passed in explicitly, as
    // it can vary from the total number of SNPs in the job.
    snps_in_chunk: usize,
) {
    let num_scores = prep_result.score_names.len();
    // The number of people is determined by the tile's total length divided by
    // the number of SNPs known to be in this specific chunk. This prevents a
    // division-by-zero if a chunk contains no relevant SNPs.
    let num_people_in_block = if snps_in_chunk > 0 {
        tile.len() / snps_in_chunk
    } else {
        0
    };

    // --- Pre-computation of Sparse Indices ---
    let thread_indices = sparse_index_pool.get_or_default();
    let (g1_indices, g2_indices) = &mut *thread_indices.borrow_mut();

    // Clear inner vectors to reuse their capacity.
    // Then, only allocate new inner vectors if the current block is larger than any seen before.
    g1_indices.iter_mut().for_each(Vec::clear);
    g2_indices.iter_mut().for_each(Vec::clear);
    if g1_indices.len() < num_people_in_block {
        g1_indices.resize_with(num_people_in_block, Vec::new);
    }
    if g2_indices.len() < num_people_in_block {
        g2_indices.resize_with(num_people_in_block, Vec::new);
    }

    // This scan is now on cache-hot, contiguous person-major data.
    for person_idx in 0..num_people_in_block {
        let genotype_row_start = person_idx * snps_in_chunk;
        let genotype_row_end = genotype_row_start + snps_in_chunk;
        let genotype_row = &tile[genotype_row_start..genotype_row_end];

        for (snp_idx, &dosage) in genotype_row.iter().enumerate() {
            // The dosage is repr(transparent) over u8.
            match dosage.0 {
                // SAFETY: `person_idx` is guaranteed to be in bounds because the `g1_indices`
                // and `g2_indices` vectors were resized to `num_people_in_block` and the
                // outer loop runs from `0..num_people_in_block`.
                1 => unsafe { g1_indices.get_unchecked_mut(person_idx).push(snp_idx) },
                2 => unsafe { g2_indices.get_unchecked_mut(person_idx).push(snp_idx) },
                _ => (), // Dosage 0 or 3 (missing) are ignored.
            }
        }
    }
    // --- End of Pre-computation ---

    let weights =
        kernel::PaddedInterleavedWeights::new(weights_for_chunk, snps_in_chunk, num_scores)
            .expect("CRITICAL: Weights matrix validation failed. This is an unrecoverable internal error.");

    // This is now a sequential iterator over a block owned by a single rayon thread.
    block_scores_out
        .chunks_exact_mut(num_scores)
        .enumerate()
        .for_each(|(person_idx, scores_out_slice)| {
            // PERFORMANCE: This accumulator is a stack-allocated array.
            // With a maximum of 100 scores, the size is ceil(100 / 8) = 13 SIMD vectors,
            // or 13 * 32 = 416 bytes. This is trivial for the stack and avoids all
            // overhead from heap allocation, ThreadLocal lookups, and RefCell borrows.
            const MAX_SCORES: usize = 100;
            const MAX_ACC_LANES: usize = (MAX_SCORES + SIMD_LANES - 1) / SIMD_LANES;
            let mut acc_buffer = [kernel::SimdVec::splat(0.0); MAX_ACC_LANES];

            let num_accumulator_lanes = (num_scores + SIMD_LANES - 1) / SIMD_LANES;
            let acc_buffer_slice = &mut acc_buffer[..num_accumulator_lanes];

            kernel::accumulate_scores_for_person(
                &weights,
                scores_out_slice,
                acc_buffer_slice,
                &g1_indices[person_idx],
                &g2_indices[person_idx],
            );
        });
}

/// A cache-friendly, SIMD-accelerated pivot function using an 8x8 in-register transpose.
#[inline]
fn pivot_and_reconcile_tile(
    snp_major_data: &[u8],
    person_indices_in_block: &[OriginalPersonIndex],
    tile: &mut [EffectAlleleDosage],
    prep_result: &PreparationResult,
    reconciled_snp_start_idx: usize,
    chunk_bed_row_offset: usize,
) {
<<<<<<< HEAD
=======
    #[cfg(debug_assertions)]
    {
        // compute the pointer and length once
        let ptr = tile.as_ptr() as usize;
        let slice_len = snp_major_data.len();
        debug_assert!(
            ptr % bytes_per_snp as usize == 0,
            "pivot: slice ptr {:#x} not aligned to bytes_per_snp {}",
            ptr,
            bytes_per_snp
        );
        eprintln!(
            "[DBG] pivot_and_reconcile_tile: num_people_in_block={} snps_in_chunk={} slice.len={} bytes_per_snp={}",
            num_people_in_block, snps_in_chunk, slice_len, bytes_per_snp
        );
    }
    // The number of SNPs in this chunk is the length of the tile row.
>>>>>>> 869a28bb
    let num_people_in_block = person_indices_in_block.len();
    let snps_in_chunk = if num_people_in_block > 0 {
        tile.len() / num_people_in_block
    } else {
        0
    };
    let bytes_per_snp = (prep_result.total_people_in_fam as u64 + 3) / 4;

    #[cfg(debug_assertions)]
    {
        // compute the pointer and length once
        let ptr = tile.as_ptr() as usize;
        let slice_len = snp_major_data.len();
        debug_assert!(
            ptr % bytes_per_snp as usize == 0,
            "pivot: slice ptr {:#x} not aligned to bytes_per_snp {}",
            ptr,
            bytes_per_snp
        );
        eprintln!(
            "[DBG] pivot_and_reconcile_tile: num_people_in_block={} snps_in_chunk={} slice.len={} bytes_per_snp={}",
            num_people_in_block, snps_in_chunk, slice_len, bytes_per_snp
        );
    }

    let two_splat = U8xN::splat(2);
    let missing_sentinel_splat = U8xN::splat(3);

    for person_chunk_start in (0..num_people_in_block).step_by(SIMD_LANES) {
        let remaining_people = num_people_in_block - person_chunk_start;
        let current_lanes = remaining_people.min(SIMD_LANES);

        let person_indices = U64xN::from_array(core::array::from_fn(|i| {
            if i < current_lanes {
                person_indices_in_block[person_chunk_start + i].0 as u64
            } else {
                0
            }
        }));
        // PLINK .bed files pack 4 genotypes into a byte. Find the byte index and
        // the 2-bit shift required for each person. These operations are performed
        // in parallel on all 8 lanes of the SIMD vector.
        let person_byte_indices = person_indices / U64xN::splat(4);
        let bit_shifts = (person_indices % U64xN::splat(4)) * U64xN::splat(2);

        for snp_chunk_start in (0..snps_in_chunk).step_by(SIMD_LANES) {
            let remaining_snps = snps_in_chunk - snp_chunk_start;
            let current_snps = remaining_snps.min(SIMD_LANES);

            let mut snp_data_vectors = [U8xN::default(); SIMD_LANES];
            for i in 0..current_snps {
                // This is the index into this chunk's subset of reconciled SNPs.
                let snp_idx_in_chunk = snp_chunk_start + i;
                // This is the index into the *global* list of all reconciled SNPs.
                let global_snp_idx = reconciled_snp_start_idx + snp_idx_in_chunk;

                // This is the absolute row index in the original .bed file.
                let absolute_bed_row = prep_result.required_snp_indices[global_snp_idx];
                // This is the row index *relative to the start of the current I/O chunk*.
                let relative_bed_row = absolute_bed_row - chunk_bed_row_offset;

                let snp_byte_offset = relative_bed_row as u64 * bytes_per_snp;

                // The gather operation now correctly uses a relative offset within the
                // `snp_major_data` buffer provided for this chunk.
                let source_byte_indices = U64xN::splat(snp_byte_offset) + person_byte_indices;
                snp_data_vectors[i] =
                    U8xN::gather_or_default(snp_major_data, source_byte_indices.cast());
            }

            let mut dosage_vectors = [U8xN::default(); SIMD_LANES];
            for i in 0..current_snps {
                let snp_idx_in_chunk = snp_chunk_start + i;
                let global_snp_idx = reconciled_snp_start_idx + snp_idx_in_chunk;
                let packed_vals = snp_data_vectors[i];
                let reconciliation = prep_result.reconciliation_instructions[global_snp_idx];

                // --- SIMD Genotype Unpacking ---
                // This logic unpacks the 2-bit PLINK genotypes into dosage values (0, 1, 2)
                // or a missing sentinel (3). All operations are performed on 8-lane vectors.
                let two_bit_genotypes = (packed_vals >> bit_shifts.cast()) & U8xN::splat(0b11);

                // The formula `((g >> 1) & 1) * ((g & 1) + 1)` correctly maps the 2-bit
                // genotype `g` to a dosage, except for the missing value.
                // 0b00 -> 0, 0b10 -> 1, 0b11 -> 2. The case 0b01 is handled next.
                let one = U8xN::splat(1);
                let term1 = (two_bit_genotypes >> 1) & one;
                let term2 = (two_bit_genotypes & one) + one;
                let initial_dosages = term1 * term2;

                // Create a mask for missing genotypes (coded as 0b01) and use it to
                // select between the calculated dosage and the missing sentinel value.
                let missing_mask = two_bit_genotypes.simd_eq(U8xN::splat(1));
                let mut dosages =
                    missing_mask.select(missing_sentinel_splat, initial_dosages);

                // --- SIMD Reconciliation ---
                // If the effect allele is flipped, compute `2 - dosage` for all non-missing
                // values. This is done with a masked selection.
                if reconciliation == Reconciliation::Flip {
                    let not_missing_mask = dosages.simd_ne(missing_sentinel_splat);
                    dosages = not_missing_mask.select(two_splat - dosages, dosages);
                }
                dosage_vectors[i] = dosages;
            }

            let person_data_vectors = transpose_8x8_u8(dosage_vectors);

            let tile_u8: &mut [u8] = unsafe {
                std::slice::from_raw_parts_mut(tile.as_mut_ptr() as *mut u8, tile.len())
            };

            for i in 0..current_lanes {
                let person_idx_in_block = person_chunk_start + i;
                let dest_offset = person_idx_in_block * snps_in_chunk + snp_chunk_start;

                // This is the optimal store. It performs a true contiguous memory copy,
                // which the compiler will optimize into the fastest possible instruction(s)
                // for the target architecture, for any `current_snps` from 1 to 8.
                let dest_slice = &mut tile_u8[dest_offset..dest_offset + current_snps];
                let src_slice = &person_data_vectors[i].to_array()[..current_snps];
                dest_slice.copy_from_slice(src_slice);
            }
        }
    }
}

/// Helper function to perform an 8x8 byte matrix transpose using portable `std::simd`.
/// This is a standard DIT (Decimation in Time) algorithm, also known as a
/// butterfly network. It is architecture-agnostic and will be compiled to
/// efficient machine code (e.g., sequences of PUNPCK* on AVX2, or NEON equivalents)
/// by the Rust compiler. It works by progressively interleaving elements
/// at different sizes (8-bit, then 16-bit, then 32-bit).
#[inline(always)]
fn transpose_8x8_u8(matrix: [U8xN; 8]) -> [U8xN; 8] {
    let [m0, m1, m2, m3, m4, m5, m6, m7] = matrix;

    // Stage 1: Interleave 8-bit elements from adjacent rows.
    // This is equivalent to a vpunpckl/hbw sequence on x86, which is the
    // first step in a standard matrix transposition butterfly network.
    let (t0, t1) = m0.interleave(m1);
    let (t2, t3) = m2.interleave(m3);
    let (t4, t5) = m4.interleave(m5);
    let (t6, t7) = m6.interleave(m7);

    // Stage 2: Interleave 16-bit elements from the results of stage 1.
    // This is equivalent to a vpunpckl/hwd sequence. The cast changes the
    // granularity of the interleave operation.
    let (s0, s1) = t0.cast::<u16>().interleave(t2.cast::<u16>());
    let (s2, s3) = t1.cast::<u16>().interleave(t3.cast::<u16>());
    let (s4, s5) = t4.cast::<u16>().interleave(t6.cast::<u16>());
    let (s6, s7) = t5.cast::<u16>().interleave(t7.cast::<u16>());

    // Stage 3: Interleave 32-bit elements from the results of stage 2.
    // This is equivalent to a vpunpckl/hdq sequence.
    let (r0, r1) = s0.cast::<u32>().interleave(s4.cast::<u32>());
    let (r2, r3) = s1.cast::<u32>().interleave(s5.cast::<u32>());
    let (r4, r5) = s2.cast::<u32>().interleave(s6.cast::<u32>());
    let (r6, r7) = s3.cast::<u32>().interleave(s7.cast::<u32>());

    [
        r0.cast(),
        r1.cast(),
        r2.cast(),
        r3.cast(),
        r4.cast(),
        r5.cast(),
        r6.cast(),
        r7.cast(),
    ]
}<|MERGE_RESOLUTION|>--- conflicted
+++ resolved
@@ -344,8 +344,14 @@
     reconciled_snp_start_idx: usize,
     chunk_bed_row_offset: usize,
 ) {
-<<<<<<< HEAD
-=======
+    let num_people_in_block = person_indices_in_block.len();
+    let snps_in_chunk = if num_people_in_block > 0 {
+        tile.len() / num_people_in_block
+    } else {
+        0
+    };
+    let bytes_per_snp = (prep_result.total_people_in_fam as u64 + 3) / 4;
+
     #[cfg(debug_assertions)]
     {
         // compute the pointer and length once
@@ -362,32 +368,6 @@
             num_people_in_block, snps_in_chunk, slice_len, bytes_per_snp
         );
     }
-    // The number of SNPs in this chunk is the length of the tile row.
->>>>>>> 869a28bb
-    let num_people_in_block = person_indices_in_block.len();
-    let snps_in_chunk = if num_people_in_block > 0 {
-        tile.len() / num_people_in_block
-    } else {
-        0
-    };
-    let bytes_per_snp = (prep_result.total_people_in_fam as u64 + 3) / 4;
-
-    #[cfg(debug_assertions)]
-    {
-        // compute the pointer and length once
-        let ptr = tile.as_ptr() as usize;
-        let slice_len = snp_major_data.len();
-        debug_assert!(
-            ptr % bytes_per_snp as usize == 0,
-            "pivot: slice ptr {:#x} not aligned to bytes_per_snp {}",
-            ptr,
-            bytes_per_snp
-        );
-        eprintln!(
-            "[DBG] pivot_and_reconcile_tile: num_people_in_block={} snps_in_chunk={} slice.len={} bytes_per_snp={}",
-            num_people_in_block, snps_in_chunk, slice_len, bytes_per_snp
-        );
-    }
 
     let two_splat = U8xN::splat(2);
     let missing_sentinel_splat = U8xN::splat(3);
