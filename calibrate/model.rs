--- conflicted
+++ resolved
@@ -103,12 +103,8 @@
     pub baseline_basis: BasisConfig,
     pub guard_delta: f64,
     pub monotonic_grid_size: usize,
-<<<<<<< HEAD
-    pub monotonic_lambda: f64,
     #[serde(default)]
     pub time_varying: Option<SurvivalTimeVaryingConfig>,
-=======
->>>>>>> b7d25296
 }
 
 /// Holds the transformation matrix for a sum-to-zero constraint.
@@ -1843,11 +1839,7 @@
             knot_vector: array![0.0, 0.0, 0.0, 0.5, 1.0, 1.0, 1.0],
             degree: 2,
         };
-<<<<<<< HEAD
-        let layout_bundle = build_survival_layout(&data, &basis, 0.1, 2, 0.5, 4, None).unwrap();
-=======
         let layout_bundle = build_survival_layout(&data, &basis, 0.1, 2, 4, None).unwrap();
->>>>>>> b7d25296
         let layout = layout_bundle.layout;
         let coeffs = Array1::from_elem(layout.combined_exit.ncols(), 0.1);
 
@@ -1915,11 +1907,7 @@
                 },
                 guard_delta: 0.1,
                 monotonic_grid_size: 4,
-<<<<<<< HEAD
-                monotonic_lambda: 0.5,
                 time_varying: None,
-=======
->>>>>>> b7d25296
             }),
         };
 
