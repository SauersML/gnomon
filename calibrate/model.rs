use crate::calibrate::basis::{self};
use crate::calibrate::construction::ModelLayout;
use crate::calibrate::estimate::EstimationError;
use crate::calibrate::hull::PeeledHull;
use crate::calibrate::survival::{SurvivalModelArtifacts, SurvivalSpec};
use ndarray::{Array1, Array2, ArrayView1, ArrayView2, Axis, s};
use serde::{Deserialize, Serialize};
use std::collections::HashMap;
use std::fs;
use std::io::{BufWriter, Write};
use thiserror::Error;

// Global toggle for the optional post-process calibrator layer.
// Enabled by default. Wire this to a CLI flag like `--no-calibrate` by
// calling `model::set_calibrator_enabled(false)` before training/prediction.
use std::sync::atomic::{AtomicBool, Ordering};

/// Default state for the post-process calibrator toggle. Calibration should be enabled unless
/// a caller explicitly opts out.
const CALIBRATOR_ENABLED_DEFAULT: bool = true;
static CALIBRATOR_ENABLED: AtomicBool = AtomicBool::new(CALIBRATOR_ENABLED_DEFAULT);
pub fn set_calibrator_enabled(enabled: bool) {
    CALIBRATOR_ENABLED.store(enabled, Ordering::SeqCst);
}
pub fn calibrator_enabled() -> bool {
    CALIBRATOR_ENABLED.load(Ordering::SeqCst)
}

/// Reset the calibrator toggle back to its default state. Useful for CLI entry points so each
/// invocation starts with calibration enabled by default.
pub fn reset_calibrator_flag() {
    set_calibrator_enabled(CALIBRATOR_ENABLED_DEFAULT);
}

// --- Public Data Structures ---
// These structs define the public, human-readable format of the trained model
// when serialized to a TOML file.

/// Defines the link function, connecting the linear predictor to the mean response.
#[derive(Debug, Clone, Copy, PartialEq, Eq, Serialize, Deserialize)]
pub enum LinkFunction {
    /// The logit link, for binary or proportional outcomes (e.g., logistic regression).
    /// Maps probabilities (0, 1) to the real line (-inf, +inf).
    Logit,
    /// The identity link, for continuous outcomes (e.g., Gaussian regression).
    Identity,
}

/// Enumerates the supported working model families.
#[derive(Debug, Clone, PartialEq, Serialize, Deserialize)]
pub enum ModelFamily {
    Gam(LinkFunction),
    Survival(SurvivalSpec),
}

/// Configuration toggle for tensor-product interaction penalties.
///
/// * `Isotropic` matches the historical behavior with a single penalty parameter
///   using whitened marginal bases.
/// * `Anisotropic` builds separate penalties for each marginal direction using
///   the unwhitened bases. This is the new default.
#[derive(Debug, Clone, Copy, PartialEq, Eq, Serialize, Deserialize)]
pub enum InteractionPenaltyKind {
    Isotropic,
    Anisotropic,
}

/// Configuration for a single basis expansion (e.g., for one variable).
#[derive(Debug, Clone, Serialize, Deserialize)]
pub struct BasisConfig {
    pub num_knots: usize,
    pub degree: usize,
}

/// Configuration for a single Principal Component, bundling related data together.
/// This makes invalid states unrepresentable by ensuring each PC has all required
/// configuration elements together.
#[derive(Debug, Clone, Serialize, Deserialize)]
pub struct PrincipalComponentConfig {
    /// Name of this principal component (e.g., "PC1")
    pub name: String,
    /// Basis configuration for this principal component
    pub basis_config: BasisConfig,
    /// Value range for this principal component
    pub range: (f64, f64),
}

#[derive(Debug, Clone, Serialize, Deserialize)]
pub struct SurvivalModelConfig {
    pub baseline_basis: BasisConfig,
    pub guard_delta: f64,
    pub initial_lambda: f64,
    pub monotonic_grid_size: usize,
    pub monotonic_lambda: f64,
}

/// Holds the transformation matrix for a sum-to-zero constraint.
/// This is serializable so it can be saved to the TOML file.
#[derive(Debug, Clone, Serialize, Deserialize)]
pub struct Constraint {
    /// The Z matrix that transforms an unconstrained basis B to a constrained one B_c = B.dot(Z)
    pub z_transform: Array2<f64>,
}

pub fn default_reml_parallel_threshold() -> usize {
    4
}

/// The complete blueprint of a trained model.
/// Contains all hyperparameters and structural information needed for prediction.
#[derive(Debug, Clone, Serialize, Deserialize)]
#[serde(from = "ModelConfigSerde", into = "ModelConfigSerde")]
pub struct ModelConfig {
    pub model_family: ModelFamily,
    pub penalty_order: usize,
    pub convergence_tolerance: f64,
    pub max_iterations: usize,
    pub reml_convergence_tolerance: f64,
    pub reml_max_iterations: u64,
    #[serde(default)]
    pub firth_bias_reduction: bool,
    /// Minimum number of penalties required before enabling REML gradient parallelization.
    /// Set to zero to force sequential execution regardless of penalty count.
    #[serde(default = "default_reml_parallel_threshold")]
    pub reml_parallel_threshold: usize,
    pub pgs_basis_config: BasisConfig,
    /// Bundled configuration for each principal component.
    /// This ensures that for each PC, we have the correct basis config, name, and range together.
    pub pc_configs: Vec<PrincipalComponentConfig>,
    // Data-dependent parameters saved from training are crucial for prediction.
    pub pgs_range: (f64, f64),
    pub interaction_penalty: InteractionPenaltyKind,

    /// Sum-to-zero constraint transformations (separate from range transforms)
    /// Maps term names (e.g., "pgs_main") to their sum-to-zero transformation matrices
    pub sum_to_zero_constraints: HashMap<String, Array2<f64>>,
    /// Knot vectors used during training, required for exact reproduction during prediction
    pub knot_vectors: HashMap<String, Array1<f64>>,
    /// Range transformation matrices for functional ANOVA decomposition
    /// Maps variable names (e.g., "pgs", "PC1") to their range-space transformation matrices
    pub range_transforms: HashMap<String, Array2<f64>>,
    /// Weighted column means used for centering interaction marginals during training
    /// Maps variable names (e.g., "pgs", "PC1") to their weighted column means for ANOVA centering
    pub interaction_centering_means: HashMap<String, Array1<f64>>,
    /// Linear maps that orthogonalize each interaction block against the main effects (pure ti())
    /// Keyed by interaction term name (e.g., "f(PGS,PC1)"). Shape: m_cols x t_cols.
    pub interaction_orth_alpha: HashMap<String, Array2<f64>>,
    /// Null-space transformation matrices for PC main effects (unpenalized part).
    /// Maps PC name to Z_null (columns span the penalty null space after dropping intercept).
    pub pc_null_transforms: HashMap<String, Array2<f64>>,
    #[serde(default)]
    pub survival: Option<SurvivalModelConfig>,
}

impl ModelConfig {
    /// Minimal configuration for external designs (calibrator adapter).
    /// Only the fields used by PIRLS/REML are populated; others are left empty.
    pub fn external(
        link: LinkFunction,
        reml_tol: f64,
        reml_max_iter: usize,
        firth_bias_reduction: bool,
    ) -> Self {
        ModelConfig {
            model_family: ModelFamily::Gam(link),
            penalty_order: 2,
            convergence_tolerance: 1e-6,
            max_iterations: 50,
            reml_convergence_tolerance: reml_tol,
            reml_max_iterations: reml_max_iter as u64,
            firth_bias_reduction,
            reml_parallel_threshold: default_reml_parallel_threshold(),
            pgs_basis_config: BasisConfig {
                num_knots: 0,
                degree: 0,
            },
            pc_configs: Vec::new(),
            pgs_range: (0.0, 1.0),
            interaction_penalty: InteractionPenaltyKind::Anisotropic,
            sum_to_zero_constraints: HashMap::new(),
            knot_vectors: HashMap::new(),
            range_transforms: HashMap::new(),
            interaction_centering_means: HashMap::new(),
            interaction_orth_alpha: HashMap::new(),
            pc_null_transforms: HashMap::new(),
            survival: None,
        }
    }

    pub fn link_function(&self) -> LinkFunction {
        match &self.model_family {
            ModelFamily::Gam(link) => *link,
            ModelFamily::Survival(_) => {
                panic!("link_function requested for survival model family")
            }
        }
    }

    pub fn survival_spec(&self) -> Option<&SurvivalSpec> {
        match &self.model_family {
            ModelFamily::Gam(_) => None,
            ModelFamily::Survival(spec) => Some(spec),
        }
    }
}

#[derive(Debug, Clone, Serialize, Deserialize)]
struct ModelConfigSerde {
    #[serde(default)]
    model_family: Option<ModelFamily>,
    #[serde(default)]
    link_function: Option<LinkFunction>,
    penalty_order: usize,
    convergence_tolerance: f64,
    max_iterations: usize,
    reml_convergence_tolerance: f64,
    reml_max_iterations: u64,
    #[serde(default)]
    firth_bias_reduction: bool,
    #[serde(default = "default_reml_parallel_threshold")]
    reml_parallel_threshold: usize,
    pgs_basis_config: BasisConfig,
    pc_configs: Vec<PrincipalComponentConfig>,
    pgs_range: (f64, f64),
    interaction_penalty: InteractionPenaltyKind,
    sum_to_zero_constraints: HashMap<String, Array2<f64>>,
    knot_vectors: HashMap<String, Array1<f64>>,
    range_transforms: HashMap<String, Array2<f64>>,
    interaction_centering_means: HashMap<String, Array1<f64>>,
    interaction_orth_alpha: HashMap<String, Array2<f64>>,
    pc_null_transforms: HashMap<String, Array2<f64>>,
    #[serde(default)]
    survival: Option<SurvivalModelConfig>,
}

impl From<ModelConfigSerde> for ModelConfig {
    fn from(helper: ModelConfigSerde) -> Self {
        let ModelConfigSerde {
            model_family,
            link_function,
            penalty_order,
            convergence_tolerance,
            max_iterations,
            reml_convergence_tolerance,
            reml_max_iterations,
            firth_bias_reduction,
            reml_parallel_threshold,
            pgs_basis_config,
            pc_configs,
            pgs_range,
            interaction_penalty,
            sum_to_zero_constraints,
            knot_vectors,
            range_transforms,
            interaction_centering_means,
            interaction_orth_alpha,
            pc_null_transforms,
            survival,
        } = helper;

        let model_family = model_family
            .or_else(|| link_function.map(ModelFamily::Gam))
            .unwrap_or(ModelFamily::Gam(LinkFunction::Logit));

        ModelConfig {
            model_family,
            penalty_order,
            convergence_tolerance,
            max_iterations,
            reml_convergence_tolerance,
            reml_max_iterations,
            firth_bias_reduction,
            reml_parallel_threshold,
            pgs_basis_config,
            pc_configs,
            pgs_range,
            interaction_penalty,
            sum_to_zero_constraints,
            knot_vectors,
            range_transforms,
            interaction_centering_means,
            interaction_orth_alpha,
            pc_null_transforms,
            survival,
        }
    }
}

impl From<ModelConfig> for ModelConfigSerde {
    fn from(config: ModelConfig) -> Self {
        let ModelConfig {
            model_family,
            penalty_order,
            convergence_tolerance,
            max_iterations,
            reml_convergence_tolerance,
            reml_max_iterations,
            firth_bias_reduction,
            reml_parallel_threshold,
            pgs_basis_config,
            pc_configs,
            pgs_range,
            interaction_penalty,
            sum_to_zero_constraints,
            knot_vectors,
            range_transforms,
            interaction_centering_means,
            interaction_orth_alpha,
            pc_null_transforms,
            survival,
        } = config;

        let legacy_link = match &model_family {
            ModelFamily::Gam(link) => Some(*link),
            ModelFamily::Survival(_) => None,
        };

        ModelConfigSerde {
            model_family: Some(model_family),
            link_function: legacy_link,
            penalty_order,
            convergence_tolerance,
            max_iterations,
            reml_convergence_tolerance,
            reml_max_iterations,
            firth_bias_reduction,
            reml_parallel_threshold,
            pgs_basis_config,
            pc_configs,
            pgs_range,
            interaction_penalty,
            sum_to_zero_constraints,
            knot_vectors,
            range_transforms,
            interaction_centering_means,
            interaction_orth_alpha,
            pc_null_transforms,
            survival,
        }
    }
}

/// A structured representation of the fitted model coefficients, designed for
/// human interpretation and sharing. This structure is used in the TOML file.
#[derive(Debug, Clone, Serialize, Deserialize)]
pub struct MappedCoefficients {
    pub intercept: f64,
    pub main_effects: MainEffects,
    /// Flat map for tensor product interaction terms.
    /// - Key: Interaction term name (e.g., "f(PGS,PC1)").
    /// - Value: The vector of coefficients for the entire tensor product surface.
    pub interaction_effects: HashMap<String, Vec<f64>>,
}

impl Default for MappedCoefficients {
    fn default() -> Self {
        Self {
            intercept: 0.0,
            main_effects: MainEffects::default(),
            interaction_effects: HashMap::new(),
        }
    }
}

#[derive(Debug, Clone, Serialize, Deserialize)]
pub struct MainEffects {
    /// Coefficient for the main effect of sex (binary indicator).
    #[serde(default)]
    pub sex: f64,
    /// Coefficients for the main effect of PGS (for basis functions m > 0).
    pub pgs: Vec<f64>,
    /// Coefficients for the main effects of each PC, keyed by PC name.
    pub pcs: HashMap<String, Vec<f64>>,
}

impl Default for MainEffects {
    fn default() -> Self {
        Self {
            sex: 0.0,
            pgs: Vec::new(),
            pcs: HashMap::new(),
        }
    }
}

/// The top-level, self-contained, trained model artifact.
/// This is the structure that gets saved to and loaded from a file.
#[derive(Debug, Serialize, Deserialize)]
pub struct TrainedModel {
    pub config: ModelConfig,
    #[serde(default)]
    pub coefficients: MappedCoefficients,
    /// Estimated smoothing parameters from REML
    pub lambdas: Vec<f64>,
    /// Robust geometric clamping hull (optional for backwards compatibility)
    #[serde(default)]
    pub hull: Option<PeeledHull>,
    /// Optional penalized Hessian (X'WX + S) at convergence in the model's coefficient order.
    /// When present, enables standard error estimates at prediction time via var = x^T H^{-1} x.
    #[serde(default)]
    pub penalized_hessian: Option<Array2<f64>>,
    /// Optional scale parameter (Gaussian identity link). Used for mean SE scaling when applicable.
    #[serde(default)]
    pub scale: Option<f64>,
    /// Optional post-fit calibrator model
    #[serde(default)]
    pub calibrator: Option<crate::calibrate::calibrator::CalibratorModel>,
    /// Optional survival-specific artifacts (present when training survival models).
    #[serde(default)]
    pub survival: Option<SurvivalModelArtifacts>,
}

/// Custom error type for model loading, saving, and prediction.
#[derive(Error, Debug)]
pub enum ModelError {
    #[error("Failed to read or write model file: {0}")]
    IoError(#[from] std::io::Error),
    #[error("Failed to parse TOML model file: {0}")]
    TomlParseError(#[from] toml::de::Error),
    #[error("Failed to serialize model to TOML format: {0}")]
    TomlSerializeError(#[from] toml::ser::Error),
    #[error("Prediction data has {found} PC columns, but the model was trained on {expected}.")]
    MismatchedPcCount { found: usize, expected: usize },
    #[error("Underlying basis function generation failed during prediction: {0}")]
    BasisError(#[from] basis::BasisError),
    #[error("Dimension mismatch: {0}")]
    DimensionMismatch(String),
    #[error(
        "Internal error: failed to stack design matrix columns or constraint matrix dimensions don't match basis dimensions during prediction."
    )]
    InternalStackingError,
    #[error(
        "Constraint transformation matrix missing for term '{0}'. This usually indicates a model format mismatch."
    )]
    ConstraintMissing(String),
    #[error("Coefficient vector for term '{0}' is missing from the model file.")]
    CoefficientMissing(String),

    #[error(
        "Calibrated prediction requested but no calibrator is present (disabled or missing from model)."
    )]
    CalibratorMissing,

    #[error("Estimation error: {0}")]
    EstimationError(#[from] crate::calibrate::estimate::EstimationError),

<<<<<<< HEAD
    #[error("Model family '{family}' is not supported for {operation}.")]
    UnsupportedModelFamily {
        family: &'static str,
        operation: &'static str,
    },
=======
    #[error("Operation '{0}' is not supported for survival model family.")]
    UnsupportedForSurvival(&'static str),
>>>>>>> 561737cb
}

impl TrainedModel {
    fn ensure_gam_link(&self, operation: &'static str) -> Result<LinkFunction, ModelError> {
        match &self.config.model_family {
            ModelFamily::Gam(link) => Ok(*link),
            ModelFamily::Survival(_) => Err(ModelError::UnsupportedModelFamily {
                family: "survival",
                operation,
            }),
        }
    }

    /// Detailed predictions including linear predictor, mean response, signed distance
    /// to the peeled hull boundary (negative inside), and optional SEs for eta.
    pub fn predict_detailed(
        &self,
        p_new: ArrayView1<f64>,
        sex_new: ArrayView1<f64>,
        pcs_new: ArrayView2<f64>,
    ) -> Result<
        (
            Array1<f64>,         // eta (linear predictor)
            Array1<f64>,         // mean (after inverse link)
            Array1<f64>,         // signed distance to peeled hull (negative inside)
            Option<Array1<f64>>, // se_eta if available
        ),
        ModelError,
    > {
        if matches!(self.config.model_family, ModelFamily::Survival(_)) {
            return Err(ModelError::UnsupportedForSurvival("predict_detailed"));
        }
        // --- Validate inputs ---
        if pcs_new.ncols() != self.config.pc_configs.len() {
            return Err(ModelError::MismatchedPcCount {
                found: pcs_new.ncols(),
                expected: self.config.pc_configs.len(),
            });
        }

        // --- Geometry: compute signed distance and projection in one pass ---
        let raw = internal::assemble_raw_from_p_and_pcs(p_new, pcs_new);
        let (signed_dist, x_corr) = if let Some(hull) = &self.hull {
            hull.signed_distance_and_project_many(raw.view())
        } else {
            (Array1::zeros(raw.nrows()), raw.clone())
        };
        let (p_corr, pcs_corr) = internal::split_p_and_pcs_from_raw(x_corr.view());

        // --- Build design and coefficients ---
        let x_new = internal::construct_design_matrix(
            p_corr.view(),
            sex_new,
            pcs_corr.view(),
            &self.config,
            &self.coefficients,
        )?;
        let beta = internal::flatten_coefficients(&self.coefficients, &self.config)?;
        if x_new.ncols() != beta.len() {
            return Err(ModelError::DimensionMismatch(format!(
                "prediction rebuild mismatch: design matrix columns ({}) != coefficient length ({})",
                x_new.ncols(),
                beta.len()
            )));
        }

        // Ensure the model family is supported before invoking link-specific logic
        let link_function = self.ensure_gam_link("prediction")?;

        // --- Linear predictor and mean ---
        let eta = x_new.dot(&beta);
        let mean = match link_function {
            LinkFunction::Logit => {
                let eta_clamped = eta.mapv(|e| e.clamp(-700.0, 700.0));
                let mut probs = eta_clamped.mapv(|e| 1.0 / (1.0 + f64::exp(-e)));
                probs.mapv_inplace(|p| p.clamp(1e-8, 1.0 - 1e-8));
                probs
            }
            LinkFunction::Identity => eta.clone(),
        };

        // --- Optional SE for eta using the penalized Hessian ---
        let se_eta_opt = if let Some(h) = &self.penalized_hessian {
            if h.nrows() != h.ncols() || h.ncols() != x_new.ncols() {
                None
            } else {
                use crate::calibrate::faer_ndarray::FaerCholesky;
                use faer::Side;
                let chol = match h.clone().cholesky(Side::Lower) {
                    Ok(c) => c,
                    Err(_) => return Ok((eta, mean, signed_dist, None)),
                };
                let mut vars = Array1::zeros(x_new.nrows());
                for i in 0..x_new.nrows() {
                    let x_row = x_new.row(i).to_owned();
                    // Solve H v = x^T for v (1D)
                    let v = chol.solve_vec(&x_row);
                    let var_i = x_row.dot(&v);
                    vars[i] = if link_function == LinkFunction::Identity {
                        // For Gaussian identity, scale variance if scale present
                        if let Some(scale) = self.scale {
                            var_i * scale
                        } else {
                            var_i
                        }
                    } else {
                        var_i
                    };
                }
                Some(vars.mapv(|v| v.max(0.0).sqrt()))
            }
        } else {
            None
        };

        Ok((eta, mean, signed_dist, se_eta_opt))
    }
    /// Predicts outcomes for new individuals using the trained model.
    ///
    /// This is the core inference engine. It is a fast, non-iterative process that:
    /// - Reconstructs the mathematical model (design matrix and coefficient vector)
    ///   from the stored configuration.
    /// - Computes the final prediction via matrix algebra.
    ///
    /// # Arguments
    /// * `p_new`: A 1D array view of new PGS values.
    /// * `pcs_new`: A 2D array view of new PC values, with shape `[n_samples, n_pcs]`.
    ///              The order of PC columns must match `config.pc_configs` names.
    ///
    /// # Returns
    /// A `Result` containing an `Array1<f64>` of predicted outcomes (e.g., probabilities
    /// or continuous values), or a `ModelError`.
    pub fn predict(
        &self,
        p_new: ArrayView1<f64>,
        sex_new: ArrayView1<f64>,
        pcs_new: ArrayView2<f64>,
    ) -> Result<Array1<f64>, ModelError> {
        if matches!(self.config.model_family, ModelFamily::Survival(_)) {
            return Err(ModelError::UnsupportedForSurvival("predict"));
        }
        // Restore original behavior via detailed path: PHC -> design rebuild -> inverse link
        let (_, mean, _, _) = self.predict_detailed(p_new, sex_new, pcs_new)?;
        Ok(mean)
    }

    /// Predicts outcomes applying the optional post-process calibrator.
    /// Baseline predictions are computed first, then the calibrator adjusts them.
    pub fn predict_calibrated(
        &self,
        p_new: ArrayView1<f64>,
        sex_new: ArrayView1<f64>,
        pcs_new: ArrayView2<f64>,
    ) -> Result<Array1<f64>, ModelError> {
        if matches!(self.config.model_family, ModelFamily::Survival(_)) {
            return Err(ModelError::UnsupportedForSurvival("predict_calibrated"));
        }
        // Stage: Compute baseline predictions
        let link_function = self.ensure_gam_link("calibrated prediction")?;

        let baseline = self.predict(p_new, sex_new, pcs_new)?;
        // Stage: If no calibrator is present, error loudly (no silent fallback)
        if self.calibrator.is_none() {
            return Err(ModelError::CalibratorMissing);
        }

        // Stage: Retrieve eta, signed distance, and se(eta) via the detailed path
        let (eta, _, signed_dist, se_eta_opt) = self.predict_detailed(p_new, sex_new, pcs_new)?;
        let cal = self.calibrator.as_ref().unwrap();
        let pred_in = match link_function {
            LinkFunction::Logit => eta.clone(),
            LinkFunction::Identity => baseline.clone(),
        };
        let se_in = se_eta_opt.unwrap_or_else(|| Array1::zeros(pred_in.len()));

        let preds = crate::calibrate::calibrator::predict_calibrator(
            cal,
            pred_in.view(),
            se_in.view(),
            signed_dist.view(),
        )?;
        Ok(preds)
    }

    /// Returns the linear predictor (η = Xβ) for new data without applying the inverse link.
    ///
    /// This is useful for diagnostics and tests that want to validate design-matrix
    /// consistency (e.g., checking that training-time `X.dot(beta)` equals prediction-time
    /// reconstruction). For logistic models, prefer `predict` for probabilities.
    pub fn predict_linear(
        &self,
        p_new: ArrayView1<f64>,
        sex_new: ArrayView1<f64>,
        pcs_new: ArrayView2<f64>,
    ) -> Result<Array1<f64>, ModelError> {
        if matches!(self.config.model_family, ModelFamily::Survival(_)) {
            return Err(ModelError::UnsupportedForSurvival("predict_linear"));
        }
        if pcs_new.ncols() != self.config.pc_configs.len() {
            return Err(ModelError::MismatchedPcCount {
                found: pcs_new.ncols(),
                expected: self.config.pc_configs.len(),
            });
        }

        // Assemble raw predictors, optionally project via PHC, and split back
        let mut raw = internal::assemble_raw_from_p_and_pcs(p_new, pcs_new);
        let num_projected = if let Some(hull) = &self.hull {
            hull.project_in_place(raw.view_mut())
        } else {
            0
        };
        if raw.nrows() > 0 && num_projected > 0 {
            let rate = 100.0 * (num_projected as f64) / (raw.nrows() as f64);
            println!(
                "[PHC] Projected {} of {} points ({:.1}%).",
                num_projected,
                raw.nrows(),
                rate
            );
        }
        let (p_corr, pcs_corr) = internal::split_p_and_pcs_from_raw(raw.view());

        let x_new = internal::construct_design_matrix(
            p_corr.view(),
            sex_new,
            pcs_corr.view(),
            &self.config,
            &self.coefficients,
        )?;
        let flattened_coeffs = internal::flatten_coefficients(&self.coefficients, &self.config)?;

        if x_new.ncols() != flattened_coeffs.len() {
            return Err(ModelError::InternalStackingError);
        }

        Ok(x_new.dot(&flattened_coeffs))
    }

    /// Saves the trained model to a file in a human-readable TOML format.
    pub fn save(&self, path: &str) -> Result<(), ModelError> {
        let toml_string = toml::to_string_pretty(self)?;
        let mut file = BufWriter::new(fs::File::create(path)?);
        file.write_all(toml_string.as_bytes())?;
        Ok(())
    }

    /// Loads a trained model from a TOML file.
    pub fn load(path: &str) -> Result<Self, ModelError> {
        let toml_string = fs::read_to_string(path)?;
        let model: TrainedModel = toml::from_str(&toml_string)?;
        model.assert_layout_consistency_from_config()?;
        Ok(model)
    }

    fn rebuild_layout_from_config(&self) -> Result<ModelLayout, ModelError> {
        if matches!(self.config.model_family, ModelFamily::Survival(_)) {
            return Err(ModelError::UnsupportedForSurvival(
                "rebuild_layout_from_config",
            ));
        }
        let mut pc_null_ncols = Vec::with_capacity(self.config.pc_configs.len());
        let mut pc_range_ncols = Vec::with_capacity(self.config.pc_configs.len());
        let mut pc_int_ncols = Vec::with_capacity(self.config.pc_configs.len());

        for pc in &self.config.pc_configs {
            let range_cols = self
                .config
                .range_transforms
                .get(&pc.name)
                .ok_or_else(|| {
                    ModelError::ConstraintMissing(format!("range transform for {}", pc.name))
                })?
                .ncols();
            pc_range_ncols.push(range_cols);

            let interaction_cols = match self.config.interaction_penalty {
                InteractionPenaltyKind::Isotropic => range_cols,
                InteractionPenaltyKind::Anisotropic => {
                    pc.basis_config.num_knots + pc.basis_config.degree
                }
            };
            pc_int_ncols.push(interaction_cols);

            let null_cols = self
                .config
                .pc_null_transforms
                .get(&pc.name)
                .ok_or_else(|| {
                    ModelError::ConstraintMissing(format!("pc_null_transform for {}", pc.name))
                })?
                .ncols();
            pc_null_ncols.push(null_cols);
        }

        let pgs_main_cols = self.coefficients.main_effects.pgs.len();
        let pgs_range_cols = self
            .config
            .range_transforms
            .get("pgs")
            .ok_or_else(|| ModelError::ConstraintMissing("pgs range transform".to_string()))?
            .ncols();
        let pgs_int_cols = match self.config.interaction_penalty {
            InteractionPenaltyKind::Isotropic => pgs_range_cols,
            InteractionPenaltyKind::Anisotropic => {
                self.config.pgs_basis_config.num_knots + self.config.pgs_basis_config.degree
            }
        };

        let sex_main_cols = 1;

        ModelLayout::new(
            &self.config,
            &pc_null_ncols,
            &pc_range_ncols,
            sex_main_cols,
            pgs_main_cols,
            &pc_int_ncols,
            pgs_int_cols,
        )
        .map_err(ModelError::EstimationError)
    }

    fn assert_layout_consistency_from_config(&self) -> Result<(), ModelError> {
        if matches!(self.config.model_family, ModelFamily::Survival(_)) {
            return Ok(());
        }
        let layout = self.rebuild_layout_from_config()?;
        self.assert_layout_consistency_with_layout(&layout)?;
        Ok(())
    }

    pub(crate) fn assert_layout_consistency_with_layout(
        &self,
        layout: &ModelLayout,
    ) -> Result<(), ModelError> {
        if matches!(self.config.model_family, ModelFamily::Survival(_)) {
            return Ok(());
        }
        assert_eq!(
            self.lambdas.len(),
            layout.num_penalties,
            "Mismatch: saved lambdas vs penalties (saved {}, expected {})",
            self.lambdas.len(),
            layout.num_penalties
        );

        if let Some(sex_col) = layout.sex_col {
            if sex_col >= layout.total_coeffs {
                return Err(ModelError::DimensionMismatch(format!(
                    "Sex column index {} exceeds total coefficients {}",
                    sex_col, layout.total_coeffs
                )));
            }
        } else {
            return Err(ModelError::DimensionMismatch(
                "Layout is missing a sex column for the main effect".to_string(),
            ));
        }

        for (pc_idx, pc_config) in self.config.pc_configs.iter().enumerate() {
            let key = format!("f(PGS,{})", pc_config.name);
            if let Some(stored) = self.coefficients.interaction_effects.get(&key) {
                if pc_idx >= layout.interaction_factor_widths.len() {
                    return Err(ModelError::DimensionMismatch(format!(
                        "Layout missing interaction factor widths for {} (index {})",
                        pc_config.name, pc_idx
                    )));
                }

                let (pgs_dim_dbg, pc_dim_dbg) = layout.interaction_factor_widths[pc_idx];
                let expected = pgs_dim_dbg * pc_dim_dbg;

                assert_eq!(
                    stored.len(),
                    expected,
                    "Mismatch: stored vs rebuilt interaction width for {key} (stored {}, expected {} = {}×{})",
                    stored.len(),
                    expected,
                    pgs_dim_dbg,
                    pc_dim_dbg
                );

                if pc_idx < layout.interaction_block_idx.len() {
                    let layout_cols = layout.penalty_map[layout.interaction_block_idx[pc_idx]]
                        .col_range
                        .len();
                    assert_eq!(
                        layout_cols, expected,
                        "Mismatch: layout vs rebuilt interaction width for {key} (layout {}, expected {} = {}×{})",
                        layout_cols, expected, pgs_dim_dbg, pc_dim_dbg
                    );
                }
            }
        }

        let flattened_coeffs = internal::flatten_coefficients(&self.coefficients, &self.config)?;
        if flattened_coeffs.len() != layout.total_coeffs {
            return Err(ModelError::DimensionMismatch(format!(
                "Flattened coefficient length ({}) does not match layout.total_coeffs ({}). Likely causes: knot vectors/degree drift, transform set drift (range/null/orth), or penalty mode change (isotropic/anisotropic).",
                flattened_coeffs.len(),
                layout.total_coeffs
            )));
        }

        Ok(())
    }
}

/// Internal module for prediction-specific implementation details.
mod internal {
    use super::*;
    // no extra imports

    /// Assemble raw predictors into an n x d matrix [PGS | PC1 | PC2 | ...]
    pub(super) fn assemble_raw_from_p_and_pcs(
        p: ArrayView1<f64>,
        pcs: ArrayView2<f64>,
    ) -> Array2<f64> {
        let n = p.len();
        let d = 1 + pcs.ncols();
        let mut x = Array2::zeros((n, d));
        // first column is p
        x.column_mut(0).assign(&p);
        // remaining are pcs
        if pcs.ncols() > 0 {
            x.slice_mut(s![.., 1..]).assign(&pcs);
        }
        x
    }

    /// Split raw matrix [PGS | PCs...] into (p, pcs)
    pub(super) fn split_p_and_pcs_from_raw(x: ArrayView2<f64>) -> (Array1<f64>, Array2<f64>) {
        let n = x.nrows();
        let d = x.ncols();
        let mut p = Array1::zeros(n);
        p.assign(&x.column(0));
        let pcs = if d > 1 {
            x.slice(s![.., 1..]).to_owned()
        } else {
            Array2::zeros((n, 0))
        };
        (p, pcs)
    }

    /// Computes the row-wise tensor product (Khatri-Rao product) of two matrices.
    /// This creates the design matrix columns for tensor product interactions.
    /// Each row of the result is the outer product of the corresponding rows from A and B.
    fn row_wise_tensor_product(a: &Array2<f64>, b: &Array2<f64>) -> Array2<f64> {
        let n_samples = a.nrows();
        assert_eq!(
            n_samples,
            b.nrows(),
            "Matrices must have same number of rows"
        );

        let a_cols = a.ncols();
        let b_cols = b.ncols();
        let mut result = Array2::zeros((n_samples, a_cols * b_cols));

        for row in 0..n_samples {
            let mut col_idx = 0;
            for i in 0..a_cols {
                for j in 0..b_cols {
                    result[[row, col_idx]] = a[[row, i]] * b[[row, j]];
                    col_idx += 1;
                }
            }
        }

        result
    }

    /// Constructs the design matrix `X` for new data following a strict canonical order.
    /// This order is the implicit contract that allows the flattened coefficients to work correctly.
    pub(super) fn construct_design_matrix(
        p_new: ArrayView1<f64>,
        sex_new: ArrayView1<f64>,
        pcs_new: ArrayView2<f64>,
        config: &ModelConfig,
        coeffs: &MappedCoefficients,
    ) -> Result<Array2<f64>, ModelError> {
        // CRITICAL: Validate that prediction data dimensions are consistent
        if p_new.len() != pcs_new.nrows() {
            return Err(ModelError::DimensionMismatch(format!(
                "Sample count mismatch: p_new has {} samples but pcs_new has {} rows",
                p_new.len(),
                pcs_new.nrows()
            )));
        }
        if sex_new.len() != p_new.len() {
            return Err(ModelError::DimensionMismatch(format!(
                "Sample count mismatch: p_new has {} samples but sex_new has {}",
                p_new.len(),
                sex_new.len()
            )));
        }
        // Stage: Generate the PGS basis using the saved knot vector if available
        // Only use saved knot vectors - remove fallback to ensure consistency
        let saved_knots = config
            .knot_vectors
            .get("pgs")
            .ok_or_else(|| ModelError::InternalStackingError)?;

        let (pgs_basis_unc, _) = basis::create_bspline_basis_with_knots(
            p_new,
            saved_knots.view(),
            config.pgs_basis_config.degree,
        )?;

        // Build PGS main basis to MATCH TRAINING exactly.
        // Start from the unconstrained PGS basis (drop intercept col).
        let pgs_main_basis_unc = pgs_basis_unc.slice(s![.., 1..]);

        // Require sum-to-zero constraint for PGS main effect
        let pgs_z = config
            .sum_to_zero_constraints
            .get("pgs_main")
            .ok_or_else(|| ModelError::ConstraintMissing("pgs_main".to_string()))?;

        // Note: z_range_pgs is still required for interactions later, but not needed for main effects

        // Target width must match trained coefficient count
        let pgs_coef_len = coeffs.main_effects.pgs.len();

        // CRITICAL: For PGS main effect, we use ONLY the sum-to-zero constraint transform.
        // The range transform (z_range_pgs) is used ONLY for interaction terms.

        // Check shapes: B_unc (N x m), Z (m x c)
        let m = pgs_main_basis_unc.ncols();
        let c = pgs_z.ncols();

        // Verify dimensions match before matrix multiplication
        if m != pgs_z.nrows() || c != pgs_coef_len {
            return Err(ModelError::DimensionMismatch(format!(
                "PGS basis transform dimensions mismatch: B_unc {}×{}, Z {}×{}, coefs {}",
                pgs_main_basis_unc.nrows(),
                m,
                pgs_z.nrows(),
                c,
                pgs_coef_len
            )));
        }

        // Apply ONLY the sum-to-zero constraint to PGS main effect basis
        // This matches the training behavior in construction.rs
        let pgs_main_basis = pgs_main_basis_unc.dot(pgs_z);

        // CRITICAL: The interaction basis MUST be constructed from the UNCONSTRAINED PGS basis.
        // The model's coefficient layout (defined in construction.rs -> ModelLayout::new) is derived
        // from the dimensions of the unconstrained bases. Changing this to use a constrained basis
        // without a corresponding change to the layout logic will cause a dimension mismatch and lead
        // to silently incorrect predictions. The debug_assert in TrainedModel::predict guards against this.

        // Stage: Generate bases for PCs (functional ANOVA decomposition: null + range)
        let mut pc_range_bases = Vec::new();
        let mut pc_null_bases: Vec<Option<Array2<f64>>> = Vec::new();
        let mut pc_unconstrained_bases_main = Vec::new();
        for i in 0..config.pc_configs.len() {
            let pc_col = pcs_new.column(i);
            let pc_name = &config.pc_configs[i].name;
            // Only use saved knot vectors - remove fallback to ensure consistency
            let saved_knots = config
                .knot_vectors
                .get(pc_name)
                .ok_or_else(|| ModelError::InternalStackingError)?;

            let (pc_basis_unc, _) = basis::create_bspline_basis_with_knots(
                pc_col,
                saved_knots.view(),
                config.pc_configs[i].basis_config.degree,
            )?;

            // Slice the basis to remove the intercept term, just like in the training code
            let pc_main_basis_unc = pc_basis_unc.slice(s![.., 1..]);
            pc_unconstrained_bases_main.push(pc_main_basis_unc.to_owned());

            // Apply the SAVED null and range transformations for functional ANOVA
            if let Some(range_transform) = config.range_transforms.get(pc_name) {
                // Check dimensions before matrix multiplication to prevent panic
                if pc_main_basis_unc.ncols() != range_transform.nrows() {
                    return Err(ModelError::InternalStackingError);
                }

                // Use range-only transformation for PC main effects (fully penalized)
                let pc_range_basis = pc_main_basis_unc.dot(range_transform);
                pc_range_bases.push(pc_range_basis);
                // Get the required null-space transform
                let z_null = config.pc_null_transforms.get(pc_name).ok_or_else(|| {
                    ModelError::ConstraintMissing(format!("pc_null_transform for {}", pc_name))
                })?;

                if pc_main_basis_unc.ncols() != z_null.nrows() {
                    return Err(ModelError::DimensionMismatch(format!(
                        "PC null transform dimensions mismatch for {}: basis {}×{}, transform {}×{}",
                        pc_name,
                        pc_main_basis_unc.nrows(),
                        pc_main_basis_unc.ncols(),
                        z_null.nrows(),
                        z_null.ncols()
                    )));
                }

                // Build null-space basis (may have 0 columns if PC has no null space)
                let pc_null_basis = pc_main_basis_unc.dot(z_null);
                pc_null_bases.push(if z_null.ncols() > 0 {
                    Some(pc_null_basis)
                } else {
                    None
                });
            } else {
                // No range transform found for this PC
                return Err(ModelError::ConstraintMissing(format!(
                    "range transform for {}",
                    pc_name
                )));
            }
        }

        // Stage: Assemble the design matrix following the canonical order
        let n_samples = p_new.len();
        let mut owned_cols: Vec<Array1<f64>> = Vec::new();

        // Stage: Populate the intercept column
        owned_cols.push(Array1::<f64>::ones(n_samples));

        // Stage: Add sex main effect column
        owned_cols.push(sex_new.to_owned());

        // Stage: Add main PC effects per PC—null first (if any), then range
        for pc_idx in 0..config.pc_configs.len() {
            if let Some(ref null_basis) = pc_null_bases[pc_idx] {
                for col in null_basis.axis_iter(Axis(1)) {
                    owned_cols.push(col.to_owned());
                }
            }
            for col in pc_range_bases[pc_idx].axis_iter(Axis(1)) {
                owned_cols.push(col.to_owned());
            }
        }

        // Stage: Add the main PGS effect
        for col in pgs_main_basis.axis_iter(Axis(1)) {
            owned_cols.push(col.to_owned());
        }

        // Stage: Add the sex×PGS varying-coefficient interaction if present
        let sex_pgs_key = "f(PGS,sex)";
        if let Some(sex_pgs_coeffs) = coeffs.interaction_effects.get(sex_pgs_key) {
            let mut sex_pgs_basis = pgs_main_basis.to_owned();
            for (mut row, &sex_value) in sex_pgs_basis.axis_iter_mut(Axis(0)).zip(sex_new.iter()) {
                row *= sex_value;
            }

            let alpha = config
                .interaction_orth_alpha
                .get(sex_pgs_key)
                .ok_or_else(|| {
                    ModelError::ConstraintMissing(format!(
                        "interaction_orth_alpha for {}",
                        sex_pgs_key
                    ))
                })?;

            let intercept = Array1::<f64>::ones(n_samples);
            let sex_col = sex_new.to_owned();
            let m_cols = 1 + 1 + pgs_main_basis.ncols();
            if alpha.nrows() != m_cols {
                return Err(ModelError::DimensionMismatch(format!(
                    "Orth map stored with unexpected row count for {}: got {}, expected {}",
                    sex_pgs_key,
                    alpha.nrows(),
                    m_cols
                )));
            }
            if alpha.ncols() != sex_pgs_basis.ncols() {
                return Err(ModelError::DimensionMismatch(format!(
                    "Orth map stored with unexpected column count for {}: got {}, expected {}",
                    sex_pgs_key,
                    alpha.ncols(),
                    sex_pgs_basis.ncols()
                )));
            }

            let mut m_matrix = Array2::<f64>::zeros((n_samples, m_cols));
            let mut offset = 0;
            m_matrix.column_mut(offset).assign(&intercept);
            offset += 1;
            m_matrix.column_mut(offset).assign(&sex_col);
            offset += 1;
            m_matrix
                .slice_mut(s![.., offset..offset + pgs_main_basis.ncols()])
                .assign(&pgs_main_basis);

            let sex_pgs_orth = &sex_pgs_basis - &m_matrix.dot(alpha);

            if sex_pgs_coeffs.len() != sex_pgs_orth.ncols() {
                return Err(ModelError::DimensionMismatch(format!(
                    "Stored interaction coefficient count for {} is {}, but constructed design has {} columns.",
                    sex_pgs_key,
                    sex_pgs_coeffs.len(),
                    sex_pgs_orth.ncols()
                )));
            }

            for col in sex_pgs_orth.axis_iter(Axis(1)) {
                owned_cols.push(col.to_owned());
            }
        }

        // Stage: Add tensor product interaction effects (only if PCs are present)
        if !config.pc_configs.is_empty() {
            // Reconstruct interaction marginals using the same basis choice used during training
            let pgs_int_basis = match config.interaction_penalty {
                InteractionPenaltyKind::Isotropic => {
                    let z_range_pgs_pred = config.range_transforms.get("pgs").ok_or_else(|| {
                        ModelError::ConstraintMissing("pgs range transform".to_string())
                    })?;

                    if pgs_main_basis_unc.ncols() != z_range_pgs_pred.nrows() {
                        return Err(ModelError::InternalStackingError);
                    }

                    pgs_main_basis_unc.dot(z_range_pgs_pred)
                }
                InteractionPenaltyKind::Anisotropic => pgs_main_basis_unc.to_owned(),
            };

            for pc_idx in 0..config.pc_configs.len() {
                let pc_name = &config.pc_configs[pc_idx].name;
                let tensor_key = format!("f(PGS,{})", pc_name);

                // Only build the interaction if the trained model contains coefficients for it
                if coeffs.interaction_effects.contains_key(&tensor_key) {
                    let pc_int_basis = match config.interaction_penalty {
                        InteractionPenaltyKind::Isotropic => {
                            let z_range_pc_pred = config
                                .range_transforms
                                .get(pc_name)
                                .ok_or_else(|| ModelError::InternalStackingError)?;

                            if pc_unconstrained_bases_main[pc_idx].ncols()
                                != z_range_pc_pred.nrows()
                            {
                                return Err(ModelError::InternalStackingError);
                            }

                            pc_unconstrained_bases_main[pc_idx].dot(z_range_pc_pred)
                        }
                        InteractionPenaltyKind::Anisotropic => {
                            pc_unconstrained_bases_main[pc_idx].to_owned()
                        }
                    };

                    let mut tensor_interaction =
                        row_wise_tensor_product(&pgs_int_basis, &pc_int_basis);

                    // Apply stored orthogonalization to remove main-effect components (pure interaction)
                    let alpha =
                        config
                            .interaction_orth_alpha
                            .get(&tensor_key)
                            .ok_or_else(|| {
                                ModelError::ConstraintMissing(format!(
                                    "interaction_orth_alpha for {}",
                                    tensor_key
                                ))
                            })?;

                    // Build M = [Intercept | Sex? | PGS_main | PC_main_for_this_pc (null + range)]
                    let intercept = Array1::<f64>::ones(n_samples);
                    let sex_col = sex_new.to_owned();
                    let pc_null_cols = pc_null_bases
                        .get(pc_idx)
                        .and_then(|opt| opt.as_ref().map(|arr| arr.ncols()))
                        .unwrap_or(0);
                    let pc_range_cols = pc_range_bases[pc_idx].ncols();
                    let base_cols_without_sex =
                        1 + pgs_main_basis.ncols() + pc_null_cols + pc_range_cols;
                    let base_cols_with_sex = base_cols_without_sex + 1;

                    let include_sex = match alpha.nrows() {
                        n if n == base_cols_with_sex => true,
                        n if n == base_cols_without_sex => false,
                        n => {
                            return Err(ModelError::DimensionMismatch(format!(
                                "Orth map stored with unexpected row count for {tensor_key}: got {n}, expected {base_cols_without_sex} (without sex) or {base_cols_with_sex} (with sex)",
                            )));
                        }
                    };

                    let mut m_cols: Vec<Array1<f64>> = Vec::new();
                    m_cols.push(intercept);
                    if include_sex {
                        m_cols.push(sex_col);
                    }
                    m_cols.extend(pgs_main_basis.axis_iter(Axis(1)).map(|c| c.to_owned()));
                    if let Some(ref pc_null) = pc_null_bases[pc_idx] {
                        m_cols.extend(pc_null.axis_iter(Axis(1)).map(|c| c.to_owned()));
                    }
                    m_cols.extend(
                        pc_range_bases[pc_idx]
                            .axis_iter(Axis(1))
                            .map(|c| c.to_owned()),
                    );
                    let m_matrix = ndarray::stack(
                        Axis(1),
                        &m_cols.iter().map(|c| c.view()).collect::<Vec<_>>(),
                    )
                    .map_err(|_| ModelError::InternalStackingError)?;

                    // Dimension check: alpha: m_cols x t_cols
                    if m_matrix.ncols() != alpha.nrows()
                        || tensor_interaction.ncols() != alpha.ncols()
                    {
                        return Err(ModelError::DimensionMismatch(format!(
                            "Orth map dims mismatch for {}: M {}x{}, alpha {}x{}, T {}x{}",
                            tensor_key,
                            m_matrix.nrows(),
                            m_matrix.ncols(),
                            alpha.nrows(),
                            alpha.ncols(),
                            tensor_interaction.nrows(),
                            tensor_interaction.ncols()
                        )));
                    }
                    tensor_interaction = &tensor_interaction - &m_matrix.dot(alpha);

                    // Align the number of interaction columns with the stored coefficients if available.
                    let constructed_cols = tensor_interaction.ncols();
                    if let Some(stored) = coeffs.interaction_effects.get(&tensor_key) {
                        let stored_cols = stored.len();
                        let expected_product = pgs_int_basis.ncols() * pc_int_basis.ncols();
                        if stored_cols != expected_product {
                            return Err(ModelError::DimensionMismatch(format!(
                                "Stored interaction coefficient count for {tensor_key} is {stored_cols}, but the marginal bases imply {expected_product} columns ({}×{}). Common causes: knot vector length/degree drift or stale range/orthogonalization transforms.",
                                pgs_int_basis.ncols(),
                                pc_int_basis.ncols(),
                            )));
                        }

                        if stored_cols != constructed_cols {
                            return Err(ModelError::DimensionMismatch(format!(
                                "Interaction columns mismatch for {tensor_key}: constructed {constructed_cols} ({}×{}) vs stored {stored_cols}. Compare knot_vectors['pgs'], knot_vectors['{pc_name}'], degree, range_transforms, sum_to_zero constraints, pc_null_transforms, and interaction_orth_alpha shapes.",
                                pgs_int_basis.ncols(),
                                pc_int_basis.ncols(),
                                pc_name = pc_name.as_str(),
                            )));
                        }
                    }

                    for col in tensor_interaction.axis_iter(Axis(1)) {
                        owned_cols.push(col.to_owned());
                    }
                }
            }
        }
        // No fallback - only modern approach is supported now

        // Stack all column views into the final design matrix
        let col_views: Vec<_> = owned_cols.iter().map(Array1::view).collect();
        ndarray::stack(Axis(1), &col_views).map_err(|_| ModelError::InternalStackingError)
    }

    /// Flattens the structured `MappedCoefficients` into a single `Array1` vector,
    /// following the exact same canonical order used in `construct_design_matrix`.
    /// This function is the "mirror image" of the design matrix construction.
    pub(super) fn flatten_coefficients(
        coeffs: &MappedCoefficients,
        config: &ModelConfig,
    ) -> Result<Array1<f64>, ModelError> {
        let mut flattened: Vec<f64> = Vec::new();

        // Order of concatenation MUST exactly match `construct_design_matrix`.
        // Stage: Intercept
        flattened.push(coeffs.intercept);

        // Stage: Sex main effect
        flattened.push(coeffs.main_effects.sex);

        // Stage: Main PC effects (ordered by pc_configs for determinism)
        for pc_config in &config.pc_configs {
            let pc_name = &pc_config.name;
            let c = coeffs
                .main_effects
                .pcs
                .get(pc_name)
                .ok_or_else(|| ModelError::CoefficientMissing(pc_name.clone()))?;
            flattened.extend_from_slice(c);
        }

        // Stage: Main PGS effects (for basis functions m > 0)
        flattened.extend_from_slice(&coeffs.main_effects.pgs);

        // Stage: Sex×PGS varying-coefficient interaction (if present)
        let sex_pgs_key = "f(PGS,sex)";
        if let Some(sex_pgs_coeffs) = coeffs.interaction_effects.get(sex_pgs_key) {
            flattened.extend_from_slice(sex_pgs_coeffs);
        }

        // Stage: Tensor product interaction effects (ordered by PC)
        for pc_config in &config.pc_configs {
            let tensor_key = format!("f(PGS,{})", pc_config.name);
            if let Some(tensor_coeffs) = coeffs.interaction_effects.get(&tensor_key) {
                flattened.extend_from_slice(tensor_coeffs);
            }
        }

        Ok(Array1::from_vec(flattened))
    }
}

#[cfg(test)]
pub(crate) fn internal_construct_design_matrix(
    p_new: ArrayView1<f64>,
    sex_new: ArrayView1<f64>,
    pcs_new: ArrayView2<f64>,
    config: &ModelConfig,
    coeffs: &MappedCoefficients,
) -> Result<Array2<f64>, ModelError> {
    internal::construct_design_matrix(p_new, sex_new, pcs_new, config, coeffs)
}

#[cfg(test)]
pub(crate) fn internal_flatten_coefficients(
    coeffs: &MappedCoefficients,
    config: &ModelConfig,
) -> Result<Array1<f64>, ModelError> {
    internal::flatten_coefficients(coeffs, config)
}

#[cfg(test)]
mod tests {
    use super::*;
    // TrainingData is not used in tests
    use approx::assert_abs_diff_eq;
    use ndarray::{Array1, Array2, array};

    /// Test a trivially simple case with degree 1 B-spline (piecewise linear interpolation).
    /// This test uses a simple ground truth we can calculate by hand to verify the prediction.
    #[test]
    fn test_trained_model_predict() {
        // --- Setup a simple, known model configuration ---
        let knot_vector = array![0.0, 0.0, 0.5, 1.0, 1.0];
        let degree = 1;
        // For a degree=1 spline with this knot vector, there are 3 unconstrained basis functions.
        // The main effect (excluding the intercept) has 2 basis functions.
        // The sum-to-zero constraint will transform these 2 functions into 1 constrained function.
        // However, the test below will derive this transformation programmatically.

        // Create a dummy unconstrained basis to derive the constraint matrix Z
        let (unconstrained_basis_for_constraint, _) = basis::create_bspline_basis_with_knots(
            array![0.25, 0.75].view(), // two arbitrary points
            knot_vector.view(),
            degree,
        )
        .unwrap();
        let unconstrained_main_basis = unconstrained_basis_for_constraint.slice(s![.., 1..]);
        let (_, z_transform) =
            basis::apply_sum_to_zero_constraint(unconstrained_main_basis.view(), None).unwrap();

        let model = TrainedModel {
            config: ModelConfig {
                model_family: ModelFamily::Gam(LinkFunction::Identity),
                penalty_order: 2,
                convergence_tolerance: 1e-6,
                max_iterations: 100,
                reml_convergence_tolerance: 1e-6,
                reml_max_iterations: 50,
                firth_bias_reduction: false,
                reml_parallel_threshold: default_reml_parallel_threshold(),
                pgs_basis_config: BasisConfig {
                    num_knots: 1, // Number of internal knots
                    degree,
                },
                pc_configs: vec![],
                pgs_range: (0.0, 1.0),
                interaction_penalty: InteractionPenaltyKind::Anisotropic,
                sum_to_zero_constraints: {
                    let mut constraints = HashMap::new();
                    constraints.insert("pgs_main".to_string(), z_transform.clone());
                    constraints
                },
                knot_vectors: {
                    let mut knots = HashMap::new();
                    knots.insert("pgs".to_string(), knot_vector.clone());
                    knots
                },
                range_transforms: HashMap::new(),
                pc_null_transforms: HashMap::new(),
                interaction_centering_means: HashMap::new(),
                interaction_orth_alpha: HashMap::new(),
                survival: None,
            },
            coefficients: MappedCoefficients {
                intercept: 0.5, // Added an intercept for a more complete test
                main_effects: MainEffects {
                    sex: 0.5,
                    // There is only 1 coefficient after constraint for this simple case
                    pgs: vec![2.0],
                    pcs: HashMap::new(),
                },
                interaction_effects: HashMap::new(),
            },
            lambdas: vec![],
            hull: None,
            penalized_hessian: None,
            scale: None,
            calibrator: None,
            survival: None,
        };

        // --- Define Test Points ---
        let test_points = array![0.25, 0.75];
        let sex_points = array![0.0, 1.0];
        let empty_pcs = Array2::<f64>::zeros((2, 0));

        // --- Calculate the expected result CORRECTLY ---
        // The manual calculation was flawed. Here's the correct way to derive the ground truth:
        // Stage: Generate the raw, unconstrained basis at the test points
        let (full_basis_unc, _) =
            basis::create_bspline_basis_with_knots(test_points.view(), knot_vector.view(), degree)
                .unwrap();

        // Stage: Isolate the main effect part of the basis (all columns except the intercept)
        let pgs_main_basis_unc = full_basis_unc.slice(s![.., 1..]);

        // Stage: Apply the same sum-to-zero constraint transformation
        let pgs_main_basis_con = pgs_main_basis_unc.dot(&z_transform);

        // Stage: Get the coefficients for the constrained basis
        let coeffs = Array1::from(model.coefficients.main_effects.pgs.clone());

        // Stage: Calculate the final expected linear predictor as intercept + constrained_basis * coeffs
        let mut expected_values = pgs_main_basis_con.dot(&coeffs);
        expected_values += &sex_points.mapv(|v| v * model.coefficients.main_effects.sex);
        expected_values += model.coefficients.intercept;

        // Get the model's prediction using the actual `predict` method
        let predictions = model
            .predict(test_points.view(), sex_points.view(), empty_pcs.view())
            .unwrap();

        // Verify the results match our correctly calculated ground truth
        assert_eq!(predictions.len(), 2);
        assert_abs_diff_eq!(
            predictions.as_slice().unwrap(),
            expected_values.as_slice().unwrap(),
            epsilon = 1e-10
        );
    }

    /// Tests that the prediction fails appropriately with invalid input dimensions.
    #[test]
    fn test_trained_model_predict_invalid_input() {
        let model = TrainedModel {
            config: ModelConfig {
                model_family: ModelFamily::Gam(LinkFunction::Identity),
                penalty_order: 2,
                convergence_tolerance: 1e-6,
                max_iterations: 100,
                reml_convergence_tolerance: 1e-6,
                reml_max_iterations: 50,
                firth_bias_reduction: false,
                reml_parallel_threshold: default_reml_parallel_threshold(),
                pgs_basis_config: BasisConfig {
                    num_knots: 2,
                    degree: 1,
                },
                pc_configs: vec![PrincipalComponentConfig {
                    name: "PC1".to_string(),
                    basis_config: BasisConfig {
                        num_knots: 2,
                        degree: 1,
                    },
                    range: (-1.0, 1.0),
                }],
                pgs_range: (-2.0, 2.0),
                interaction_penalty: InteractionPenaltyKind::Anisotropic,
                sum_to_zero_constraints: HashMap::new(),
                knot_vectors: HashMap::new(),
                range_transforms: HashMap::new(),
                pc_null_transforms: HashMap::new(),
                interaction_centering_means: HashMap::new(),
                interaction_orth_alpha: HashMap::new(),
                survival: None,
            },
            coefficients: MappedCoefficients {
                intercept: 0.0,
                main_effects: MainEffects {
                    sex: 0.0,
                    pgs: vec![],
                    pcs: HashMap::new(),
                },
                interaction_effects: HashMap::new(),
            },
            lambdas: vec![],
            hull: None,
            penalized_hessian: None,
            scale: None,
            calibrator: None,
            survival: None,
        };

        // Test with mismatched PC dimensions (model expects 1 PC, but we provide 2)
        let pgs = Array1::linspace(0.0, 1.0, 5);
        let sex = Array1::zeros(5);
        let pcs = Array2::zeros((5, 2)); // 2 PC columns, but model expects 1

        let result = model.predict(pgs.view(), sex.view(), pcs.view());

        // Verify we get the expected error
        assert!(
            result.is_err(),
            "Should return an error when PC dimensions don't match"
        );
        if let Err(ModelError::MismatchedPcCount { found, expected }) = result {
            assert_eq!(found, 2);
            assert_eq!(expected, 1);
        } else {
            panic!("Expected MismatchedPcCount error");
        }
    }

    /// Tests that the coefficient flattening logic works correctly.
    /// This test verifies that the structured MappedCoefficients are correctly
    /// flattened into a single vector following the canonical order.
    #[test]
    fn test_coefficient_flattening() {
        // Create a small structured coefficient object with known values
        let coeffs = MappedCoefficients {
            intercept: 1.0,
            main_effects: MainEffects {
                sex: 0.5,
                pgs: vec![2.0, 3.0], // 2 PGS main effect coefficients
                pcs: {
                    let mut pc_map = HashMap::new();
                    pc_map.insert("PC1".to_string(), vec![4.0, 5.0]); // 2 PC1 coefficients
                    pc_map.insert("PC2".to_string(), vec![6.0, 7.0]); // 2 PC2 coefficients
                    pc_map
                },
            },
            interaction_effects: {
                let mut interactions = HashMap::new();

                interactions.insert("f(PGS,sex)".to_string(), vec![16.0, 17.0]);

                // Unified tensor product interactions - flattened coefficient vectors
                // For tensor products, coefficients are flattened in the order: pgs_basis × pc_basis
                interactions.insert("f(PGS,PC1)".to_string(), vec![8.0, 9.0, 12.0, 13.0]);
                interactions.insert("f(PGS,PC2)".to_string(), vec![10.0, 11.0, 14.0, 15.0]);

                interactions
            },
        };

        // Create a simple model config for testing
        let config = ModelConfig {
            model_family: ModelFamily::Gam(LinkFunction::Identity),
            penalty_order: 2,
            convergence_tolerance: 1e-6,
            max_iterations: 100,
            reml_convergence_tolerance: 1e-6,
            reml_max_iterations: 50,
            firth_bias_reduction: false,
            reml_parallel_threshold: default_reml_parallel_threshold(),
            pgs_basis_config: BasisConfig {
                num_knots: 3,
                degree: 3,
            },
            pc_configs: vec![
                PrincipalComponentConfig {
                    name: "PC1".to_string(),
                    basis_config: BasisConfig {
                        num_knots: 3,
                        degree: 3,
                    },
                    range: (0.0, 1.0),
                },
                PrincipalComponentConfig {
                    name: "PC2".to_string(),
                    basis_config: BasisConfig {
                        num_knots: 3,
                        degree: 3,
                    },
                    range: (0.0, 1.0),
                },
            ],
            pgs_range: (0.0, 1.0),
            interaction_penalty: InteractionPenaltyKind::Anisotropic,
            sum_to_zero_constraints: HashMap::new(),
            knot_vectors: HashMap::new(),
            range_transforms: HashMap::new(),
            pc_null_transforms: HashMap::new(),
            interaction_centering_means: HashMap::new(),
            interaction_orth_alpha: HashMap::new(),
        };

        // Use the internal flatten_coefficients function
        use super::internal::flatten_coefficients;
        let flattened = flatten_coefficients(&coeffs, &config)
            .expect("flatten_coefficients should succeed for well-formed inputs");

        // Verify the canonical order of flattening:
        // Stage: Intercept
        // Stage: PC main effects (ordered by config.pc_configs)
        // Stage: PGS main effects
        // Stage: Interaction effects (PGS basis function 1, then PC1, PC2, etc.; followed by additional PGS basis functions)

        // Define expected order based on the canonical ordering rules
        let expected = vec![
            1.0, // Intercept
            0.5, // Sex main effect
            4.0, 5.0, // PC1 main effects
            6.0, 7.0, // PC2 main effects
            2.0, 3.0, // PGS main effects
            16.0, 17.0, // f(PGS,sex) varying coefficient
            8.0, 9.0, 12.0, 13.0, // f(PGS,PC1) tensor product interaction
            10.0, 11.0, 14.0, 15.0, // f(PGS,PC2) tensor product interaction
        ];

        // Convert to vectors for easier comparison
        let flat_vec = flattened.to_vec();

        // Check total length
        assert_eq!(
            flat_vec.len(),
            expected.len(),
            "Flattened vector has incorrect length: expected {}, got {}",
            expected.len(),
            flat_vec.len()
        );

        // Check each element in the expected order
        for (i, &expected_val) in expected.iter().enumerate() {
            assert_eq!(
                flat_vec[i], expected_val,
                "Mismatch at position {}: expected {}, got {}",
                i, expected_val, flat_vec[i]
            );
        }
    }

    /// Tests that the model can be saved to and loaded from a file,
    /// preserving all its contents exactly.
    #[test]
    fn test_save_load_functionality() {
        use crate::calibrate::data::TrainingData;

        // Define the BasisConfig to use
        let pgs_basis_config = BasisConfig {
            num_knots: 6,
            degree: 3,
        };
        let pc1_basis_config = BasisConfig {
            num_knots: 6,
            degree: 3,
        };

        // Create a ModelConfig to use for both generation and testing
        let model_config = ModelConfig {
            model_family: ModelFamily::Gam(LinkFunction::Logit),
            penalty_order: 2,
            convergence_tolerance: 1e-6,
            max_iterations: 100,
            reml_convergence_tolerance: 1e-6,
            reml_max_iterations: 50,
            firth_bias_reduction: false,
            reml_parallel_threshold: default_reml_parallel_threshold(),
            pgs_basis_config: pgs_basis_config.clone(),
            pc_configs: vec![PrincipalComponentConfig {
                name: "PC1".to_string(),
                basis_config: pc1_basis_config.clone(),
                range: (-0.5, 0.5),
            }],
            pgs_range: (-1.0, 1.0),
            interaction_penalty: InteractionPenaltyKind::Anisotropic,
            sum_to_zero_constraints: HashMap::new(), // Will be populated by build_design_and_penalty_matrices
            knot_vectors: HashMap::new(), // Will be populated by build_design_and_penalty_matrices
            range_transforms: HashMap::new(), // Will be populated by build_design_and_penalty_matrices
            pc_null_transforms: HashMap::new(),
            interaction_centering_means: HashMap::new(),
            interaction_orth_alpha: HashMap::new(),
        };

        // Create a dummy dataset for generating the correct model structure
        // Choose a sample size that comfortably exceeds the total number of coefficients in this
        // configuration (currently 101) so that the design matrix construction succeeds even as
        // new unpenalized effects such as sex are introduced.
        let n_samples = 150;
        let dummy_data = TrainingData {
            y: Array1::linspace(0.0, 1.0, n_samples),
            p: Array1::linspace(-1.0, 1.0, n_samples),
            sex: Array1::from_iter((0..n_samples).map(|i| (i % 2) as f64)),
            pcs: Array2::from_shape_vec(
                (n_samples, 1),
                Array1::linspace(-0.5, 0.5, n_samples).to_vec(),
            )
            .unwrap(),
            weights: Array1::<f64>::ones(n_samples),
        };

        // Generate the correct constraints, structure, and range transforms using the actual model-building code
        let (
            _,
            _,
            layout,
            sum_to_zero_constraints,
            knot_vectors,
            range_transforms,
            pc_null_transforms,
            interaction_centering_means,
            interaction_orth_alpha,
            _,
        ) = crate::calibrate::construction::build_design_and_penalty_matrices(
            &dummy_data,
            &model_config,
        )
        .expect("Failed to build model matrices");

        // Now we can create a test model with the correct structure
        let original_model = TrainedModel {
            config: ModelConfig {
                model_family: ModelFamily::Gam(LinkFunction::Logit),
                penalty_order: 2,
                convergence_tolerance: 1e-6,
                max_iterations: 100,
                reml_convergence_tolerance: 1e-6,
                reml_max_iterations: 50,
                firth_bias_reduction: false,
                reml_parallel_threshold: default_reml_parallel_threshold(),
                pgs_basis_config: pgs_basis_config.clone(),
                pc_configs: vec![PrincipalComponentConfig {
                    name: "PC1".to_string(),
                    basis_config: pc1_basis_config.clone(),
                    range: (-0.5, 0.5),
                }],
                pgs_range: (-1.0, 1.0),
                interaction_penalty: InteractionPenaltyKind::Anisotropic,
                sum_to_zero_constraints: sum_to_zero_constraints.clone(), // Clone the new field
                knot_vectors, // Use the knot vectors generated by the model-building code
                range_transforms: range_transforms.clone(), // Use full Option 3 pipeline
                pc_null_transforms: pc_null_transforms.clone(),
                interaction_centering_means: interaction_centering_means.clone(),
                interaction_orth_alpha: interaction_orth_alpha.clone(),
                survival: None,
            },
            coefficients: MappedCoefficients {
                intercept: 0.5,
                main_effects: MainEffects {
                    sex: 0.75,
                    // The number of PGS main effect coefficients must match dimensions after constraint
                    // This size is derived from the layout object which reflects the actual model structure
                    pgs: {
                        let pgs_dim = layout.pgs_main_cols.end - layout.pgs_main_cols.start;
                        // Fill with increasing values 1.0, 2.0, 3.0, ...
                        (1..=pgs_dim).map(|i| i as f64).collect()
                    },
                    pcs: {
                        // Use null + range dimension for PC1
                        let pc1_dim_null = pc_null_transforms
                            .get("PC1")
                            .map(|z| z.ncols())
                            .unwrap_or(0);
                        let pc1_dim_range = range_transforms.get("PC1").unwrap().ncols();

                        let mut pc_map = HashMap::new();
                        pc_map.insert(
                            "PC1".to_string(),
                            (1..=(pc1_dim_null + pc1_dim_range))
                                .map(|i| i as f64)
                                .collect(),
                        );
                        pc_map
                    },
                },
                interaction_effects: {
                    let mut interactions = HashMap::new();

                    if let Some(block_idx) = layout.sex_pgs_block_idx {
                        let block = layout
                            .penalty_map
                            .get(block_idx)
                            .expect("sex×PGS block missing from layout.penalty_map");
                        let num_cols = block.col_range.end - block.col_range.start;
                        let coeffs: Vec<f64> = (1..=num_cols).map(|i| i as f64 * 5.0).collect();
                        interactions.insert("f(PGS,sex)".to_string(), coeffs);
                    }

                    for (pc_idx, pc_cfg) in model_config.pc_configs.iter().enumerate() {
                        let block_idx = *layout
                            .interaction_block_idx
                            .get(pc_idx)
                            .expect("interaction block index missing");
                        let block = layout
                            .penalty_map
                            .get(block_idx)
                            .expect("interaction block missing from layout.penalty_map");
                        let num_cols = block.col_range.end - block.col_range.start;

                        let coeffs: Vec<f64> = (1..=num_cols).map(|i| i as f64 * 10.0).collect();

                        interactions.insert(format!("f(PGS,{})", pc_cfg.name), coeffs);
                    }

                    interactions
                },
            },
            // Match layout.num_penalties dynamically (PC null + PC range + interaction)
            lambdas: vec![0.1; layout.num_penalties],
            hull: None,
            penalized_hessian: None,
            scale: None,
            calibrator: None,
            survival: None,
        };

        // Create a temporary file for testing
        use tempfile::NamedTempFile;
        let temp_file = NamedTempFile::new().expect("Failed to create temp file");
        let file_path = temp_file.path().to_str().unwrap();

        // Save the model
        original_model
            .save(file_path)
            .expect("Failed to save model");

        // Load the model back
        let loaded_model = TrainedModel::load(file_path).expect("Failed to load model");

        // Compare the models

        // Stage: Check model configuration
        assert_eq!(
            loaded_model.config.link_function(),
            original_model.config.link_function()
        );
        assert_eq!(
            loaded_model.config.penalty_order,
            original_model.config.penalty_order
        );
        assert_eq!(
            loaded_model.config.pgs_basis_config.num_knots,
            original_model.config.pgs_basis_config.num_knots
        );
        assert_eq!(
            loaded_model.config.pgs_basis_config.degree,
            original_model.config.pgs_basis_config.degree
        );
        assert_eq!(
            loaded_model.config.pc_configs.len(),
            original_model.config.pc_configs.len()
        );
        // Check that each PC config matches
        for i in 0..loaded_model.config.pc_configs.len() {
            assert_eq!(
                loaded_model.config.pc_configs[i].name,
                original_model.config.pc_configs[i].name
            );
            assert_eq!(
                loaded_model.config.pc_configs[i].range,
                original_model.config.pc_configs[i].range
            );
            assert_eq!(
                loaded_model.config.pc_configs[i].basis_config.num_knots,
                original_model.config.pc_configs[i].basis_config.num_knots
            );
            assert_eq!(
                loaded_model.config.pc_configs[i].basis_config.degree,
                original_model.config.pc_configs[i].basis_config.degree
            );
        }
        assert_eq!(
            loaded_model.config.pgs_range,
            original_model.config.pgs_range
        );

        // Stage: Confirm sum_to_zero_constraints transformations exist for the PGS main effect only
        assert!(
            loaded_model
                .config
                .sum_to_zero_constraints
                .contains_key("pgs_main")
        );

        // Stage: Check coefficient values
        assert_eq!(
            loaded_model.coefficients.intercept,
            original_model.coefficients.intercept
        );
        assert_eq!(
            loaded_model.coefficients.main_effects.pgs,
            original_model.coefficients.main_effects.pgs
        );
        assert_eq!(
            loaded_model.coefficients.main_effects.pcs.len(),
            original_model.coefficients.main_effects.pcs.len()
        );

        if let Some(pc1_loaded) = loaded_model.coefficients.main_effects.pcs.get("PC1") {
            if let Some(pc1_orig) = original_model.coefficients.main_effects.pcs.get("PC1") {
                assert_eq!(pc1_loaded, pc1_orig);
            } else {
                panic!("Original model missing PC1 main effects");
            }
        } else {
            panic!("Loaded model missing PC1 main effects");
        }

        // Stage: Check interaction effects
        assert_eq!(
            loaded_model.coefficients.interaction_effects.len(),
            original_model.coefficients.interaction_effects.len()
        );

        // Check for interaction effect f(PGS,PC1)
        let key_interaction = "f(PGS,PC1)";
        if let (Some(interaction_loaded), Some(interaction_orig)) = (
            loaded_model
                .coefficients
                .interaction_effects
                .get(key_interaction),
            original_model
                .coefficients
                .interaction_effects
                .get(key_interaction),
        ) {
            assert_eq!(
                interaction_loaded, interaction_orig,
                "Mismatch in {}",
                key_interaction
            );
        } else {
            panic!("Missing {} interaction effect", key_interaction);
        }

        // Check for sex×PGS interaction effect if present
        let key_sex = "f(PGS,sex)";
        if let Some(interaction_orig) = original_model.coefficients.interaction_effects.get(key_sex)
        {
            let interaction_loaded = loaded_model
                .coefficients
                .interaction_effects
                .get(key_sex)
                .expect("Missing f(PGS,sex) interaction effect");
            assert_eq!(
                interaction_loaded, interaction_orig,
                "Mismatch in {}",
                key_sex
            );
        }

        // Stage: Check lambdas
        assert_eq!(loaded_model.lambdas, original_model.lambdas);

        // Stage: Verify that we can use the loaded model for prediction
        let test_pgs = Array1::linspace(-0.5, 0.5, 3);
        let test_pcs = Array2::from_shape_fn((3, 1), |(i, _)| {
            (i as f64 - 1.0) * 0.25 // Values: -0.25, 0, 0.25
        });

        let test_sex = Array1::zeros(test_pgs.len());

        let predictions_orig = original_model
            .predict(test_pgs.view(), test_sex.view(), test_pcs.view())
            .expect("Prediction with original model failed");

        let predictions_loaded = loaded_model
            .predict(test_pgs.view(), test_sex.view(), test_pcs.view())
            .expect("Prediction with loaded model failed");

        // Verify that predictions are identical
        for i in 0..predictions_orig.len() {
            assert_eq!(
                predictions_orig[i], predictions_loaded[i],
                "Predictions differ at position {}",
                i
            );
        }
    }
}

// TODO: Move this somewhere else
/// Maps the flattened coefficient vector to a structured representation.
pub fn map_coefficients(
    beta: &Array1<f64>,
    layout: &ModelLayout,
) -> Result<MappedCoefficients, EstimationError> {
    let intercept = beta[layout.intercept_col];
    let mut pcs = HashMap::new();
    let mut pgs = vec![];
    let mut interaction_effects = HashMap::new();

    let sex = layout.sex_col.map(|col| beta[col]).unwrap_or(0.0);

    // Extract the unpenalized PGS main effect coefficients
    if !layout.pgs_main_cols.is_empty() {
        pgs = beta.slice(s![layout.pgs_main_cols.clone()]).to_vec();
    }

    // Build PC main-effect coefficients deterministically by layout indices
    // For each PCj: concatenate [null-space coeffs for PCj (if any), range-space coeffs for PCj].
    // Infer PC count from layout vectors; layout invariants guarantee alignment.
    let num_pcs = layout.pc_main_block_idx.len();
    for i in 0..num_pcs {
        let range_block_idx = layout.pc_main_block_idx[i];
        let range_block = &layout.penalty_map[range_block_idx];
        let mut full = Vec::new();
        let null_range = &layout.pc_null_cols[i];
        if null_range.len() > 0 {
            full.extend_from_slice(&beta.slice(s![null_range.clone()]).to_vec());
        }
        full.extend_from_slice(&beta.slice(s![range_block.col_range.clone()]).to_vec());

        // Derive PC name robustly from the range block term name, which is guaranteed to be f(PCname)
        let name_str = &range_block.term_name;
        let pc_name = if let Some(start) = name_str.find("f(") {
            let rest = &name_str[start + 2..];
            let end = rest.find(')').ok_or_else(|| {
                EstimationError::LayoutError(format!("Malformed PC term name: {}", name_str))
            })?;
            rest[..end].to_string()
        } else {
            return Err(EstimationError::LayoutError(format!(
                "Unexpected PC term name (missing prefix): {}",
                name_str
            )));
        };
        pcs.insert(pc_name, full);
    }

    // Build interaction effects deterministically by layout.interaction_block_idx order.
    if let Some(block_idx) = layout.sex_pgs_block_idx {
        let block = &layout.penalty_map[block_idx];
        let coeffs = beta.slice(s![block.col_range.clone()]).to_vec();
        interaction_effects.insert(block.term_name.to_string(), coeffs);
    }
    for &blk_idx in &layout.interaction_block_idx {
        let block = &layout.penalty_map[blk_idx];
        let coeffs = beta.slice(s![block.col_range.clone()]).to_vec();
        interaction_effects.insert(block.term_name.to_string(), coeffs);
    }

    Ok(MappedCoefficients {
        intercept,
        main_effects: MainEffects { sex, pgs, pcs },
        interaction_effects,
    })
}<|MERGE_RESOLUTION|>--- conflicted
+++ resolved
@@ -444,25 +444,15 @@
     #[error("Estimation error: {0}")]
     EstimationError(#[from] crate::calibrate::estimate::EstimationError),
 
-<<<<<<< HEAD
-    #[error("Model family '{family}' is not supported for {operation}.")]
-    UnsupportedModelFamily {
-        family: &'static str,
-        operation: &'static str,
-    },
-=======
     #[error("Operation '{0}' is not supported for survival model family.")]
     UnsupportedForSurvival(&'static str),
->>>>>>> 561737cb
 }
 
 impl TrainedModel {
     fn ensure_gam_link(&self, operation: &'static str) -> Result<LinkFunction, ModelError> {
         match &self.config.model_family {
             ModelFamily::Gam(link) => Ok(*link),
-            ModelFamily::Survival(_) => Err(ModelError::UnsupportedModelFamily {
-                family: "survival",
-                operation,
+            ModelFamily::Survival(_) => Err(ModelError::UnsupportedForSurvival(operation)),
             }),
         }
     }
