--- conflicted
+++ resolved
@@ -2386,12 +2386,8 @@
     use crate::calibrate::estimate::train_model;
     use crate::calibrate::model::{
         BasisConfig, InteractionPenaltyKind, LinkFunction, ModelConfig, ModelFamily,
-<<<<<<< HEAD
-        PrincipalComponentConfig, internal_construct_design_matrix, internal_flatten_coefficients,
-=======
         PrincipalComponentConfig, internal_construct_design_matrix,
         internal_flatten_coefficients,
->>>>>>> de97d243
     };
     use approx::assert_abs_diff_eq;
     use ndarray::s;
@@ -2719,7 +2715,6 @@
             pc_null_transforms: HashMap::new(),
             interaction_centering_means: HashMap::new(),
             interaction_orth_alpha: HashMap::new(),
-            survival: None,
         }
     }
 
@@ -2825,7 +2820,6 @@
             pc_null_transforms: HashMap::new(),
             interaction_centering_means: HashMap::new(),
             interaction_orth_alpha: HashMap::new(),
-            survival: None,
         };
 
         (data, config)
@@ -3228,7 +3222,6 @@
             penalized_hessian: None,
             scale: None,
             calibrator: None,
-            survival: None,
         };
 
         let preds_via_predict = model
@@ -3321,7 +3314,6 @@
             pc_null_transforms: HashMap::new(),
             interaction_centering_means: HashMap::new(),
             interaction_orth_alpha: HashMap::new(),
-            survival: None,
         }
     }
 
