--- conflicted
+++ resolved
@@ -3499,23 +3499,12 @@
             .expect("eigh transformed");
         let eigs_transformed: Array1<f64> = eigs_transformed;
         let eig_tol = 1e-8;
-<<<<<<< HEAD
-        let null_orig = eigs_original
-            .iter()
-            .cloned()
-            .filter(|v| *v < eig_tol)
-            .count();
-        let null_trans = eigs_transformed
-            .iter()
-            .cloned()
-            .filter(|v| *v < eig_tol)
-=======
+
         let null_orig = eigs_original.iter().copied().filter(|&v| v < eig_tol).count();
         let null_trans = eigs_transformed
             .iter()
             .copied()
             .filter(|&v| v < eig_tol)
->>>>>>> 2e3c281b
             .count();
         assert_eq!(
             null_orig, null_trans,
@@ -3524,11 +3513,8 @@
 
         let log_det_direct: f64 = eigs_original
             .iter()
-<<<<<<< HEAD
-            .cloned()
-=======
+
             .copied()
->>>>>>> 2e3c281b
             .filter(|&v| v > eig_tol)
             .map(|v| v.ln())
             .sum();
