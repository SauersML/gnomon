--- conflicted
+++ resolved
@@ -2212,21 +2212,7 @@
         let data = make_toy_data(n);
         let config = cfg_with_interaction(InteractionPenaltyKind::Anisotropic);
 
-<<<<<<< HEAD
-        let (
-            x,
-            s_list,
-            layout,
-            stz_unused,
-            knots_unused,
-            range_unused,
-            pc_null_unused,
-            centers_unused,
-            alpha_unused,
-        ) =
-=======
         let (x, s_list, layout, _, _, _, _, _, _) =
->>>>>>> 6d718f62
             build_design_and_penalty_matrices(&data, &config)
                 .expect("anisotropic interaction construction should not panic");
 
@@ -2290,21 +2276,7 @@
         let data = make_toy_data(n);
         let config = cfg_with_interaction(InteractionPenaltyKind::Isotropic);
 
-<<<<<<< HEAD
-        let (
-            x_unused,
-            s_list,
-            layout,
-            stz_unused,
-            knots_unused,
-            range_unused,
-            pc_null_unused,
-            centers_unused,
-            alpha_unused,
-        ) =
-=======
         let (_, s_list, layout, _, _, _, _, _, _) =
->>>>>>> 6d718f62
             build_design_and_penalty_matrices(&data, &config)
                 .expect("isotropic interaction construction should not panic");
 
