--- conflicted
+++ resolved
@@ -240,17 +240,6 @@
             };
             let var_full = phi * (quad / wi);
 
-<<<<<<< HEAD
-            // For linear smoothers the standard LOOCV derivation gives
-            //   Var_LOO(η_i) = Var_full(η_i) / (1 - a_ii)
-            // where a_ii is the penalized leverage and Var_full(η_i) is the
-            // Fisher variance from the converged PIRLS fit.  Earlier revisions
-            // incorrectly subtracted the observation's contribution and divided
-            // by (1 - a_ii)^2, which drives the variance toward zero whenever
-            // a_ii approaches one.  The simple 1/(1-a_ii) inflation is the
-            // correct Sherman-Morrison result for both penalized and
-            // unpenalized GLMs.
-=======
             // Proper leave-one-out (LOO) prediction variance must remove the
             // contribution of the i-th working response before inflating by the
             // Sherman-Morrison denominator.  For an arbitrary penalized smoother the
@@ -265,7 +254,6 @@
             // only holds for unpenalized least squares; with smoothing penalties the
             // matrix contracts and the omitted term is O(a_ii^2), dramatically
             // underestimating LOO uncertainty for high leverage points.
->>>>>>> 71cf26ae
             let denom_raw = 1.0 - aii[irow];
             if denom_raw <= 0.0 {
                 eprintln!(
@@ -274,13 +262,10 @@
                 );
             }
             let denom = denom_raw.max(1e-12);
-<<<<<<< HEAD
-            let var_loo = (var_full / denom).max(0.0);
-=======
+
             let var_without_i = (var_full - phi * (aii[irow] * aii[irow]) / wi).max(0.0);
             let denom_sq = denom * denom;
             let var_loo = var_without_i / denom_sq;
->>>>>>> 71cf26ae
             let se_full = var_full.max(0.0).sqrt();
             se_tilde[irow] = var_loo.max(0.0).sqrt();
 
@@ -293,18 +278,12 @@
                 println!("  - a_ii: {:.6e}", aii[irow]);
                 println!("  - 1 - a_ii: {:.6e}", denom_raw);
                 println!("  - var_full (full sample): {:.6e}", var_full);
-<<<<<<< HEAD
-=======
                 println!("  - var_without_i (remove obs i): {:.6e}", var_without_i);
->>>>>>> 71cf26ae
                 println!("  - var_loo (inflated): {:.6e}", var_loo);
                 println!("  - SE_full (full sample): {:.6e}", se_full);
                 println!("  - SE_tilde (LOO): {:.6e}", se_tilde[irow]);
                 println!("  - c_i = a_ii/w_i: {:.6e}", c_i);
                 println!("  - SE_unw (sqrt(c_i)): {:.6e}", se_unw);
-<<<<<<< HEAD
-                let expected_ratio = denom.max(1e-12).sqrt().recip();
-=======
                 let expected_ratio = {
                     let infl = var_without_i / var_full.max(1e-24);
                     if infl >= 0.0 {
@@ -313,7 +292,6 @@
                         f64::NAN
                     }
                 };
->>>>>>> 71cf26ae
                 println!(
                     "  - Inflation SE_tilde/SE_full: {:.6e} (expected ≈ {:.6e})",
                     if se_full > 0.0 {
