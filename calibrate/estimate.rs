--- conflicted
+++ resolved
@@ -3482,11 +3482,13 @@
                         workspace.solved_rows = 0;
                     }
 
-                    let rt_concat_ref = rt_concat_opt.as_ref();
-                    let h_inv_concat_ref = h_inv_concat_opt.as_ref();
                     let numeric_logh_grad_ref = numeric_logh_grad.as_ref();
                     let det1_values = &pirls_result.reparam_result.det1;
                     let beta_ref = beta_transformed;
+                    let solved_rows = workspace.solved_rows;
+                    let block_ranges_ref = &workspace.block_ranges;
+                    let solved_ref = &workspace.solved;
+                    let concat_ref = &workspace.concat;
                     let compute_gaussian_grad = |k: usize| -> f64 {
                         let r_k = &rs_transformed[k];
                         // Avoid forming S_k: compute S_k β = Rᵀ (R β)
@@ -3501,26 +3503,26 @@
                         // Component 2: derivative of the penalized Hessian determinant.
                         let log_det_h_grad_term = if let Some(g) = numeric_logh_grad_ref {
                             g[k]
-<<<<<<< HEAD
-                        } else {
-                            let trace_h_inv_s_k = if let (Some(rt_concat), Some(h_inv_concat)) =
-                                (rt_concat_ref, h_inv_concat_ref)
-                            {
-                                let (start, end) = block_ranges[k];
-                                if end > start {
-                                    let h_block = h_inv_concat.slice(s![.., start..end]);
-                                    let rt_block = rt_concat.slice(s![.., start..end]);
-                                    kahan_sum(
-                                        h_block.iter().zip(rt_block.iter()).map(|(&x, &y)| x * y),
-                                    )
-                                } else {
-                                    0.0
-                                }
+                        } else if solved_rows > 0 {
+                            let (start, end) = block_ranges_ref[k];
+                            if end > start {
+                                let solved_block = solved_ref
+                                    .slice(s![..solved_rows, start..end]);
+                                let rt_block = concat_ref
+                                    .slice(s![..solved_rows, start..end]);
+                                let trace_h_inv_s_k = kahan_sum(
+                                    solved_block
+                                        .iter()
+                                        .zip(rt_block.iter())
+                                        .map(|(&x, &y)| x * y),
+                                );
+                                let tra1 = lambdas[k] * trace_h_inv_s_k;
+                                tra1 / 2.0
                             } else {
                                 0.0
-                            };
-                            let tra1 = lambdas[k] * trace_h_inv_s_k;
-                            tra1 / 2.0
+                            }
+                        } else {
+                            0.0
                         };
 
                         // Component 3: derivative of the penalty pseudo-determinant.
@@ -3540,45 +3542,6 @@
                         for (k, slot) in grad_slice.iter_mut().enumerate() {
                             *slot = compute_gaussian_grad(k);
                         }
-=======
-                        } else if workspace.solved_rows > 0 {
-                            let (start, end) = workspace.block_ranges[k];
-                            if end > start {
-                                let solved_block = workspace
-                                    .solved
-                                    .slice(s![..workspace.solved_rows, start..end]);
-                                let rt_block = workspace
-                                    .concat
-                                    .slice(s![..workspace.solved_rows, start..end]);
-                                let trace_h_inv_s_k = kahan_sum(
-                                    solved_block
-                                        .iter()
-                                        .zip(rt_block.iter())
-                                        .map(|(&x, &y)| x * y),
-                                );
-                                let tra1 = lambdas[k] * trace_h_inv_s_k; // Corresponds to oo$trA1
-                                tra1 / 2.0
-                            } else {
-                                0.0
-                            }
-                        } else {
-                            0.0
-                        };
-
-                        // Component 3: derivative of the penalty pseudo-determinant.
-                        // Use the stable derivative from the P-IRLS reparameterization.
-                        let log_det_s_grad_term = 0.5 * pirls_result.reparam_result.det1[k];
-
-                        // Final gradient assembly for the minimizer.
-                        // This calculation now matches the formula for `REML1` in `gam.fit3.R`,
-                        // which is the gradient of the cost function that `newton` minimizes.
-                        // `REML1 <- oo$D1/(2*scale) + oo$trA1/2 - rp$det1/2`.
-                        // Reminder: since φ was profiled out and we evaluate the partial derivative at φ̂,
-                        // the gradient already accounts for the changing scale; adding dφ/dρ here would
-                        // double-count the effect and contradict the envelope theorem.
-                        cost_gradient[k] =
-                            deviance_grad_term + log_det_h_grad_term - log_det_s_grad_term;
->>>>>>> 6314529c
                     }
                 }
                 _ => {
