--- conflicted
+++ resolved
@@ -26,7 +26,6 @@
     pub deviance: f64,
 }
 
-<<<<<<< HEAD
 /// Lightweight helper for Gaussian GAMs with an identity link.
 ///
 /// For the identity link, the working response equals the observed response (y),
@@ -50,7 +49,9 @@
 
     pub fn working_response(&self) -> ArrayView1<'a, f64> {
         self.y
-=======
+    }
+}
+
 pub struct GamLogitWorkingModel<'a> {
     design: ArrayView2<'a, f64>,
     offset: Array1<f64>,
@@ -123,19 +124,27 @@
         let gradient = &grad_data + &grad_penalty;
 
         let p = beta.len();
-        let mut hessian = Array2::<f64>::zeros((p, p));
-        for j in 0..p {
-            let mut acc = 0.0f64;
-            let column = self.design.column(j);
-            for (&w, &xij) in self.weights.iter().zip(column.iter()) {
-                acc += w * xij * xij;
+        let n = self.weights.len();
+
+        // Compute X^T W X efficiently using weighted design matrix
+        // First create sqrt(W) * X
+        let mut weighted_design = Array2::<f64>::zeros((n, p));
+        for (i, &w) in self.weights.iter().enumerate() {
+            let sqrt_w = w.sqrt();
+            for j in 0..p {
+                weighted_design[[i, j]] = sqrt_w * self.design[[i, j]];
             }
-            let penalty_diag = if j < self.penalty.nrows() && j < self.penalty.ncols() {
-                self.penalty[[j, j]]
-            } else {
-                0.0
-            };
-            hessian[[j, j]] = acc + penalty_diag;
+        }
+
+        // Compute X^T W X = (sqrt(W) * X)^T * (sqrt(W) * X)
+        let xtwx = weighted_design.t().dot(&weighted_design);
+
+        // Add penalty matrix: H = X^T W X + S
+        let mut hessian = xtwx;
+        for j in 0..p.min(self.penalty.nrows()) {
+            for k in 0..p.min(self.penalty.ncols()) {
+                hessian[[j, k]] += self.penalty[[j, k]];
+            }
         }
 
         let deviance = calculate_deviance(
@@ -157,7 +166,6 @@
 impl<'a> WorkingModel for GamLogitWorkingModel<'a> {
     fn update(&mut self, beta: &Array1<f64>) -> Result<WorkingState, EstimationError> {
         Ok(self.update_state(beta))
->>>>>>> 5c7b8928
     }
 }
 
