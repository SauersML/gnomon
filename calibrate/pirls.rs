--- conflicted
+++ resolved
@@ -5,12 +5,9 @@
     hash_array2,
 };
 use crate::calibrate::model::{LinkFunction, ModelConfig};
-<<<<<<< HEAD
-=======
 
 #[cfg(test)]
 use crate::calibrate::model::ModelFamily;
->>>>>>> 2f1e84f9
 use faer::linalg::matmul::matmul;
 use faer::linalg::solvers::{
     Lblt as FaerLblt, Ldlt as FaerLdlt, Llt as FaerLlt, Solve as FaerSolve,
