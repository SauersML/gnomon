--- conflicted
+++ resolved
@@ -1655,14 +1655,7 @@
         });
     }
 
-<<<<<<< HEAD
-    //-----------------------------------------------------------------------
-    // STAGE 3: Create rank-reduced system using the rank pivot
-    //-----------------------------------------------------------------------
-=======
-
     // Stage: Create the rank-reduced system using the rank pivot
->>>>>>> 79577b24
 
     // Also need to pivot e_transformed to maintain consistency with all pivoted matrices
     let e_transformed_pivoted = pivot_columns(e_transformed.view(), &initial_pivot);
