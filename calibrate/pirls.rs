use crate::calibrate::construction::{ModelLayout, ReparamResult, calculate_condition_number};
use crate::calibrate::estimate::EstimationError;
use crate::calibrate::faer_ndarray::{
    FaerArrayView, FaerCholesky, FaerColView, FaerEigh, FaerLinalgError, array1_to_col_mat_mut,
    array2_to_mat_mut, hash_array2, ldlt_rook,
};
use crate::calibrate::model::{LinkFunction, ModelConfig, ModelFamily};
use faer::linalg::matmul::matmul;
use faer::linalg::solvers::{
    Lblt as FaerLblt, Ldlt as FaerLdlt, Llt as FaerLlt, Solve as FaerSolve,
};
use faer::{Accum, Side, get_global_parallelism};
use log;
use ndarray::{Array1, Array2, ArrayView1, ArrayView2, Axis};
use std::{
    borrow::Cow,
    time::{Duration, Instant},
};

pub trait WorkingModel {
    fn update(&mut self, beta: &Array1<f64>) -> Result<WorkingState, EstimationError>;
}

#[derive(Debug, Clone)]
pub struct WorkingState {
    pub eta: Array1<f64>,
    pub gradient: Array1<f64>,
    pub hessian: Array2<f64>,
    pub deviance: f64,
    pub penalty_term: f64,
}

/// Lightweight helper for Gaussian GAMs with an identity link.
///
/// For the identity link, the working response equals the observed response (y),
/// and the weights equal the prior weights. This struct avoids the O(n²) Hessian
/// allocation that would be required by the full WorkingModel trait, since the
/// identity-link path in update_glm_vectors only needs weights and working_response.
pub struct GamIdentityWorkingModel<'a> {
    y: ArrayView1<'a, f64>,
    weights: Array1<f64>,
}

impl<'a> GamIdentityWorkingModel<'a> {
    pub fn new(y: ArrayView1<'a, f64>, prior_weights: ArrayView1<'a, f64>) -> Self {
        let weights = prior_weights.to_owned();
        Self { y, weights }
    }

    pub fn weights(&self) -> &Array1<f64> {
        &self.weights
    }

    pub fn working_response(&self) -> ArrayView1<'a, f64> {
        self.y
    }
}

pub struct GamLogitWorkingModel<'a> {
    design: ArrayView2<'a, f64>,
    offset: Array1<f64>,
    response: Array1<f64>,
    prior_weights: Array1<f64>,
    penalty: Array2<f64>,
    mu: Array1<f64>,
    weights: Array1<f64>,
    working_response: Array1<f64>,
}

impl<'a> GamLogitWorkingModel<'a> {
    pub fn new(
        design: ArrayView2<'a, f64>,
        offset: ArrayView1<f64>,
        response: ArrayView1<f64>,
        prior_weights: ArrayView1<f64>,
        penalty: &Array2<f64>,
    ) -> Self {
        let n = design.nrows();
        Self {
            design,
            offset: offset.to_owned(),
            response: response.to_owned(),
            prior_weights: prior_weights.to_owned(),
            penalty: penalty.to_owned(),
            mu: Array1::zeros(n),
            weights: Array1::zeros(n),
            working_response: Array1::zeros(n),
        }
    }

    pub fn mu(&self) -> ArrayView1<'_, f64> {
        self.mu.view()
    }

    pub fn weights(&self) -> ArrayView1<'_, f64> {
        self.weights.view()
    }

    pub fn working_response(&self) -> ArrayView1<'_, f64> {
        self.working_response.view()
    }

    fn update_state(&mut self, beta: &Array1<f64>) -> WorkingState {
        let mut eta = self.offset.clone();
        eta += &self.design.dot(beta);

        const MIN_DMU_DETA: f64 = 1e-6;
        const PROB_EPS: f64 = 1e-8;

        let eta_clamped = eta.mapv(|e| e.clamp(-700.0, 700.0));
        self.mu
            .assign(&eta_clamped.mapv(|e| 1.0 / (1.0 + (-e).exp())));
        self.mu.mapv_inplace(|v| v.clamp(PROB_EPS, 1.0 - PROB_EPS));

        let dmu_deta = &self.mu * &(1.0 - &self.mu);
        let stabilized = dmu_deta.mapv(|v| v.max(MIN_DMU_DETA));
        self.weights.assign(&(&stabilized * &self.prior_weights));

        self.working_response
            .assign(&(&eta_clamped + &((&self.response - &self.mu) / &stabilized)));

        let working_residual = &eta_clamped - &self.working_response;
        let weighted_residual = &self.weights * &working_residual;
        let grad_data = self.design.t().dot(&weighted_residual);
        let grad_penalty = self.penalty.dot(beta);
        let gradient = &grad_data + &grad_penalty;

        let p = beta.len();
        let n = self.weights.len();

        // Compute X^T W X efficiently using weighted design matrix
        // First create sqrt(W) * X
        let mut weighted_design = Array2::<f64>::zeros((n, p));
        for (i, &w) in self.weights.iter().enumerate() {
            let sqrt_w = w.sqrt();
            for j in 0..p {
                weighted_design[[i, j]] = sqrt_w * self.design[[i, j]];
            }
        }

        // Compute X^T W X = (sqrt(W) * X)^T * (sqrt(W) * X)
        let mut hessian = weighted_design.t().dot(&weighted_design);

        for j in 0..p.min(self.penalty.nrows()) {
            for k in 0..p.min(self.penalty.ncols()) {
                hessian[[j, k]] += self.penalty[[j, k]];
            }
        }
        let dim = hessian.nrows();
        for i in 0..dim {
            for j in 0..i {
                let avg = 0.5 * (hessian[[i, j]] + hessian[[j, i]]);
                hessian[[i, j]] = avg;
                hessian[[j, i]] = avg;
            }
        }

        let deviance = calculate_deviance(
            self.response.view(),
            &self.mu,
            LinkFunction::Logit,
            self.prior_weights.view(),
        );

        let penalty_term = beta.dot(&grad_penalty);

        WorkingState {
            eta: eta_clamped,
            gradient,
            hessian,
            deviance,
            penalty_term,
        }
    }
}

impl<'a> WorkingModel for GamLogitWorkingModel<'a> {
    fn update(&mut self, beta: &Array1<f64>) -> Result<WorkingState, EstimationError> {
        Ok(self.update_state(beta))
    }
}

// Suggestion #6: Preallocate and reuse iteration workspaces
pub struct PirlsWorkspace {
    // Common IRLS buffers (n, p sizes)
    pub sqrt_w: Array1<f64>,
    pub wx: Array2<f64>,
    pub wz: Array1<f64>,
    // Stage 2/4 assembly (use max needed sizes)
    pub scaled_matrix: Array2<f64>,    // (<= p + eb_rows) x p
    pub final_aug_matrix: Array2<f64>, // (<= p + e_rows) x p
    // Stage 5 RHS buffers
    pub rhs_full: Array1<f64>, // length <= p + e_rows
    // Gradient check helpers
    pub working_residual: Array1<f64>,
    pub weighted_residual: Array1<f64>,
    // Step-halving direction (XΔβ)
    pub delta_eta: Array1<f64>,
    // Preallocated buffers for GEMM (e.g., XtWX)
    pub xtwx_buf: Array2<f64>,
    // Preallocated buffer for GEMV results (length p)
    pub vec_buf_p: Array1<f64>,
    pub(crate) chol_cache: Option<CholeskyCacheEntry>,
}

impl PirlsWorkspace {
    pub fn new(n: usize, p: usize, eb_rows: usize, e_rows: usize) -> Self {
        // Max rows used in Stage 2 and 4
        let scaled_rows_max = p + eb_rows;
        let final_aug_rows_max = p + e_rows;

        PirlsWorkspace {
            sqrt_w: Array1::zeros(n),
            wx: Array2::zeros((n, p)),
            wz: Array1::zeros(n),
            scaled_matrix: Array2::zeros((scaled_rows_max, p)),
            final_aug_matrix: Array2::zeros((final_aug_rows_max, p)),
            rhs_full: Array1::zeros(final_aug_rows_max),
            working_residual: Array1::zeros(n),
            weighted_residual: Array1::zeros(n),
            delta_eta: Array1::zeros(n),
            xtwx_buf: Array2::zeros((p, p)),
            vec_buf_p: Array1::zeros(p),
            chol_cache: None,
        }
    }
}

#[derive(Clone, Debug)]
pub struct WorkingModelPirlsOptions {
    pub max_iterations: usize,
    pub convergence_tolerance: f64,
    pub max_step_halving: usize,
    pub min_step_size: f64,
    pub firth_bias_reduction: bool,
}

#[derive(Clone, Debug)]
pub struct WorkingModelIterationInfo {
    pub iteration: usize,
    pub deviance: f64,
    pub gradient_norm: f64,
    pub step_size: f64,
    pub step_halving: usize,
}

#[derive(Clone)]
pub struct WorkingModelPirlsResult {
    pub beta: Array1<f64>,
    pub state: WorkingState,
    pub status: PirlsStatus,
    pub iterations: usize,
    pub last_gradient_norm: f64,
    pub last_deviance_change: f64,
    pub last_step_size: f64,
    pub last_step_halving: usize,
    pub max_abs_eta: f64,
}

struct GamWorkingModel<'a> {
    x_transformed: Array2<f64>,
    x_original: ArrayView2<'a, f64>,
    offset: Array1<f64>,
    y: ArrayView1<'a, f64>,
    prior_weights: ArrayView1<'a, f64>,
    s_transformed: Array2<f64>,
    e_transformed: Array2<f64>,
    workspace: PirlsWorkspace,
    link: LinkFunction,
    firth_bias_reduction: bool,
    firth_log_det: Option<f64>,
    last_mu: Array1<f64>,
    last_weights: Array1<f64>,
    last_z: Array1<f64>,
    last_penalty_term: f64,
}

struct GamModelFinalState {
    x_transformed: Array2<f64>,
    e_transformed: Array2<f64>,
    final_mu: Array1<f64>,
    final_weights: Array1<f64>,
    final_z: Array1<f64>,
    firth_log_det: Option<f64>,
    penalty_term: f64,
}

impl<'a> GamWorkingModel<'a> {
    fn new(
        x_transformed: Array2<f64>,
        x_original: ArrayView2<'a, f64>,
        offset: ArrayView1<f64>,
        y: ArrayView1<'a, f64>,
        prior_weights: ArrayView1<'a, f64>,
        s_transformed: Array2<f64>,
        e_transformed: Array2<f64>,
        workspace: PirlsWorkspace,
        link: LinkFunction,
        firth_bias_reduction: bool,
    ) -> Self {
        let n = x_transformed.nrows();
        GamWorkingModel {
            x_transformed,
            x_original,
            offset: offset.to_owned(),
            y,
            prior_weights,
            s_transformed,
            e_transformed,
            workspace,
            link,
            firth_bias_reduction,
            firth_log_det: None,
            last_mu: Array1::zeros(n),
            last_weights: Array1::zeros(n),
            last_z: Array1::zeros(n),
            last_penalty_term: 0.0,
        }
    }

    fn into_final_state(self) -> GamModelFinalState {
        GamModelFinalState {
            x_transformed: self.x_transformed,
            e_transformed: self.e_transformed,
            final_mu: self.last_mu,
            final_weights: self.last_weights,
            final_z: self.last_z,
            firth_log_det: self.firth_log_det,
            penalty_term: self.last_penalty_term,
        }
    }
}

impl<'a> WorkingModel for GamWorkingModel<'a> {
    fn update(&mut self, beta: &Array1<f64>) -> Result<WorkingState, EstimationError> {
        let mut eta = self.offset.clone();
        eta += &self.x_transformed.dot(beta);

        let (mu, weights, mut z) = update_glm_vectors(self.y, &eta, self.link, self.prior_weights);

        if self.firth_bias_reduction {
            let (hat_diag, half_log_det) = compute_firth_hat_and_half_logdet(
                self.x_transformed.view(),
                self.x_original,
                weights.view(),
                &self.s_transformed,
                &mut self.workspace,
            )?;
            self.firth_log_det = Some(half_log_det);
            for i in 0..z.len() {
                let wi = weights[i];
                if wi > 0.0 {
                    z[i] += hat_diag[i] * (0.5 - mu[i]) / wi;
                }
            }
        } else {
            self.firth_log_det = None;
        }

        self.workspace.sqrt_w.assign(&weights.mapv(f64::sqrt));
        let sqrt_w_col = self.workspace.sqrt_w.view().insert_axis(Axis(1));
        if self.workspace.wx.dim() != self.x_transformed.dim() {
            self.workspace.wx = Array2::zeros(self.x_transformed.dim());
        }
        self.workspace.wx.assign(&self.x_transformed);
        self.workspace.wx *= &sqrt_w_col;
        let xtwx = self.workspace.wx.t().dot(&self.workspace.wx);
        let mut penalized_hessian = xtwx + &self.s_transformed;
        for i in 0..penalized_hessian.nrows() {
            for j in 0..i {
                let val = 0.5 * (penalized_hessian[[i, j]] + penalized_hessian[[j, i]]);
                penalized_hessian[[i, j]] = val;
                penalized_hessian[[j, i]] = val;
            }
        }

        let mut eta_minus_z = eta.clone();
        eta_minus_z -= &z;
        self.workspace.weighted_residual.assign(&eta_minus_z);
        self.workspace.weighted_residual *= &weights;
        let mut gradient = self
            .x_transformed
            .t()
            .dot(&self.workspace.weighted_residual);
        let s_beta = self.s_transformed.dot(beta);
        gradient += &s_beta;

        let deviance = calculate_deviance(self.y, &mu, self.link, self.prior_weights);

        let penalty_term = beta.dot(&s_beta);

        self.last_mu = mu;
        self.last_weights = weights;
        self.last_z = z;
        self.last_penalty_term = penalty_term;

        Ok(WorkingState {
            eta,
            gradient,
            hessian: penalized_hessian,
            deviance,
            penalty_term,
        })
    }
}

fn solve_newton_direction_dense(
    hessian: &Array2<f64>,
    gradient: &Array1<f64>,
) -> Result<Array1<f64>, EstimationError> {
    // Use the shared rook-pivoted LDLᵀ factorization plan; if it fails we bubble the
    // error so callers can surface a single fallback message instead of ridge loops.
    let (lower, diag, subdiag, perm_fwd, perm_inv, _) =
        ldlt_rook(hessian).map_err(EstimationError::LinearSystemSolveFailed)?;

    let rhs = gradient.mapv(|v| -v);
    let n = rhs.len();

    let mut permuted = Array1::<f64>::zeros(n);
    for i in 0..n {
        permuted[i] = rhs[perm_inv[i]];
    }

    let mut y = permuted;
    for i in 0..n {
        let mut sum = y[i];
        for j in 0..i {
            sum -= lower[[i, j]] * y[j];
        }
        y[i] = sum;
    }

    let mut z = Array1::<f64>::zeros(n);
    let mut idx = 0usize;
    while idx < n {
        if idx + 1 < n && subdiag[idx].abs() > 1e-12 {
            let a = diag[idx];
            let b = subdiag[idx];
            let c = diag[idx + 1];
            let det = a * c - b * b;
            if det.abs() <= 1e-18 {
                return Err(EstimationError::LinearSystemSolveFailed(
                    FaerLinalgError::Ldlt(faer::linalg::solvers::LdltError::ZeroPivot {
                        index: idx,
                    }),
                ));
            }
            let y0 = y[idx];
            let y1 = y[idx + 1];
            z[idx] = (c * y0 - b * y1) / det;
            z[idx + 1] = (-b * y0 + a * y1) / det;
            idx += 2;
        } else {
            let d = diag[idx];
            if d.abs() <= 1e-18 {
                return Err(EstimationError::LinearSystemSolveFailed(
                    FaerLinalgError::Ldlt(faer::linalg::solvers::LdltError::ZeroPivot {
                        index: idx,
                    }),
                ));
            }
            z[idx] = y[idx] / d;
            idx += 1;
        }
    }

    let mut x_perm = Array1::<f64>::zeros(n);
    for i in (0..n).rev() {
        let mut sum = z[i];
        for j in i + 1..n {
            sum -= lower[[j, i]] * x_perm[j];
        }
        x_perm[i] = sum;
    }

    let mut solution = Array1::<f64>::zeros(n);
    for i in 0..n {
        solution[perm_fwd[i]] = x_perm[i];
    }

    // The rook-pivoted factorization returns permutation vectors that record the pivot order.
    // We respect that structure so downstream consumers can reason about the stored plan.
    Ok(solution)
}

pub fn run_working_model_pirls<M, F>(
    model: &mut M,
    mut beta: Array1<f64>,
    options: &WorkingModelPirlsOptions,
    mut iteration_callback: F,
) -> Result<WorkingModelPirlsResult, EstimationError>
where
    M: WorkingModel + ?Sized,
    F: FnMut(&WorkingModelIterationInfo),
{
    let mut last_gradient_norm = f64::INFINITY;
    let mut last_deviance_change = f64::INFINITY;
    let mut last_step_size = 0.0;
    let mut last_step_halving = 0usize;
    let mut max_abs_eta = 0.0;
    let mut status = PirlsStatus::MaxIterationsReached;
    let mut iterations = 0usize;
    let mut final_state: Option<WorkingState> = None;

    for iter in 1..=options.max_iterations {
        iterations = iter;
        let state = model.update(&beta)?;
        let current_penalized = state.deviance + state.penalty_term;
        #[cfg(test)]
        record_penalized_deviance(current_penalized);
        let state_grad_norm = state.gradient.iter().map(|v| v * v).sum::<f64>().sqrt();
        let mut direction = solve_newton_direction_dense(&state.hessian, &state.gradient)?;
        let mut descent = state.gradient.dot(&direction);
        if !(descent.is_nan() || descent < 0.0) {
            let dim = state.hessian.nrows();
            let mut ridge = 1e-8;
            loop {
                let mut regularized = state.hessian.clone();
                for i in 0..dim {
                    regularized[[i, i]] += ridge;
                }
                direction = solve_newton_direction_dense(&regularized, &state.gradient)?;
                descent = state.gradient.dot(&direction);
                if descent.is_nan() || descent < 0.0 || ridge >= 1.0 {
                    break;
                }
                ridge *= 10.0;
            }
            if !(descent.is_nan() || descent < 0.0) {
                direction = state.gradient.mapv(|g| -g);
            }
        }
        let mut step = 1.0;
        let mut step_halving = 0usize;
        let mut last_error: Option<EstimationError> = None;

        let (candidate_beta, candidate_state, candidate_penalized) = loop {
            let candidate_beta = &beta + &(direction.mapv(|v| step * v));
            match model.update(&candidate_beta) {
                Ok(candidate_state) => {
                    let candidate_penalized =
                        candidate_state.deviance + candidate_state.penalty_term;
                    let accept_step = if options.firth_bias_reduction {
                        true
                    } else {
                        candidate_penalized.is_finite()
                            && (candidate_penalized <= current_penalized * (1.0 + 1e-12)
                                || (current_penalized - candidate_penalized).abs() < 1e-12)
                    };
                    if accept_step {
                        break (candidate_beta, candidate_state, candidate_penalized);
                    }
                }
                Err(err) => {
                    last_error = Some(err);
                }
            }

            if step_halving >= options.max_step_halving || step * 0.5 < options.min_step_size {
                if let Some(err) = last_error {
                    return Err(err);
                }
                return Err(EstimationError::PirlsDidNotConverge {
                    max_iterations: iter,
                    last_change: state_grad_norm,
                });
            }

            step *= 0.5;
            step_halving += 1;
        };
        let candidate_grad_norm = candidate_state
            .gradient
            .iter()
            .map(|v| v * v)
            .sum::<f64>()
            .sqrt();
        let deviance_change = current_penalized - candidate_penalized;
        let deviance_scale = current_penalized
            .abs()
            .max(candidate_penalized.abs())
            .max(1.0);
        let deviance_tolerance = options.convergence_tolerance * deviance_scale;
        #[cfg(test)]
        record_penalized_deviance(candidate_penalized);

        iteration_callback(&WorkingModelIterationInfo {
            iteration: iter,
            deviance: candidate_state.deviance,
            gradient_norm: candidate_grad_norm,
            step_size: step,
            step_halving,
        });

        beta = candidate_beta;
        last_gradient_norm = candidate_grad_norm;
        last_deviance_change = deviance_change;
        last_step_size = step;
        last_step_halving = step_halving;
        max_abs_eta = candidate_state
            .eta
            .iter()
            .copied()
            .map(f64::abs)
            .fold(0.0, f64::max);

        if !candidate_state.deviance.is_finite()
            || !candidate_penalized.is_finite()
            || !candidate_grad_norm.is_finite()
        {
            status = PirlsStatus::Unstable;
            final_state = Some(candidate_state);
            break;
        }

        if candidate_grad_norm < options.convergence_tolerance {
            status = if deviance_change.abs() < deviance_tolerance {
                PirlsStatus::Converged
            } else {
                PirlsStatus::StalledAtValidMinimum
            };
            final_state = Some(candidate_state);
            break;
        }

        if deviance_change.abs() < deviance_tolerance {
            status = PirlsStatus::Converged;
            final_state = Some(candidate_state);
            break;
        }

        final_state = Some(candidate_state);
    }

    let state = final_state.ok_or_else(|| EstimationError::PirlsDidNotConverge {
        max_iterations: options.max_iterations,
        last_change: last_gradient_norm,
    })?;

    if matches!(status, PirlsStatus::MaxIterationsReached)
        && last_gradient_norm < options.convergence_tolerance
    {
        status = PirlsStatus::StalledAtValidMinimum;
    }

    Ok(WorkingModelPirlsResult {
        beta,
        state,
        status,
        iterations,
        last_gradient_norm,
        last_deviance_change,
        last_step_size,
        last_step_halving,
        max_abs_eta,
    })
}

#[cfg(test)]
thread_local! {
    static PIRLS_PENALIZED_DEVIANCE_TRACE: std::cell::RefCell<Option<Vec<f64>>> =
        std::cell::RefCell::new(None);
}

#[cfg(test)]
pub fn capture_pirls_penalized_deviance<F, R>(run: F) -> (R, Vec<f64>)
where
    F: FnOnce() -> R,
{
    PIRLS_PENALIZED_DEVIANCE_TRACE.with(|trace| {
        *trace.borrow_mut() = Some(Vec::new());
    });
    let result = run();
    let captured = PIRLS_PENALIZED_DEVIANCE_TRACE.with(|trace| trace.borrow_mut().take().unwrap());
    (result, captured)
}

#[cfg(test)]
fn record_penalized_deviance(value: f64) {
    PIRLS_PENALIZED_DEVIANCE_TRACE.with(|trace| {
        if let Some(ref mut buf) = *trace.borrow_mut() {
            buf.push(value);
        }
    });
}

pub(crate) struct CholeskyCacheEntry {
    hash: u64,
    ridge: f64,
    cond_estimate: Option<f64>,
    factor: FaerLlt<f64>,
    dim: usize,
}

const PLS_MAX_FACTORIZATION_ATTEMPTS: usize = 4;
const HESSIAN_CONDITION_TARGET: f64 = 1e10;

fn max_abs_diag(matrix: &Array2<f64>) -> f64 {
    matrix
        .diag()
        .iter()
        .copied()
        .map(f64::abs)
        .fold(0.0, f64::max)
        .max(1.0)
}

fn attempt_spd_cholesky(matrix: &mut Array2<f64>) -> (Option<FaerLlt<f64>>, f64, Option<f64>) {
    let diag_scale = max_abs_diag(matrix);
    let cond_est = calculate_condition_number(matrix).ok();
    let mut ridge = 0.0;
    if let Some(cond) = cond_est {
        if !cond.is_finite() {
            ridge = diag_scale * 1e-8;
        } else if cond > HESSIAN_CONDITION_TARGET {
            ridge = diag_scale * 1e-10 * (cond / HESSIAN_CONDITION_TARGET);
        }
    } else {
        ridge = diag_scale * 1e-8;
    }
    let mut total_added = 0.0;

    for attempt in 0..=PLS_MAX_FACTORIZATION_ATTEMPTS {
        if ridge > total_added {
            let delta = ridge - total_added;
            for i in 0..matrix.nrows() {
                matrix[[i, i]] += delta;
            }
            total_added = ridge;
        }

        let view = FaerArrayView::new(&*matrix);
        match FaerLlt::new(view.as_ref(), Side::Lower) {
            Ok(chol) => return (Some(chol), total_added, cond_est),
            Err(_) => {
                if attempt == PLS_MAX_FACTORIZATION_ATTEMPTS {
                    return (None, total_added, cond_est);
                }
                if ridge <= 0.0 {
                    ridge = diag_scale * 1e-10;
                } else {
                    ridge = (ridge * 10.0).max(diag_scale * 1e-10);
                }
                if !ridge.is_finite() || ridge <= 0.0 {
                    ridge = diag_scale;
                }
            }
        }
    }

    (None, total_added, cond_est)
}

/// The status of the P-IRLS convergence.
#[derive(Clone, Debug, PartialEq, Eq)]
pub enum PirlsStatus {
    /// Converged successfully within tolerance.
    Converged,
    /// Reached maximum iterations but the gradient and Hessian indicate a valid minimum.
    StalledAtValidMinimum,
    /// Reached maximum iterations without converging.
    MaxIterationsReached,
    /// Fitting process became unstable, likely due to perfect separation.
    Unstable,
}

/// Holds the result of a converged P-IRLS inner loop for a fixed rho.
///
/// # Basis of Returned Tensors
///
/// **IMPORTANT:** All vector and matrix outputs in this struct (`beta_transformed`,
/// `penalized_hessian_transformed`) are in the **stable, transformed basis**
/// that was computed for the given set of smoothing parameters.
///
/// To obtain coefficients in the original, interpretable basis, the caller must
/// back-transform them using the `qs` matrix from the `reparam_result` field:
/// `beta_original = reparam_result.qs.dot(&beta_transformed)`
///
/// # Fields
///
/// * `beta_transformed`: The estimated coefficient vector in the STABLE, TRANSFORMED basis.
/// * `penalized_hessian_transformed`: The penalized Hessian matrix at convergence (X'WX + S_λ) in the STABLE, TRANSFORMED basis.
/// * `deviance`: The final deviance value. Note that this means different things depending on the link function:
///    - For `LinkFunction::Identity` (Gaussian): This is the Residual Sum of Squares (RSS).
///    - For `LinkFunction::Logit` (Binomial): This is -2 * log-likelihood, the binomial deviance.
/// * `final_weights`: The final IRLS weights at convergence.
/// * `reparam_result`: Contains the transformation matrix (`qs`) and other reparameterization data.
#[derive(Clone)]
pub struct PirlsResult {
    // Coefficients and Hessian are now in the STABLE, TRANSFORMED basis
    pub beta_transformed: Array1<f64>,
    pub penalized_hessian_transformed: Array2<f64>,
    // CRITICAL: Single stabilized Hessian for consistent cost/gradient computation
    pub stabilized_hessian_transformed: Array2<f64>,

    // The unpenalized deviance, calculated from mu and y
    pub deviance: f64,

    // Effective degrees of freedom at the solution
    pub edf: f64,

    // The penalty term, calculated stably within P-IRLS
    // This is beta_transformed' * S_transformed * beta_transformed
    pub stable_penalty_term: f64,

    /// Optional Jeffreys prior log-determinant contribution (½ log |H|) when
    /// Firth bias reduction is active.
    pub firth_log_det: Option<f64>,

    // The final IRLS weights at convergence
    pub final_weights: Array1<f64>,
    // Additional PIRLS state captured at the accepted step to support
    // cost/gradient consistency in the outer optimization
    pub final_mu: Array1<f64>,
    pub solve_weights: Array1<f64>,
    pub solve_working_response: Array1<f64>,
    pub solve_mu: Array1<f64>,

    // Keep all other fields as they are
    pub status: PirlsStatus,
    pub iteration: usize,
    pub max_abs_eta: f64,

    // Pass through the entire reparameterization result for use in the gradient
    pub reparam_result: ReparamResult,
    // Cached X·Qs for this PIRLS result (transformed design matrix)
    pub x_transformed: Array2<f64>,
}

fn detect_unpenalized_logit_instability(
    link: LinkFunction,
    has_penalty: bool,
    firth_active: bool,
    summary: &WorkingModelPirlsResult,
    final_mu: &Array1<f64>,
    y: ArrayView1<'_, f64>,
) -> bool {
    if link != LinkFunction::Logit || has_penalty || firth_active {
        return false;
    }

    let n = y.len() as f64;
    if n == 0.0 {
        return false;
    }

    let max_abs_eta = summary.max_abs_eta;
    let sat_fraction = {
        const SAT_EPS: f64 = 1e-3;
        final_mu
            .iter()
            .filter(|&&m| m <= SAT_EPS || m >= 1.0 - SAT_EPS)
            .count() as f64
            / n
    };

    let beta_norm = summary.beta.dot(&summary.beta).sqrt();
    let dev_per_sample = summary.state.deviance / n;

    let mut has_pos = false;
    let mut has_neg = false;
    let mut min_eta_pos = f64::INFINITY;
    let mut max_eta_neg = f64::NEG_INFINITY;
    for (eta_i, &yi) in summary.state.eta.iter().zip(y.iter()) {
        if yi > 0.5 {
            has_pos = true;
            if *eta_i < min_eta_pos {
                min_eta_pos = *eta_i;
            }
        } else {
            has_neg = true;
            if *eta_i > max_eta_neg {
                max_eta_neg = *eta_i;
            }
        }
    }
    let order_separated = has_pos && has_neg && (min_eta_pos - max_eta_neg) > 1e-3;

    max_abs_eta > 30.0
        || sat_fraction > 0.98
        || dev_per_sample < 1e-3
        || beta_norm > 1e4
        || order_separated
}

/// P-IRLS solver that follows mgcv's architecture exactly
///
/// This function implements the complete algorithm from mgcv's gam.fit3 function
/// for fitting a GAM model with a fixed set of smoothing parameters:
///
/// - Perform stable reparameterization ONCE at the beginning (mgcv's gam.reparam)
/// - Transform the design matrix into this stable basis
/// - Extract a single penalty square root from the transformed penalty
/// - Run the P-IRLS loop entirely in the transformed basis
/// - Transform the coefficients back to the original basis only when returning
/// - Reuse a cached balanced penalty root when available to avoid repeated eigendecompositions
///
/// This architecture ensures optimal numerical stability throughout the entire
/// fitting process by working in a well-conditioned parameter space.  

pub fn fit_model_for_fixed_rho<'a>(
    rho_vec: ArrayView1<f64>,
    x: ArrayView2<'a, f64>,
    offset: ArrayView1<f64>,
    y: ArrayView1<'a, f64>,
    prior_weights: ArrayView1<'a, f64>,
    rs_original: &[Array2<f64>],
    balanced_penalty_root: Option<&Array2<f64>>,
    layout: &ModelLayout,
    config: &ModelConfig,
) -> Result<(PirlsResult, WorkingModelPirlsResult), EstimationError> {
    let lambdas = rho_vec.mapv(f64::exp);

    let link_function = match config.model_family {
        ModelFamily::Gam(link) => link,
        _ => {
            return Err(EstimationError::InvalidSpecification(
                "fit_model_for_fixed_rho expects a GAM model".to_string(),
            ));
        }
    };

    use crate::calibrate::construction::{create_balanced_penalty_root, stable_reparameterization};

    let eb_cow: Cow<'_, Array2<f64>> = if let Some(precomputed) = balanced_penalty_root {
        Cow::Borrowed(precomputed)
    } else {
        let mut s_list_full = Vec::with_capacity(rs_original.len());
        for rs in rs_original {
            s_list_full.push(rs.t().dot(rs));
        }
        Cow::Owned(create_balanced_penalty_root(
            &s_list_full,
            layout.total_coeffs,
        )?)
    };
    let eb: &Array2<f64> = eb_cow.as_ref();

    let reparam_result = stable_reparameterization(rs_original, &lambdas.to_vec(), layout)?;
    let x_transformed = x.dot(&reparam_result.qs);

    let eb_rows = eb.nrows();
    let e_rows = reparam_result.e_transformed.nrows();
    let mut workspace = PirlsWorkspace::new(
        x_transformed.nrows(),
        x_transformed.ncols(),
        eb_rows,
        e_rows,
    );

    if matches!(link_function, LinkFunction::Identity) {
<<<<<<< HEAD
        let weights = prior_weights.to_owned();
        let working_response = y.to_owned();
        let offset_vec = offset.to_owned();

        let (pls_result, _) = solve_penalized_least_squares(
            x_transformed.view(),
            working_response.view(),
            weights.view(),
            offset_vec.view(),
=======
        let (pls_result, _) = solve_penalized_least_squares(
            x_transformed.view(),
            y,
            prior_weights,
            offset.view(),
>>>>>>> dcabf453
            eb,
            &reparam_result.e_transformed,
            &reparam_result.s_transformed,
            &mut workspace,
            y,
            link_function,
        )?;

<<<<<<< HEAD
        let beta_transformed = pls_result.beta.clone();

        let mut eta = offset_vec;
        eta += &x_transformed.dot(&beta_transformed);
        let mu = eta.clone();

        let mut weighted_residual = eta.clone();
        weighted_residual -= &working_response;
        weighted_residual *= &weights;
        let mut gradient = x_transformed.t().dot(&weighted_residual);
        let s_beta = reparam_result.s_transformed.dot(&beta_transformed);
        gradient += &s_beta;
        let gradient_norm = gradient.iter().map(|v| v * v).sum::<f64>().sqrt();

        let penalized_hessian_transformed = pls_result.penalized_hessian.clone();
        let mut stabilized_hessian_transformed = penalized_hessian_transformed.clone();
        ensure_positive_definite(&mut stabilized_hessian_transformed)?;

        let mut edf = calculate_edf(
            &penalized_hessian_transformed,
            &reparam_result.e_transformed,
        )?;
        if !edf.is_finite() || edf.is_nan() {
            let p = penalized_hessian_transformed.ncols() as f64;
            let r = reparam_result.e_transformed.nrows() as f64;
            edf = (p - r).max(0.0);
        }

        let stable_penalty_term = beta_transformed.dot(&s_beta);
        let deviance = calculate_deviance(y, &mu, link_function, prior_weights);
        let max_abs_eta = eta.iter().copied().map(f64::abs).fold(0.0, f64::max);

        let working_state = WorkingState {
            eta: eta.clone(),
            gradient: gradient.clone(),
            hessian: penalized_hessian_transformed.clone(),
            deviance,
            penalty_term: stable_penalty_term,
=======
        let beta_transformed = pls_result.beta;
        let penalized_hessian = pls_result.penalized_hessian;
        let edf = pls_result.edf;

        let prior_weights_owned = prior_weights.to_owned();
        let mut eta = offset.to_owned();
        eta += &x_transformed.dot(&beta_transformed);
        let final_mu = eta.clone();
        let final_z = y.to_owned();

        let mut weighted_residual = final_mu.clone();
        weighted_residual -= &final_z;
        weighted_residual *= &prior_weights_owned;
        let gradient_data = x_transformed.t().dot(&weighted_residual);
        let s_beta = reparam_result.s_transformed.dot(&beta_transformed);
        let mut gradient = gradient_data;
        gradient += &s_beta;
        let penalty_term = beta_transformed.dot(&s_beta);
        let deviance = calculate_deviance(y, &final_mu, link_function, prior_weights);
        let mut stabilized_hessian = penalized_hessian.clone();
        ensure_positive_definite(&mut stabilized_hessian)?;

        let gradient_norm = gradient.iter().map(|v| v * v).sum::<f64>().sqrt();
        let max_abs_eta = final_mu.iter().copied().map(f64::abs).fold(0.0, f64::max);

        let working_state = WorkingState {
            eta: final_mu.clone(),
            gradient: gradient.clone(),
            hessian: penalized_hessian.clone(),
            deviance,
            penalty_term,
>>>>>>> dcabf453
        };

        let working_summary = WorkingModelPirlsResult {
            beta: beta_transformed.clone(),
            state: working_state,
            status: PirlsStatus::Converged,
            iterations: 1,
            last_gradient_norm: gradient_norm,
            last_deviance_change: 0.0,
<<<<<<< HEAD
            last_step_size: 0.0,
=======
            last_step_size: 1.0,
>>>>>>> dcabf453
            last_step_halving: 0,
            max_abs_eta,
        };

        let pirls_result = PirlsResult {
            beta_transformed,
<<<<<<< HEAD
            penalized_hessian_transformed,
            stabilized_hessian_transformed,
            deviance,
            edf,
            stable_penalty_term,
            firth_log_det: None,
            final_weights: weights.clone(),
            final_mu: mu.clone(),
            solve_weights: weights,
            solve_working_response: working_response.clone(),
            solve_mu: mu,
=======
            penalized_hessian_transformed: penalized_hessian,
            stabilized_hessian_transformed: stabilized_hessian,
            deviance,
            edf,
            stable_penalty_term: penalty_term,
            firth_log_det: None,
            final_weights: prior_weights_owned.clone(),
            final_mu: final_mu.clone(),
            solve_weights: prior_weights_owned,
            solve_working_response: final_z.clone(),
            solve_mu: final_mu.clone(),
>>>>>>> dcabf453
            status: PirlsStatus::Converged,
            iteration: 1,
            max_abs_eta,
            reparam_result,
            x_transformed,
        };

        return Ok((pirls_result, working_summary));
    }

    let mut working_model = GamWorkingModel::new(
        x_transformed,
        x,
        offset,
        y,
        prior_weights,
        reparam_result.s_transformed.clone(),
        reparam_result.e_transformed.clone(),
        workspace,
        link_function,
        config.firth_bias_reduction && matches!(link_function, LinkFunction::Logit),
    );

    let options = WorkingModelPirlsOptions {
        max_iterations: config.max_iterations,
        convergence_tolerance: config.convergence_tolerance,
        max_step_halving: 30,
        min_step_size: 1e-6,
        firth_bias_reduction: config.firth_bias_reduction
            && matches!(link_function, LinkFunction::Logit),
    };

    let mut iteration_logger = |info: &WorkingModelIterationInfo| {
        log::debug!(
            "[PIRLS] iter {:>3} | deviance {:.6e} | |grad| {:.3e} | step {:.3e} (halving {})",
            info.iteration,
            info.deviance,
            info.gradient_norm,
            info.step_size,
            info.step_halving
        );
    };

    let mut working_summary = run_working_model_pirls(
        &mut working_model,
        Array1::<f64>::zeros(layout.total_coeffs),
        &options,
        &mut iteration_logger,
    )?;

    let final_state = working_model.into_final_state();
    let GamModelFinalState {
        x_transformed,
        e_transformed,
        final_mu,
        final_weights,
        final_z,
        firth_log_det,
        penalty_term,
    } = final_state;

    let penalized_hessian_transformed = working_summary.state.hessian.clone();
    let mut stabilized_hessian_transformed = penalized_hessian_transformed.clone();
    ensure_positive_definite(&mut stabilized_hessian_transformed)?;

    let mut edf = calculate_edf(&penalized_hessian_transformed, &e_transformed)?;
    if !edf.is_finite() || edf.is_nan() {
        let p = penalized_hessian_transformed.ncols() as f64;
        let r = e_transformed.nrows() as f64;
        edf = (p - r).max(0.0);
    }

    let mut status = working_summary.status.clone();
    let has_penalty = e_transformed.nrows() > 0;
    let firth_active = options.firth_bias_reduction;
    if detect_unpenalized_logit_instability(
        link_function,
        has_penalty,
        firth_active,
        &working_summary,
        &final_mu,
        y,
    ) {
        status = PirlsStatus::Unstable;
        working_summary.status = status.clone();
    }

    let pirls_result = PirlsResult {
        beta_transformed: working_summary.beta.clone(),
        penalized_hessian_transformed,
        stabilized_hessian_transformed,
        deviance: working_summary.state.deviance,
        edf,
        stable_penalty_term: penalty_term,
        firth_log_det,
        final_weights: final_weights.clone(),
        final_mu: final_mu.clone(),
        solve_weights: final_weights.clone(),
        solve_working_response: final_z.clone(),
        solve_mu: final_mu.clone(),
        status,
        iteration: working_summary.iterations,
        max_abs_eta: working_summary.max_abs_eta,
        reparam_result,
        x_transformed,
    };

    Ok((pirls_result, working_summary))
}

/// Port of the `R_cond` function from mgcv, which implements the CMSW
/// algorithm to estimate the 1-norm condition number of an upper
/// triangular matrix R.
///
/// This is a direct translation of the C code from mgcv:
/// ```c
/// void R_cond(double *R, int *r, int *c, double *work, double *Rcondition) {
///   double kappa, *pm, *pp, *y, *p, ym, yp, pm_norm, pp_norm, y_inf=0.0, R_inf=0.0;
///   int i,j,k;
///   pp=work; work+= *c; pm=work; work+= *c;
///   y=work; work+= *c; p=work;
///   for (i=0; i<*c; i++) p[i] = 0.0;
///   for (k=*c-1; k>=0; k--) {
///     yp = (1-p[k])/R[k + *r *k];
///     ym = (-1-p[k])/R[k + *r *k];
///     for (pp_norm=0.0,i=0;i<k;i++) { pp[i] = p[i] + R[i + *r * k] * yp; pp_norm += fabs(pp[i]); }
///     for (pm_norm=0.0,i=0;i<k;i++) { pm[i] = p[i] + R[i + *r * k] * ym; pm_norm += fabs(pm[i]); }
///     if (fabs(yp)+pp_norm >= fabs(ym)+pm_norm) {
///       y[k]=yp;
///       for (i=0;i<k;i++) p[i] = pp[i];
///     } else {
///       y[k]=ym;
///       for (i=0;i<k;i++) p[i] = pm[i];
///     }
///     kappa=fabs(y[k]);
///     if (kappa>y_inf) y_inf=kappa;
///   }
///   for (i=0;i<*c;i++) {
///     for (kappa=0.0,j=i;j<*c;j++) kappa += fabs(R[i + *r * j]);  
///     if (kappa>R_inf) R_inf = kappa;
///   }
///   kappa=R_inf*y_inf;
///   *Rcondition=kappa;
/// }
/// ```
fn estimate_r_condition(r_matrix: ArrayView2<f64>) -> f64 {
    // ndarray::s is already imported at the module level

    let c = r_matrix.ncols();
    if c == 0 {
        return 1.0;
    }
    // r_rows is used for proper stride calculation when accessing R elements
    let r_rows = r_matrix.nrows();
    log::trace!("R matrix rows: {}", r_rows);

    let mut y: Array1<f64> = Array1::zeros(c);
    let mut p: Array1<f64> = Array1::zeros(c);
    let mut pp: Array1<f64> = Array1::zeros(c);
    let mut pm: Array1<f64> = Array1::zeros(c);

    let mut y_inf = 0.0;

    // Compute max_diag once outside the loop (performance improvement)
    let max_diag = r_matrix
        .diag()
        .iter()
        .fold(0.0f64, |acc, &val| acc.max(val.abs()));
    let eps = 1e-16f64.max(max_diag * 1e-14);

    for k in (0..c).rev() {
        let r_kk = r_matrix[[k, k]];
        if r_kk.abs() <= eps {
            // Return large finite number instead of infinity to avoid overflow
            return 1e300;
        }
        let yp = (1.0 - p[k]) / r_kk;
        let ym = (-1.0 - p[k]) / r_kk;

        let mut pp_norm = 0.0;
        let mut pm_norm = 0.0;
        for i in 0..k {
            let r_ik = r_matrix[[i, k]];
            pp[i] = p[i] + r_ik * yp;
            pm[i] = p[i] + r_ik * ym;
            pp_norm += pp[i].abs();
            pm_norm += pm[i].abs();
        }

        if yp.abs() + pp_norm >= ym.abs() + pm_norm {
            y[k] = yp;
            for i in 0..k {
                p[i] = pp[i];
            }
        } else {
            y[k] = ym;
            for i in 0..k {
                p[i] = pm[i];
            }
        }

        let kappa = y[k].abs();
        if kappa > y_inf {
            y_inf = kappa;
        }
    }

    // Calculate R_inf, which is the max row sum of absolute values
    // For an upper triangular matrix, we only sum the upper triangle elements (j >= i)
    let mut r_inf = 0.0;
    for i in 0..c {
        let mut kappa = 0.0;
        for j in i..c {
            // Only sum upper triangle elements (j >= i)
            kappa += r_matrix[[i, j]].abs();
        }
        if kappa > r_inf {
            r_inf = kappa;
        }
    }

    // The condition number is the product of the two norms
    let kappa = r_inf * y_inf;
    kappa
}

/// Pivots the columns of a matrix according to a pivot vector.
///
/// This applies the permutation `A*P` to get a new matrix `B`. It assumes the
/// `pivot` vector is a **forward** permutation.
///
/// For a matrix A and pivot p, the result B is such that `B_j = A_{p[j]}`.
///
/// # Parameters
/// * `matrix`: The matrix whose columns will be permuted.
/// * `pivot`: The forward permutation vector.
fn pivot_columns(matrix: ArrayView2<f64>, pivot: &[usize]) -> Array2<f64> {
    let r = matrix.nrows();
    let c = matrix.ncols();
    let mut pivoted_matrix = Array2::zeros((r, c));

    for j in 0..c {
        let original_col_index = pivot[j];
        pivoted_matrix
            .column_mut(j)
            .assign(&matrix.column(original_col_index));
    }

    pivoted_matrix
}

/// Symmetrically unpivot a matrix using the forward permutation `pivot`.
/// If `(sqrt(W)X) * P = Q * R`, then `XtWX = P * (R^T R) * P^T`.
/// Given `m_pivoted = R^T R` in pivoted order, this returns `P * m_pivoted * P^T`.
fn unpivot_sym_by_perm(m_pivoted: ArrayView2<f64>, pivot: &[usize]) -> Array2<f64> {
    let n = m_pivoted.nrows();
    assert_eq!(n, m_pivoted.ncols());
    assert_eq!(pivot.len(), n);
    let mut out = Array2::<f64>::zeros((n, n));
    for i in 0..n {
        for j in 0..n {
            let oi = pivot[i];
            let oj = pivot[j];
            out[[oi, oj]] = m_pivoted[[i, j]];
        }
    }
    out
}

/// Insert zero rows into a vector at locations specified by `drop_indices`.
/// This is a direct translation of `undrop_rows` from mgcv's C code:
///
/// ```c
/// void undrop_rows(double *X, int r, int c, int *drop, int n_drop) {
///   double *Xs;
///   int i,j,k;
///   if (n_drop <= 0) return;
///   Xs = X + (r-n_drop)*c - 1; /* position of the end of input X */
///   X += r*c - 1;              /* end of final X */
///   for (j=c-1;j>=0;j--) { /* back through columns */
///     for (i=r-1;i>drop[n_drop-1];i--,X--,Xs--) *X = *Xs;
///     *x = 0.0; x--;
///     for (k=n_drop-1;k>0;k--) {
///       for (i=drop[k]-1;i>drop[k-1];i--,X--,Xs--) *X = *Xs;
///       *x = 0.0; x--;
///     }
///     for (i=drop[0]-1;i>=0;i--,X--,Xs--) *X = *Xs;
///   }
/// }
/// ```
///
/// Parameters:
/// * `src`: Source vector without the dropped rows (length = total - n_drop)
/// * `dropped_rows`: Indices of rows to be inserted as zeros (MUST be in ascending order)
/// * `dst`: Destination vector where zeros will be inserted (length = total)
/// Currently unused but kept for future implementation
pub fn undrop_rows(src: &Array1<f64>, dropped_rows: &[usize], dst: &mut Array1<f64>) {
    let n_drop = dropped_rows.len();

    if n_drop == 0 {
        // If no rows to drop, just copy src to dst
        if src.len() == dst.len() {
            dst.assign(src);
        }
        return;
    }

    // Validate that the dimensions are compatible
    assert_eq!(
        src.len() + n_drop,
        dst.len(),
        "Source length + dropped rows must equal destination length"
    );

    // Ensure dropped_rows is in ascending order
    for i in 1..n_drop {
        assert!(
            dropped_rows[i] > dropped_rows[i - 1],
            "dropped_rows must be in ascending order"
        );
    }

    // Zero the destination vector first
    dst.fill(0.0);

    // Reinsert values from source, skipping the dropped indices
    let mut src_idx = 0;
    for dst_idx in 0..dst.len() {
        if !dropped_rows.contains(&dst_idx) {
            // This position wasn't dropped, copy the value from source
            dst[dst_idx] = src[src_idx];
            src_idx += 1;
        }
        // Otherwise, leave as zero (dropped position)
    }
}

/// Performs the complement operation to undrop_rows - it removes specified rows from a vector
/// This simulates the behavior of drop_cols in the C code but for a 1D vector
/// Currently unused but kept for future implementation
pub fn drop_rows(src: &Array1<f64>, drop_indices: &[usize], dst: &mut Array1<f64>) {
    let n_drop = drop_indices.len();

    if n_drop == 0 {
        // If no rows to drop, just copy src to dst
        if src.len() == dst.len() {
            dst.assign(src);
        }
        return;
    }

    // Validate that the dimensions are compatible
    assert_eq!(
        src.len(),
        dst.len() + n_drop,
        "Source length must equal destination length + dropped rows"
    );

    // Ensure drop_indices is in ascending order
    for i in 1..n_drop {
        assert!(
            drop_indices[i] > drop_indices[i - 1],
            "drop_indices must be in ascending order"
        );
    }

    // Copy values from source, skipping the dropped indices
    let mut dst_idx = 0;
    for src_idx in 0..src.len() {
        if !drop_indices.contains(&src_idx) {
            dst[dst_idx] = src[src_idx];
            dst_idx += 1;
        }
    }
}

pub fn update_glm_vectors<'a>(
    y: ArrayView1<'a, f64>,
    eta: &Array1<f64>,
    link: LinkFunction,
    prior_weights: ArrayView1<'a, f64>,
) -> (Array1<f64>, Array1<f64>, Array1<f64>) {
    // Smaller floor for Fisher weights to preserve geometry; slightly larger floor for z denom
    const MIN_WEIGHT: f64 = 1e-12;
    const MIN_D_FOR_Z: f64 = 1e-6;
    const PROB_EPS: f64 = 1e-8; // Epsilon for clamping probabilities

    match link {
        LinkFunction::Logit => {
            // Clamp eta to prevent overflow in exp
            let eta_clamped = eta.mapv(|e| e.clamp(-700.0, 700.0));
            // Create mu and then clamp to prevent values exactly at 0 or 1
            let mut mu = eta_clamped.mapv(|e| 1.0 / (1.0 + (-e).exp()));
            mu.mapv_inplace(|v| v.clamp(PROB_EPS, 1.0 - PROB_EPS));

            // Stage: Calculate dμ/dη, which is μ(1-μ) for the logit link.
            // This term must NOT include prior weights.
            let dmu_deta = &mu * &(1.0 - &mu);

            // Stage: Form the true Fisher weights with a tiny floor to avoid literal zeros
            let fisher_w = dmu_deta.mapv(|v| v.max(MIN_WEIGHT));
            let weights = &prior_weights * &fisher_w;

            // Stage: Build the working-response denominator with a slightly larger floor for stability
            let denom_z = dmu_deta.mapv(|v| v.max(MIN_D_FOR_Z));
            let z = &eta_clamped + &((&y.view().to_owned() - &mu) / &denom_z);

            (mu, weights, z)
        }
        LinkFunction::Identity => {
            let model = GamIdentityWorkingModel::new(y, prior_weights);
            let mu = eta.clone();
            let weights = model.weights().to_owned();
            let z = model.working_response().to_owned();
            (mu, weights, z)
        }
    }
}

#[inline]
pub fn calculate_deviance(
    y: ArrayView1<f64>,
    mu: &Array1<f64>,
    link: LinkFunction,
    prior_weights: ArrayView1<f64>,
) -> f64 {
    const EPS: f64 = 1e-8; // Increased from 1e-9 for better numerical stability
    match link {
        LinkFunction::Logit => {
            let total_residual = ndarray::Zip::from(y).and(mu).and(prior_weights).fold(
                0.0,
                |acc, &yi, &mui, &wi| {
                    let mui_c = mui.clamp(EPS, 1.0 - EPS);
                    // More numerically stable formulation: use difference of logs instead of log of ratio
                    let term1 = if yi > EPS {
                        yi * (yi.ln() - mui_c.ln())
                    } else {
                        0.0
                    };
                    // More numerically stable formulation: use difference of logs instead of log of ratio
                    let term2 = if yi < 1.0 - EPS {
                        (1.0 - yi) * ((1.0 - yi).ln() - (1.0 - mui_c).ln())
                    } else {
                        0.0
                    };
                    acc + wi * (term1 + term2)
                },
            );
            2.0 * total_residual
        }
        LinkFunction::Identity => {
            // Weighted RSS: sum_i w_i (y_i - mu_i)^2
            ndarray::Zip::from(y)
                .and(mu)
                .and(prior_weights)
                .map_collect(|&yi, &mui, &wi| wi * (yi - mui) * (yi - mui))
                .sum()
        }
    }
}

/// Result of the stable penalized least squares solve
#[derive(Clone)]
pub struct StablePLSResult {
    /// Solution vector beta
    pub beta: Array1<f64>,
    /// Final penalized Hessian matrix
    pub penalized_hessian: Array2<f64>,
    /// Effective degrees of freedom
    pub edf: f64,
    /// Scale parameter estimate
    pub scale: f64,
}

#[derive(Clone, Copy, Debug, PartialEq, Eq)]
enum PlsFallbackReason {
    IllConditioned,
    FactorizationFailed,
}

impl PlsFallbackReason {
    fn as_str(&self) -> &'static str {
        match self {
            PlsFallbackReason::IllConditioned => "ill_conditioned",
            PlsFallbackReason::FactorizationFailed => "factorization_failed",
        }
    }
}

#[derive(Clone, Debug)]
struct PlsSolverDiagnostics {
    x_rows: usize,
    x_cols: usize,
    eb_rows: usize,
    eb_cols: usize,
    e_rows: usize,
    e_cols: usize,
    fallback_reason: Option<PlsFallbackReason>,
}

impl PlsSolverDiagnostics {
    fn new(
        x_rows: usize,
        x_cols: usize,
        eb_rows: usize,
        eb_cols: usize,
        e_rows: usize,
        e_cols: usize,
    ) -> Self {
        Self {
            x_rows,
            x_cols,
            eb_rows,
            eb_cols,
            e_rows,
            e_cols,
            fallback_reason: None,
        }
    }

    fn record_fallback(&mut self, reason: PlsFallbackReason) {
        if self.fallback_reason.is_none() {
            self.fallback_reason = Some(reason);
        }
    }

    fn emit_qr_summary(&self, edf: f64, scale: f64, rank: usize, p_dim: usize, elapsed: Duration) {
        let fallback_fragment = match self.fallback_reason {
            Some(reason) => format!("spd_fallback={}", reason.as_str()),
            None => "spd_fallback=not_triggered".to_string(),
        };
        println!(
            "[PLS Solver] QR summary: x=({}x{}), eb=({}x{}), e=({}x{}); {}; edf={:.2}, scale={:.4e}, rank={}/{} [{:.2?}]",
            self.x_rows,
            self.x_cols,
            self.eb_rows,
            self.eb_cols,
            self.e_rows,
            self.e_cols,
            fallback_fragment,
            edf,
            scale,
            rank,
            p_dim,
            elapsed
        );
    }
}

/// Robust penalized least squares solver following mgcv's pls_fit1 architecture
/// This function implements the logic for a SINGLE P-IRLS step in the TRANSFORMED basis
///
/// The solver now accepts TWO penalty matrices to separate rank detection from penalty application:
/// - `eb`: Lambda-INDEPENDENT balanced penalty root used ONLY for numerical rank detection
/// - `e_transformed`: Lambda-DEPENDENT penalty root used ONLY for applying the actual penalty
pub fn solve_penalized_least_squares(
    x_transformed: ArrayView2<f64>, // The TRANSFORMED design matrix
    z: ArrayView1<f64>,
    weights: ArrayView1<f64>,
    offset: ArrayView1<f64>,
    eb: &Array2<f64>, // Balanced penalty root for rank detection (lambda-independent)
    e_transformed: &Array2<f64>, // Lambda-dependent penalty root for penalty application
    s_transformed: &Array2<f64>, // Precomputed S = EᵀE (per rho)
    workspace: &mut PirlsWorkspace, // Preallocated buffers (Suggestion #6)
    y: ArrayView1<f64>, // Original response (not the working response z)
    link_function: LinkFunction, // Link function to determine appropriate scale calculation
) -> Result<(StablePLSResult, usize), EstimationError> {
    // The penalized least squares solver implements a 5-stage algorithm (QR path) or
    // a fast symmetric solve (SPD path) when H is SPD.

    // FAST PATH: Pure unpenalized WLS case (no penalty rows)
    if eb.nrows() == 0 && e_transformed.nrows() == 0 {
        println!("[PLS Solver] Using fast path for unpenalized WLS");

        // Weighted design and RHS
        let sqrt_w = weights.mapv(f64::sqrt);
        let wx = &x_transformed * &sqrt_w.view().insert_axis(Axis(1));
        let z_eff = &z - &offset;
        let wz = &sqrt_w * &z_eff;

        // Stage: Use pivoted QR only to determine rank and column ordering
        let (_, r_factor, pivot) = pivoted_qr_faer(&wx)?;
        let diag = r_factor.diag();
        let max_diag = diag.iter().fold(0.0f64, |a, &v| a.max(v.abs()));
        let tol = max_diag * 1e-12;
        let rank = diag.iter().filter(|&&v| v.abs() > tol).count();

        // Stage: Build the submatrix from the first `rank` pivoted columns (in original index space)
        let kept_cols = &pivot[..rank];
        let mut wx_kept = Array2::<f64>::zeros((wx.nrows(), rank));
        for (j_new, &j_orig) in kept_cols.iter().enumerate() {
            wx_kept.column_mut(j_new).assign(&wx.column(j_orig));
        }

        // Stage: Solve least squares on the kept submatrix via SVD (β_kept = V Σ⁺ Uᵀ wz)
        use crate::calibrate::faer_ndarray::FaerSvd;
        let (u_opt, s, vt_opt) = wx_kept
            .svd(true, true)
            .map_err(EstimationError::LinearSystemSolveFailed)?;
        let (u, vt) = match (u_opt, vt_opt) {
            (Some(u), Some(vt)) => (u, vt),
            _ => {
                return Err(EstimationError::ModelIsIllConditioned {
                    condition_number: f64::INFINITY,
                });
            }
        };

        let smax = s.iter().fold(0.0f64, |a, &b| a.max(b.abs()));
        let tol_svd = smax * 1e-12;

        // Compute Σ⁺ Uᵀ wz without building dense Σ⁺
        let utb = u.t().dot(&wz);
        let mut s_inv_utb = Array1::<f64>::zeros(s.len());
        for i in 0..s.len() {
            if s[i] > tol_svd {
                s_inv_utb[i] = utb[i] / s[i];
            }
        }
        let beta_kept = vt.t().dot(&s_inv_utb); // length = rank

        // Stage: Construct the full beta vector with dropped columns set to zero
        let mut beta_transformed = Array1::<f64>::zeros(x_transformed.ncols());
        for (j_new, &j_orig) in kept_cols.iter().enumerate() {
            beta_transformed[j_orig] = beta_kept[j_new];
        }

        // Stage: Build the Hessian H = Xᵀ W X (since S=0) using the preallocated buffer
        use ndarray::linalg::{general_mat_mul, general_mat_vec_mul};
        let p_wx = wx.ncols();
        if workspace.xtwx_buf.dim() != (p_wx, p_wx) {
            // resize if needed (shouldn't happen in steady state)
            workspace.xtwx_buf = Array2::zeros((p_wx, p_wx));
        }
        workspace.xtwx_buf.fill(0.0);
        general_mat_mul(1.0, &wx.t(), &wx, 0.0, &mut workspace.xtwx_buf);
        // Compute wx.t() * wz into a preallocated buffer via GEMV
        if workspace.vec_buf_p.len() != p_wx {
            workspace.vec_buf_p = Array1::zeros(p_wx);
        }
        workspace.vec_buf_p.fill(0.0);
        general_mat_vec_mul(1.0, &wx.t(), &wz, 0.0, &mut workspace.vec_buf_p);
        let grad = workspace.xtwx_buf.view().dot(&beta_transformed) - &workspace.vec_buf_p;
        let inf_norm = grad.iter().fold(0.0f64, |a, &v| a.max(v.abs()));
        if inf_norm > 1e-10 {
            return Err(EstimationError::ModelIsIllConditioned {
                condition_number: f64::INFINITY,
            });
        }

        return Ok((
            StablePLSResult {
                beta: beta_transformed,
                penalized_hessian: workspace.xtwx_buf.clone(),
                edf: rank as f64, // EDF = rank in unpenalized LS
                scale: 1.0,
            },
            rank,
        ));
    }

    let mut diagnostics = PlsSolverDiagnostics::new(
        x_transformed.nrows(),
        x_transformed.ncols(),
        eb.nrows(),
        eb.ncols(),
        e_transformed.nrows(),
        e_transformed.ncols(),
    );

    // FAST PATH (penalized case): Use symmetric solve on H = Xᵀ W X + S_λ
    if e_transformed.nrows() > 0 {
        // Weighted design and RHS via broadcasting
        workspace.sqrt_w.assign(&weights.mapv(f64::sqrt));
        let sqrt_w_col = workspace.sqrt_w.view().insert_axis(ndarray::Axis(1));
        if workspace.wx.dim() != x_transformed.dim() {
            workspace.wx = Array2::zeros(x_transformed.dim());
        }
        workspace.wx.assign(&x_transformed);
        workspace.wx *= &sqrt_w_col; // wx = X .* sqrt_w
        workspace.wz.assign(&z);
        workspace.wz -= &offset;
        workspace.wz *= &workspace.sqrt_w; // wz = z .* sqrt_w

        let p_dim = x_transformed.ncols();
        if workspace.xtwx_buf.dim() != (p_dim, p_dim) {
            workspace.xtwx_buf = Array2::zeros((p_dim, p_dim));
        }
        let wx_view = FaerArrayView::new(&workspace.wx);
        let mut xtwx_view = array2_to_mat_mut(&mut workspace.xtwx_buf);
        matmul(
            xtwx_view.as_mut(),
            Accum::Replace,
            wx_view.as_ref().transpose(),
            wx_view.as_ref(),
            1.0,
            get_global_parallelism(),
        );

        if workspace.vec_buf_p.len() != p_dim {
            workspace.vec_buf_p = Array1::zeros(p_dim);
        }
        let wz_view = FaerColView::new(&workspace.wz);
        let mut xtwz_view = array1_to_col_mat_mut(&mut workspace.vec_buf_p);
        matmul(
            xtwz_view.as_mut(),
            Accum::Replace,
            wx_view.as_ref().transpose(),
            wz_view.as_ref(),
            1.0,
            get_global_parallelism(),
        );

        // H = XtWX + S_lambda (symmetrize to avoid false SPD failures)
        let mut penalized_hessian = workspace.xtwx_buf.clone();
        for i in 0..p_dim {
            for j in 0..p_dim {
                penalized_hessian[(i, j)] += s_transformed[(i, j)];
            }
        }
        for i in 0..p_dim {
            for j in 0..i {
                let v = 0.5 * (penalized_hessian[[i, j]] + penalized_hessian[[j, i]]);
                penalized_hessian[[i, j]] = v;
                penalized_hessian[[j, i]] = v;
            }
        }
        let matrix_hash = hash_array2(&penalized_hessian);
        let mut ridge_used;
        let mut cond_est;

        let mut solve_spd = |penalized: &Array2<f64>,
                             chol: &FaerLlt<f64>,
                             ridge_used: f64,
                             cond_est: Option<f64>|
         -> Result<Option<(StablePLSResult, usize)>, EstimationError> {
            if ridge_used > 0.0 {
                let cond_display = cond_est
                    .map(|c| format!("{c:.2e}"))
                    .unwrap_or_else(|| "unavailable".to_string());
                log::warn!(
                    "Added ridge {:.3e} before SPD solve (cond ≈ {})",
                    ridge_used,
                    cond_display
                );
            }

            let cond_bad = match calculate_condition_number(penalized) {
                Ok(cond) => !cond.is_finite() || cond > 1e8,
                Err(_) => false,
            };
            if cond_bad {
                diagnostics.record_fallback(PlsFallbackReason::IllConditioned);
                return Ok(None);
            }

            let rk_rows = e_transformed.nrows();
            let nrhs = 1 + rk_rows;
            let mut rhs = Array2::<f64>::zeros((p_dim, nrhs));
            for i in 0..p_dim {
                rhs[(i, 0)] = workspace.vec_buf_p[i];
            }
            for j in 0..rk_rows {
                for i in 0..p_dim {
                    rhs[(i, 1 + j)] = e_transformed[(j, i)];
                }
            }
            let rhs_view = FaerArrayView::new(&rhs);
            let sol = chol.solve(rhs_view.as_ref());

            let mut beta_transformed = Array1::zeros(p_dim);
            for i in 0..p_dim {
                beta_transformed[i] = sol[(i, 0)];
            }
            if !beta_transformed.iter().all(|v| v.is_finite()) {
                return Err(EstimationError::ModelIsIllConditioned {
                    condition_number: f64::INFINITY,
                });
            }

            let mut frob = 0.0f64;
            let mut comp = 0.0f64;
            for j in 0..rk_rows {
                for i in 0..p_dim {
                    let prod = sol[(i, 1 + j)] * e_transformed[(j, i)];
                    let y_k = prod - comp;
                    let t = frob + y_k;
                    comp = (t - frob) - y_k;
                    frob = t;
                }
            }
            let mp = (p_dim as f64 - rk_rows as f64).max(0.0);
            let edf = (p_dim as f64 - frob).clamp(mp, p_dim as f64);
            if !edf.is_finite() {
                return Err(EstimationError::ModelIsIllConditioned {
                    condition_number: f64::INFINITY,
                });
            }

            let scale = calculate_scale(
                &beta_transformed,
                x_transformed,
                y,
                weights,
                edf,
                link_function,
            );
            if !scale.is_finite() {
                return Err(EstimationError::ModelIsIllConditioned {
                    condition_number: f64::INFINITY,
                });
            }

            println!(
                "[PLS Solver] (SPD/LLᵀ) Completed with edf={:.2}, scale={:.4e}",
                edf, scale
            );

            Ok(Some((
                StablePLSResult {
                    beta: beta_transformed,
                    penalized_hessian: penalized.clone(),
                    edf,
                    scale,
                },
                p_dim,
            )))
        };

        let mut skip_new_factor = false;
        if let Some(entry) = workspace.chol_cache.as_ref() {
            if entry.hash == matrix_hash && entry.dim == p_dim {
                ridge_used = entry.ridge;
                cond_est = entry.cond_estimate;
                if ridge_used > 0.0 {
                    for i in 0..p_dim {
                        penalized_hessian[[i, i]] += ridge_used;
                    }
                }

                if let Some(result) =
                    solve_spd(&penalized_hessian, &entry.factor, ridge_used, cond_est)?
                {
                    return Ok(result);
                } else {
                    skip_new_factor = true;
                }
            }
        }

        if !skip_new_factor {
            let (chol_opt, ridge, cond) = attempt_spd_cholesky(&mut penalized_hessian);
            ridge_used = ridge;
            cond_est = cond;
            match chol_opt {
                Some(chol) => {
                    workspace.chol_cache = Some(CholeskyCacheEntry {
                        hash: matrix_hash,
                        ridge: ridge_used,
                        cond_estimate: cond_est,
                        factor: chol,
                        dim: p_dim,
                    });
                    let entry = workspace.chol_cache.as_ref().unwrap();
                    if let Some(result) =
                        solve_spd(&penalized_hessian, &entry.factor, ridge_used, cond_est)?
                    {
                        return Ok(result);
                    }
                }
                None => {
                    workspace.chol_cache = None;
                    diagnostics.record_fallback(PlsFallbackReason::FactorizationFailed);
                }
            }
        }
        // If LLᵀ fails, continue into the robust QR path below.
    }

    let function_timer = Instant::now();

    use ndarray::s;

    // Define rank tolerance, matching mgcv's default
    const RANK_TOL: f64 = 1e-7;

    // let n = x_transformed.nrows();
    let p_dim = x_transformed.ncols();

    // --- Negative Weight Handling ---
    // The reference mgcv implementation includes extensive logic for handling negative weights,
    // which can arise during a full Newton-Raphson P-IRLS step with non-canonical link
    // functions.
    //
    // Our current implementation for the Logit link uses Fisher Scoring, where weights
    // w = mu(1-mu) are always non-negative. For the Identity link, weights are always 1.0.
    // Therefore, negative weights are currently impossible.
    //
    // If full Newton-Raphson is implemented in the future, a full SVD-based correction,
    // as seen in the mgcv C function `pls_fit1`, would be required here for statistical correctness.

    // Note: Current implementation uses Fisher scoring where weights are always non-negative
    // Full Newton-Raphson would require handling negative weights via SVD correction

    // EXACTLY following mgcv's pls_fit1 multi-stage approach:

    // Stage: Initial QR decomposition of the weighted design matrix

    // Form the weighted design matrix (sqrt(W)X) and weighted response (sqrt(W)z)
    workspace.sqrt_w.assign(&weights.mapv(f64::sqrt)); // Weights are guaranteed non-negative
    let sqrt_w_col = workspace.sqrt_w.view().insert_axis(ndarray::Axis(1));
    // wx <- X .* sqrt_w (broadcast)
    if workspace.wx.dim() != x_transformed.dim() {
        workspace.wx = Array2::zeros(x_transformed.dim());
    }
    workspace.wx.assign(&x_transformed);
    workspace.wx *= &sqrt_w_col;
    let wx = &workspace.wx;
    // wz <- sqrt_w .* z
    workspace.wz.assign(&z);
    workspace.wz *= &workspace.sqrt_w;
    let wz = &workspace.wz;

    // Perform initial pivoted QR on the weighted design matrix
    let (q1, r1_full, initial_pivot) = pivoted_qr_faer(&wx)?;

    // Keep only the leading p rows of r1 (r_rows = min(n, p))
    let r_rows = r1_full.nrows().min(p_dim);
    let r1_pivoted = r1_full.slice(s![..r_rows, ..]);

    // DO NOT UN-PIVOT r1_pivoted. Keep it in its stable, pivoted form.
    // The columns of R1 are currently permuted according to `initial_pivot`.
    // This permutation is crucial for numerical stability in rank detection.
    // Transform RHS using Q1' (first transformation of the RHS)
    let q1_t_wz = q1.t().dot(wz);

    // Stage: Rank determination using the scaled augmented system

    // Instead of un-pivoting r1, apply the SAME pivot to the penalty matrix `eb`
    // This ensures the columns of both matrices are aligned correctly
    let eb_pivoted = pivot_columns(eb.view(), &initial_pivot);

    // Calculate Frobenius norms for scaling
    let r_norm = frobenius_norm(&r1_pivoted);
    let eb_norm = if eb_pivoted.nrows() > 0 {
        frobenius_norm(&eb_pivoted)
    } else {
        1.0
    };

    // Create the scaled augmented matrix for numerical stability using pivoted matrices
    // [R1_pivoted/Rnorm; Eb_pivoted/Eb_norm] - this is the lambda-INDEPENDENT system for rank detection
    let eb_rows = eb_pivoted.nrows();
    let scaled_rows = r_rows + eb_rows;
    assert!(workspace.scaled_matrix.nrows() >= scaled_rows);
    assert!(workspace.scaled_matrix.ncols() >= p_dim);
    let mut scaled_matrix = workspace
        .scaled_matrix
        .slice_mut(s![..scaled_rows, ..p_dim]);

    // Fill in with slice assignments and scale in place
    use ndarray::s as ns;
    {
        let mut top = scaled_matrix.slice_mut(ns![..r_rows, ..]);
        top.assign(&r1_pivoted);
        let inv = 1.0 / r_norm;
        top.mapv_inplace(|v| v * inv);
    }
    if eb_rows > 0 {
        let mut bot = scaled_matrix.slice_mut(ns![r_rows.., ..]);
        bot.assign(&eb_pivoted);
        let inv = 1.0 / eb_norm;
        bot.mapv_inplace(|v| v * inv);
    }

    // Perform pivoted QR on the scaled matrix for rank determination
    let scaled_owned = scaled_matrix.to_owned();
    let (_, r_scaled, rank_pivot_scaled) = pivoted_qr_faer(&scaled_owned)?;

    // Determine rank using condition number on the scaled matrix
    let mut rank = p_dim.min(scaled_rows);
    while rank > 0 {
        let r_sub = r_scaled.slice(s![..rank, ..rank]);
        let condition = estimate_r_condition(r_sub.view());
        if !condition.is_finite() {
            rank -= 1;
            continue;
        }
        if RANK_TOL * condition > 1.0 {
            rank -= 1;
        } else {
            break;
        }
    }

    // Check if the problem is fully rank deficient
    if rank == 0 {
        return Err(EstimationError::ModelIsIllConditioned {
            condition_number: f64::INFINITY,
        });
    }

    // Stage: Create the rank-reduced system using the rank pivot

    // Also need to pivot e_transformed to maintain consistency with all pivoted matrices
    let e_transformed_pivoted = pivot_columns(e_transformed.view(), &initial_pivot);

    // Apply the rank-determining pivot to the working matrices, then keep the first `rank` columns
    // This ensures we drop by position in the rank-ordered system (Option A fix)
    let r1_ranked = pivot_columns(r1_pivoted.view(), &rank_pivot_scaled);
    let e_transformed_ranked = pivot_columns(e_transformed_pivoted.view(), &rank_pivot_scaled);

    // Keep the first `rank` columns by position
    let r1_dropped = r1_ranked.slice(s![.., ..rank]).to_owned();

    let e_transformed_rows = e_transformed_ranked.nrows();
    let mut e_transformed_dropped = Array2::zeros((e_transformed_rows, rank));
    if e_transformed_rows > 0 {
        e_transformed_dropped.assign(&e_transformed_ranked.slice(s![.., ..rank]));
    }

    // Record kept positions in the initial pivoted order for later reconstruction
    let kept_positions: Vec<usize> = rank_pivot_scaled[..rank].to_vec();

    // Stage: Final QR decomposition on the unscaled, reduced system

    // Form the final augmented matrix: [R1_dropped; E_transformed_dropped]
    // This uses the lambda-DEPENDENT penalty for actual penalty application
    let final_aug_rows = r_rows + e_transformed_rows;
    assert!(workspace.final_aug_matrix.nrows() >= final_aug_rows);
    assert!(workspace.final_aug_matrix.ncols() >= rank);
    let mut final_aug_matrix = workspace
        .final_aug_matrix
        .slice_mut(s![..final_aug_rows, ..rank]);

    // Fill via slice assignments (Suggestion #9)
    final_aug_matrix
        .slice_mut(ns![..r_rows, ..])
        .assign(&r1_dropped);
    if e_transformed_rows > 0 {
        final_aug_matrix
            .slice_mut(ns![r_rows.., ..])
            .assign(&e_transformed_dropped);
    }

    // Perform final pivoted QR on the unscaled, reduced system
    let final_aug_owned = final_aug_matrix.to_owned();
    let (q_final, mut r_final, final_pivot) = pivoted_qr_faer(&final_aug_owned)?;

    // Add tiny ridge jitter to avoid singular/infinite condition number
    let r_final_sq = r_final.slice(s![..rank, ..rank]);
    let eps = 1e-10_f64;
    let diag_floor = eps.max(r_final_sq[[0, 0]].abs() * 1e-10);
    let m = rank;
    let mut any_modified = false;
    for i in 0..m {
        // ensure strictly positive diagonal to avoid singular/inf cond
        if r_final[[i, i]].abs() < diag_floor {
            r_final[[i, i]] = if r_final[[i, i]] >= 0.0 {
                diag_floor
            } else {
                -diag_floor
            };
            any_modified = true;
        }
    }
    if any_modified {
        log::info!(
            "[PLS Solver] Applied tiny ridge jitter ({:.3e}) to R diagonal for stability",
            diag_floor
        );
    }

    // Stage: Apply the second transformation to the RHS and solve the system

    // Prepare the full RHS for the final system
    assert!(workspace.rhs_full.len() >= final_aug_rows);
    let mut rhs_full = workspace.rhs_full.slice_mut(s![..final_aug_rows]);
    rhs_full.fill(0.0);

    // Use q1_t_wz for the data part (already transformed by Q1')
    rhs_full
        .slice_mut(s![..r_rows])
        .assign(&q1_t_wz.slice(s![..r_rows]));

    // The penalty part is zeros (already initialized)

    // Apply second transformation to the RHS using Q_final'
    let rhs_final = q_final.t().dot(&rhs_full.to_owned());

    // Extract the square upper-triangular part of R and corresponding RHS
    let r_square = r_final.slice(s![..rank, ..rank]);
    let rhs_square = rhs_final.slice(s![..rank]);

    // Back-substitution to solve the triangular system
    let mut beta_dropped = Array1::zeros(rank);

    // Hoist diagonal tolerance invariants outside inner loop
    let max_diag = r_square
        .diag()
        .iter()
        .fold(0.0f64, |acc, &val| acc.max(val.abs()));
    let tol = (max_diag + 1.0) * 1e-14;

    for i in (0..rank).rev() {
        // Initialize with right-hand side value
        let mut sum = rhs_square[i];

        // Subtract known values from higher indices
        for j in (i + 1)..rank {
            sum -= r_square[[i, j]] * beta_dropped[j];
        }

        if r_square[[i, i]].abs() < tol {
            // This should not happen with proper rank detection in Stage 2
            log::warn!(
                "Tiny diagonal {} at position {}, but continuing with Stage 2 rank={}",
                r_square[[i, i]],
                i,
                rank
            );
            // Set coefficient to zero and continue instead of erroring
            beta_dropped[i] = 0.0;
            continue;
        }

        beta_dropped[i] = sum / r_square[[i, i]];
    }

    // Stage: Reconstruct the full coefficient vector
    // Direct composition approach: orig_j = initial_pivot[ kept_positions[ final_pivot[j] ] ]
    // This maps each solved coefficient directly to its original column index

    let mut beta_transformed = Array1::zeros(p_dim);

    // For each solved coefficient j, find its original column index through the permutation chain
    for j in 0..rank {
        let col_in_kept_space = final_pivot[j]; // Which kept column this coeff belongs to
        let col_in_initial_pivoted_space = kept_positions[col_in_kept_space]; // Map to initial-pivoted space
        let original_col_index = initial_pivot[col_in_initial_pivoted_space]; // Map to original space
        beta_transformed[original_col_index] = beta_dropped[j];
    }

    // VERIFICATION: Check that the normal equations hold for the reconstructed beta
    // This is critical to ensure correctness - make it unconditional for now
    {
        let residual = {
            let mut eta = offset.to_owned();
            eta += &x_transformed.dot(&beta_transformed);
            eta - &z
        };
        let weighted_residual = &weights * &residual;
        let grad_dev_part = x_transformed.t().dot(&weighted_residual);
        let grad_pen_part = s_transformed.dot(&beta_transformed);
        let grad = &grad_dev_part + &grad_pen_part;
        let grad_norm_inf = grad.iter().fold(0.0f64, |a, &v| a.max(v.abs()));

        let scale = beta_transformed.iter().map(|&v| v.abs()).sum::<f64>() + 1.0;

        // If gradient appears large, log and continue. QR with rank drop already stabilized the solve.
        if grad_norm_inf > 1e-6 * scale {
            log::warn!(
                "PLS triangular solve residual larger than threshold: ||grad||_inf={:.3e}, scale={:.3e}. Continuing.",
                grad_norm_inf,
                scale
            );
        }
    }

    // Stage: Construct the penalized Hessian
    // Build XtWX without re-touching n using Stage 1 QR result.
    // From (sqrt(W)X) * P = Q * R  =>  Xᵀ W X = P (Rᵀ R) Pᵀ
    // Compute RᵀR into a preallocated buffer
    {
        use ndarray::linalg::general_mat_mul;
        let mut buf = workspace
            .xtwx_buf
            .slice_mut(s![..r1_pivoted.ncols(), ..r1_pivoted.ncols()]);
        buf.fill(0.0);
        // buf <- Rᵀ R
        general_mat_mul(1.0, &r1_pivoted.t(), &r1_pivoted, 0.0, &mut buf);
    }
    let xtwx_pivoted_view = workspace
        .xtwx_buf
        .slice(s![..r1_pivoted.ncols(), ..r1_pivoted.ncols()]);
    let xtwx = unpivot_sym_by_perm(xtwx_pivoted_view, &initial_pivot);

    // Use precomputed S = EᵀE from caller (original order)
    let penalized_hessian = &xtwx + s_transformed;

    // Debug-time guards to verify numerical properties
    #[cfg(debug_assertions)]
    {
        use crate::calibrate::faer_ndarray::FaerCholesky;

        // (a) Symmetry check (relative)
        let mut asym_sum = 0.0f64;
        let mut abs_sum = 0.0f64;
        for i in 0..penalized_hessian.nrows() {
            for j in 0..penalized_hessian.ncols() {
                let a = penalized_hessian[[i, j]];
                let b = penalized_hessian[[j, i]];
                asym_sum += (a - b).abs();
                abs_sum += a.abs();
            }
        }
        let rel_asym = asym_sum / (1.0 + abs_sum);
        debug_assert!(
            rel_asym < 1e-10,
            "Penalized Hessian not symmetric (rel_asym={})",
            rel_asym
        );

        // (b) PD sanity (allow PSD): add tiny ridge then try Cholesky
        let mut h_check = penalized_hessian.clone();
        let ridge = 1e-12;
        for i in 0..h_check.nrows() {
            h_check[[i, i]] += ridge;
        }
        if h_check.cholesky(Side::Lower).is_err() {
            log::warn!(
                "Penalized Hessian failed Cholesky even after tiny ridge; matrix may be poorly conditioned."
            );
        }
    }

    // Stage: Calculate the EDF and scale parameter

    // Calculate effective degrees of freedom using H and XtWX directly (stable)
    let mut edf = calculate_edf(&penalized_hessian, e_transformed)?;
    if !edf.is_finite() || edf.is_nan() {
        // robust fallback for rank-deficient/near-singular cases
        let p = penalized_hessian.ncols() as f64;
        let rank_s = e_transformed.nrows() as f64;
        edf = (p - rank_s).max(0.0);
    }

    // Calculate scale parameter
    let scale = calculate_scale(
        &beta_transformed,
        x_transformed,
        y,
        weights,
        edf,
        link_function,
    );

    // At this point, the solver has completed:
    // - Computing coefficient estimates (beta) for the current iteration
    // - Forming the penalized Hessian matrix (X'WX + S) for uncertainty quantification
    // - Calculating effective degrees of freedom (model complexity measure)
    // - Estimating the scale parameter (variance component for Gaussian models)
    diagnostics.emit_qr_summary(
        edf,
        scale,
        rank,
        x_transformed.ncols(),
        function_timer.elapsed(),
    );

    // Return the result
    Ok((
        StablePLSResult {
            beta: beta_transformed,
            penalized_hessian,
            edf,
            scale,
        },
        rank,
    ))
}

/// Calculate the Frobenius norm of a matrix (sum of squares of all elements)
fn frobenius_norm<S>(matrix: &ndarray::ArrayBase<S, ndarray::Ix2>) -> f64
where
    S: ndarray::Data<Elem = f64>,
{
    matrix.iter().map(|&x| x * x).sum::<f64>().sqrt()
}

/// Perform pivoted QR decomposition using faer's robust implementation
/// This uses faer's high-level ColPivQr solver which guarantees mathematical
/// consistency between the Q, R, and P factors of the decomposition A*P = Q*R
fn pivoted_qr_faer(
    matrix: &Array2<f64>,
) -> Result<(Array2<f64>, Array2<f64>, Vec<usize>), EstimationError> {
    use faer::Mat;
    use faer::linalg::solvers::ColPivQr;

    let m = matrix.nrows();
    let n = matrix.ncols();
    let k = m.min(n);

    // Stage: Convert ndarray to a faer matrix
    let mut a_faer = Mat::zeros(m, n);
    for i in 0..m {
        for j in 0..n {
            a_faer[(i, j)] = matrix[[i, j]];
        }
    }

    // Stage: Perform the column-pivoted QR decomposition using the high-level API
    // This guarantees that Q, R, and P are all from the same consistent decomposition
    let qr = ColPivQr::new(a_faer.as_ref());

    // Stage: Extract the consistent Q factor (thin version)
    let q_faer = qr.compute_thin_Q();
    let mut q = Array2::zeros((m, k));
    for i in 0..m {
        for j in 0..k {
            q[[i, j]] = q_faer[(i, j)];
        }
    }

    // Stage: Extract the consistent R factor
    let r_faer = qr.R();
    let mut r = Array2::zeros((k, n));
    for i in 0..k {
        for j in 0..n {
            r[[i, j]] = r_faer[(i, j)];
        }
    }

    // Stage: Extract the consistent column permutation (pivot)
    let perm = qr.P();
    let (p0_slice, p1_slice) = perm.arrays();
    let p0: Vec<usize> = p0_slice.to_vec();
    let p1: Vec<usize> = p1_slice.to_vec();

    // The mathematical identity is A*P = Q*R.
    // Our goal is to find which permutation vector, when used with our `pivot_columns`
    // function, correctly reconstructs A*P.
    let qr_product = q.dot(&r);

    // Try candidate p0
    let a_p0 = pivot_columns(matrix.view(), &p0);

    // Try candidate p1
    let a_p1 = pivot_columns(matrix.view(), &p1);

    // Use relative error for scale-robust comparison
    let compute_relative_error = |a_p: &Array2<f64>| -> f64 {
        let diff_norm = (a_p - &qr_product).mapv(|x| x * x).sum().sqrt();
        let a_norm = a_p.mapv(|x| x * x).sum().sqrt();
        let qr_norm = qr_product.mapv(|x| x * x).sum().sqrt();
        let denom = (a_norm + qr_norm + 1e-16).max(1e-16); // Avoid division by zero
        diff_norm / denom
    };

    let err0 = compute_relative_error(&a_p0);
    let err1 = compute_relative_error(&a_p1);

    let pivot: Vec<usize> = if err0 < 1e-12 {
        p0
    } else if err1 < 1e-12 {
        p1
    } else {
        // This case should not be reached with a correct library, but as a fallback,
        // it indicates a severe numerical or logical issue.
        // We return an error instead of guessing, which caused the original failures.
        return Err(EstimationError::LayoutError(format!(
            "Could not determine correct QR permutation. Reconstruction errors: {:.2e}, {:.2e}",
            err0, err1
        )));
    };

    Ok((q, r, pivot))
}

/// Calculate effective degrees of freedom using the final unpivoted Hessian
/// This avoids pivot mismatches by using the correctly aligned final matrices
fn calculate_edf(
    penalized_hessian: &Array2<f64>,
    e_transformed: &Array2<f64>,
) -> Result<f64, EstimationError> {
    let p = penalized_hessian.ncols();
    let r = e_transformed.nrows();
    let mp = ((p - r) as f64).max(0.0);
    if r == 0 {
        return Ok(p as f64);
    }
    let h_view = FaerArrayView::new(penalized_hessian);
    let rhs_arr = e_transformed.t().to_owned();
    let rhs_view = FaerArrayView::new(&rhs_arr);

    // Try LLᵀ first
    if let Ok(ch) = FaerLlt::new(h_view.as_ref(), Side::Lower) {
        let sol = ch.solve(rhs_view.as_ref());
        let mut tr = 0.0;
        for j in 0..r {
            for i in 0..p {
                tr += sol[(i, j)] * e_transformed[(j, i)];
            }
        }
        return Ok((p as f64 - tr).clamp(mp, p as f64));
    }

    // Try LDLᵀ (semi-definite)
    if let Ok(ld) = FaerLdlt::new(h_view.as_ref(), Side::Lower) {
        let sol = ld.solve(rhs_view.as_ref());
        let mut tr = 0.0;
        for j in 0..r {
            for i in 0..p {
                tr += sol[(i, j)] * e_transformed[(j, i)];
            }
        }
        return Ok((p as f64 - tr).clamp(mp, p as f64));
    }

    // Last resort: symmetric indefinite LBLᵀ (Bunch–Kaufman)
    let lb = FaerLblt::new(h_view.as_ref(), Side::Lower);
    let sol = lb.solve(rhs_view.as_ref());
    if sol.nrows() == p && sol.ncols() == r {
        let mut tr = 0.0;
        for j in 0..r {
            for i in 0..p {
                tr += sol[(i, j)] * e_transformed[(j, i)];
            }
        }
        return Ok((p as f64 - tr).clamp(mp, p as f64));
    }

    Err(EstimationError::ModelIsIllConditioned {
        condition_number: f64::INFINITY,
    })
}

/// Calculate scale parameter correctly for different link functions
/// For Gaussian (Identity): Based on weighted residual sum of squares
/// For Binomial (Logit): Fixed at 1.0 as in mgcv
fn calculate_scale(
    beta: &Array1<f64>,
    x: ArrayView2<f64>,
    y: ArrayView1<f64>, // This is the original response, not the working response z
    weights: ArrayView1<f64>,
    edf: f64,
    link_function: LinkFunction,
) -> f64 {
    match link_function {
        LinkFunction::Logit => {
            // For binomial models (logistic regression), scale is fixed at 1.0
            // This follows mgcv's convention in gam.fit3.R
            1.0
        }
        LinkFunction::Identity => {
            // For Gaussian models, scale is estimated from the residual sum of squares
            let fitted = x.dot(beta);
            let residuals = &y - &fitted;
            let weighted_rss: f64 = weights
                .iter()
                .zip(residuals.iter())
                .map(|(&w, &r)| w * r * r)
                .sum();
            // STRATEGIC DESIGN DECISION: Use unweighted observation count for mgcv compatibility
            // Standard WLS theory suggests using sum(weights) as effective sample size,
            // but mgcv's gam.fit3 uses 'n.true' (unweighted count) in the denominator.
            // We maintain this behavior for strict mgcv compatibility.
            let effective_n = y.len() as f64;
            weighted_rss / (effective_n - edf).max(1.0)
        }
    }
}

/// Compute penalized Hessian matrix X'WX + S_λ correctly handling negative weights
/// Used after P-IRLS convergence for final result
pub fn compute_final_penalized_hessian(
    x: ArrayView2<f64>,
    weights: &Array1<f64>,
    s_lambda: &Array2<f64>, // This is S_lambda = Σλ_k * S_k
) -> Result<Array2<f64>, EstimationError> {
    use crate::calibrate::faer_ndarray::{FaerEigh, FaerQr};
    use ndarray::s;

    let p = x.ncols();

    // Stage: Perform the QR decomposition of sqrt(W)X to get R_bar
    let sqrt_w = weights.mapv(|w| w.sqrt()); // Weights are guaranteed non-negative with current link functions
    let wx = &x * &sqrt_w.view().insert_axis(ndarray::Axis(1));
    let (_, r_bar) = wx.qr().map_err(EstimationError::LinearSystemSolveFailed)?;
    let r_rows = r_bar.nrows().min(p);
    let r1_full = r_bar.slice(s![..r_rows, ..]);

    // Stage: Get the square root of the penalty matrix, E
    // We need to use eigendecomposition as S_lambda is not necessarily from a single root
    let (eigenvalues, eigenvectors) = s_lambda
        .eigh(Side::Lower)
        .map_err(EstimationError::EigendecompositionFailed)?;

    // Find the maximum eigenvalue to create a relative tolerance
    let max_eigenval = eigenvalues.iter().fold(0.0f64, |max, &val| max.max(val));

    // Define a relative tolerance. Use an absolute fallback for zero matrices.
    let tolerance = if max_eigenval > 0.0 {
        max_eigenval * 1e-12
    } else {
        1e-12
    };

    let rank_s = eigenvalues.iter().filter(|&&ev| ev > tolerance).count();

    let mut e = Array2::zeros((p, rank_s));
    let mut col_idx = 0;
    for (i, &eigenval) in eigenvalues.iter().enumerate() {
        if eigenval > tolerance {
            let scaled_eigvec = eigenvectors.column(i).mapv(|v| v * eigenval.sqrt());
            e.column_mut(col_idx).assign(&scaled_eigvec);
            col_idx += 1;
        }
    }

    // Stage: Form the augmented matrix [R1; E_t]
    // Note: Here we use the full, un-truncated matrices because we are just computing
    // the Hessian for a given model, not performing rank detection.
    let e_t = e.t();
    let nr = r_rows + e_t.nrows();
    let mut augmented_matrix = Array2::zeros((nr, p));
    augmented_matrix
        .slice_mut(s![..r_rows, ..])
        .assign(&r1_full);
    augmented_matrix.slice_mut(s![r_rows.., ..]).assign(&e_t);

    // Stage: Perform the QR decomposition on the augmented matrix
    let (_, r_aug) = augmented_matrix
        .qr()
        .map_err(EstimationError::LinearSystemSolveFailed)?;

    // Stage: Recognize that the penalized Hessian is R_aug' * R_aug
    let h_final = r_aug.t().dot(&r_aug);

    Ok(h_final)
}

#[cfg(test)]
mod tests {
    use super::*;
    use crate::calibrate::basis::create_difference_penalty_matrix;
    use crate::calibrate::construction::{
        build_design_and_penalty_matrices, compute_penalty_square_roots,
    };
    use crate::calibrate::data::TrainingData;
    use crate::calibrate::model::{
        BasisConfig, InteractionPenaltyKind, ModelFamily, map_coefficients,
    };
    use approx::assert_abs_diff_eq;
    use ndarray::{Array1, Array2, arr1, arr2};
    use rand::rngs::StdRng;
    use rand::{Rng, SeedableRng};
    use std::collections::HashMap;

    /// Un-pivots the columns of a matrix according to a pivot vector.
    ///
    /// This reverses the permutation `A*P` to recover `A` from `B`, where `B = A*P`.
    /// It assumes the `pivot` vector is a **forward** permutation, where `pivot[i]`
    /// is the original column index that was moved to position `i`.
    ///
    /// # Parameters
    /// * `pivoted_matrix`: The matrix whose columns are permuted (e.g., the `R` factor).
    /// * `pivot`: The forward permutation vector from the QR decomposition.
    fn unpivot_columns(pivoted_matrix: ArrayView2<f64>, pivot: &[usize]) -> Array2<f64> {
        let r = pivoted_matrix.nrows();
        let c = pivoted_matrix.ncols();
        let mut unpivoted_matrix = Array2::zeros((r, c));

        // The C code logic `dum[*pi]= *px;` translates to:
        // The i-th column of the pivoted matrix belongs at the `pivot[i]`-th
        // position in the un-pivoted matrix.
        for i in 0..c {
            let original_col_index = pivot[i];
            let pivoted_col = pivoted_matrix.column(i);
            unpivoted_matrix
                .column_mut(original_col_index)
                .assign(&pivoted_col);
        }

        unpivoted_matrix
    }

    // === Helper types for test refactoring ===
    #[derive(Debug, Clone)]
    enum SignalType {
        NoSignal,     // Pure noise, expect coefficients near zero
        LinearSignal, // A clear linear trend the model should find
    }

    struct TestScenarioResult {
        pirls_result: PirlsResult,
        x_matrix: Array2<f64>,
        layout: ModelLayout,
        true_linear_predictor: Array1<f64>,
    }

    /// Calculates the Pearson correlation coefficient between two vectors.
    fn calculate_correlation(v1: ArrayView1<f64>, v2: ArrayView1<f64>) -> f64 {
        let mean1 = v1.mean().unwrap();
        let mean2 = v2.mean().unwrap();

        let centered1 = v1.mapv(|x| x - mean1);
        let centered2 = v2.mapv(|x| x - mean2);

        let numerator = centered1.dot(&centered2);
        let denom = (centered1.dot(&centered1) * centered2.dot(&centered2)).sqrt();

        if denom == 0.0 { 0.0 } else { numerator / denom }
    }

    /// A generic test runner for P-IRLS scenarios.
    fn run_pirls_test_scenario(
        link_function: LinkFunction,
        signal_type: SignalType,
    ) -> Result<TestScenarioResult, Box<dyn std::error::Error>> {
        // --- Data generation ---
        let n_samples = 1000;
        let mut rng = StdRng::seed_from_u64(42);
        let p = Array1::linspace(-2.0, 2.0, n_samples);

        let (y, true_linear_predictor) = match link_function {
            LinkFunction::Logit => {
                let true_log_odds = match signal_type {
                    SignalType::NoSignal => Array1::zeros(n_samples), // log_odds = 0 -> prob = 0.5
                    SignalType::LinearSignal => &p * 1.5 - 0.5,
                };
                let y_values: Vec<f64> = true_log_odds
                    .iter()
                    .map(|&log_odds| {
                        let prob = 1.0 / (1.0 + (-log_odds as f64).exp());
                        if rng.r#gen::<f64>() < prob { 1.0 } else { 0.0 }
                    })
                    .collect();
                (Array1::from_vec(y_values), true_log_odds)
            }
            LinkFunction::Identity => {
                let true_mean = match signal_type {
                    SignalType::NoSignal => Array1::zeros(n_samples), // Mean = 0
                    SignalType::LinearSignal => &p * 1.5 + 0.5, // Different intercept for variety
                };
                let noise: Array1<f64> =
                    Array1::from_shape_fn(n_samples, |_| rng.r#gen::<f64>() - 0.5); // N(0, 1/12)
                let y = &true_mean + &noise;
                (y, true_mean)
            }
        };

        let data = TrainingData {
            y,
            p,
            sex: Array1::from_iter((0..n_samples).map(|i| (i % 2) as f64)),
            pcs: Array2::zeros((n_samples, 0)),
            weights: Array1::from_elem(n_samples, 1.0),
        };

        // --- Model configuration ---
        let config = ModelConfig {
            model_family: ModelFamily::Gam(link_function),
            penalty_order: 2,
            convergence_tolerance: 1e-7,
            max_iterations: 150,
            reml_convergence_tolerance: 1e-3,
            reml_max_iterations: 50,
            firth_bias_reduction: matches!(link_function, LinkFunction::Logit),
            reml_parallel_threshold: crate::calibrate::model::default_reml_parallel_threshold(),
            pgs_basis_config: BasisConfig {
                num_knots: 5,
                degree: 3,
            },
            pc_configs: vec![],
            pgs_range: (-2.0, 2.0),
            interaction_penalty: InteractionPenaltyKind::Anisotropic,
            sum_to_zero_constraints: HashMap::new(),
            knot_vectors: HashMap::new(),
            range_transforms: HashMap::new(),
            pc_null_transforms: HashMap::new(),
            interaction_centering_means: HashMap::new(),
            interaction_orth_alpha: HashMap::new(),
            survival: None,
        };

        // --- Run the fit ---
        let (x_matrix, rs_original, layout) = setup_pirls_test_inputs(&data, &config)?;
        let rho_vec = Array1::<f64>::zeros(rs_original.len()); // Size to match penalties

        let offset = Array1::<f64>::zeros(data.y.len());
        let (pirls_result, _) = fit_model_for_fixed_rho(
            rho_vec.view(),
            x_matrix.view(),
            offset.view(),
            data.y.view(),
            data.weights.view(),
            &rs_original,
            None,
            &layout,
            &config,
        )?;

        // --- Return all necessary components for assertion ---
        Ok(TestScenarioResult {
            pirls_result,
            x_matrix,
            layout,
            true_linear_predictor,
        })
    }

    /// Test the robust rank-revealing solver with a rank-deficient matrix
    #[test]
    fn test_robust_solver_with_rank_deficient_matrix() {
        // Create a rank-deficient design matrix
        // This matrix has 5 rows and 3 columns, but only rank 2
        // The third column is a linear combination of the first two: col3 = col1 + col2
        let x = arr2(&[
            [1.0, 0.0, 1.0], // Note that col3 = col1 + col2
            [1.0, 1.0, 2.0],
            [1.0, 2.0, 3.0],
            [1.0, 3.0, 4.0],
            [1.0, 4.0, 5.0],
        ]);

        let z = arr1(&[0.1, 0.2, 0.3, 0.4, 0.5]);
        let weights = arr1(&[1.0, 1.0, 1.0, 1.0, 1.0]);

        // Use NO penalty to ensure rank detection works without the help of penalization
        // This tests the solver's ability to detect rank deficiency purely from the data
        let e = Array2::zeros((0, 3)); // No penalty

        // Run our solver
        println!(
            "Running solver with x shape: {:?}, z shape: {:?}, weights shape: {:?}, e shape: {:?}",
            x.shape(),
            z.shape(),
            weights.shape(),
            e.shape()
        );
        // For the test, the design matrix is already in the correct basis
        // We're using identity link function for the test
        let s = e.t().dot(&e);
        let mut ws = PirlsWorkspace::new(x.nrows(), x.ncols(), e.nrows(), e.nrows());
        let offset = Array1::<f64>::zeros(z.len());
        let result = solve_penalized_least_squares(
            x.view(),
            z.view(),
            weights.view(),
            offset.view(),
            &e, // For test: use same matrix for both rank detection and penalty
            &e, // For test: use same matrix for both rank detection and penalty
            &s,
            &mut ws,
            z.view(),
            LinkFunction::Identity,
        );

        // The solver should not fail despite the rank deficiency
        match &result {
            Ok((_, detected_rank)) => {
                println!("Solver succeeded with detected rank: {}", detected_rank);
            }
            Err(e) => {
                panic!("Solver failed with error: {:?}", e);
            }
        }

        let (solution, detected_rank) = result.unwrap();

        // CRITICAL TEST: solver should have detected that the matrix is rank 2
        // This is the core test of the rank detection algorithm
        assert_eq!(
            detected_rank, 2,
            "Solver should have detected the rank as 2"
        );
        println!("Detected rank: {}", detected_rank);

        // Check that we get reasonable values
        assert!(
            solution.beta.iter().all(|&x| x.is_finite()),
            "All coefficient values should be finite"
        );

        // Verify that the fitted values are still close to the target
        // Even with reduced rank, we should get good predictions
        let fitted = x.dot(&solution.beta);
        let residual_sum_sq: f64 = weights
            .iter()
            .zip(z.iter())
            .zip(fitted.iter())
            .map(|((w, &z), &f)| w * (z - f).powi(2))
            .sum();

        // Debug information
        println!("Solution beta: {:?}", solution.beta);
        println!("Fitted values: {:?}", fitted);
        println!("Target z: {:?}", z);
        println!("Residual sum of squares: {}", residual_sum_sq);

        // For this rank-deficient problem, the true least-squares solution is not unique.
        // One standard solution is beta = [0.1, 0.1, 0.0]. Another is [0.0, 0.0, 0.1].
        // The solver should find a solution that achieves the minimum possible RSS.
        // For this specific problem, a perfect fit with RSS = 0 is possible.

        // Assert that the residual sum of squares is extremely close to the true minimum (0.0).
        // This is a much stronger and more correct assertion than simply being "small".
        assert!(
            residual_sum_sq < 1e-9,
            "The residual sum of squares should be effectively zero for a correct least-squares solution. Got: {}",
            residual_sum_sq
        );

        // CRITICAL TEST: At least one coefficient should be exactly zero due to rank truncation
        // The solver should have identified a redundant dimension and truncated it
        let near_zero_count = solution.beta.iter().filter(|&&x| x.abs() < 1e-9).count();

        // With a properly implemented robust solver, we expect at least one coefficient to be
        // truncated to zero due to the rank detection. The exact number can be implementation-dependent.
        assert!(
            near_zero_count > 0,
            "At least one coefficient should be truncated to zero by rank detection"
        );

        // Print some debug info for transparency
        println!("Detected rank: {}", detected_rank);
        println!("Solution coefficients: {:?}", solution.beta);
        println!("Residual sum of squares: {}", residual_sum_sq);
    }

    /// This test directly verifies that different smoothing parameters
    /// produce different transformation matrices during reparameterization
    #[test]
    fn test_reparameterization_matrix_depends_on_rho() {
        use crate::calibrate::construction::{
            ModelLayout, compute_penalty_square_roots, stable_reparameterization,
        };

        // Create penalty matrices that require rotation to diagonalize
        // s1 penalizes the difference between the two coefficients: (β₁ - β₂)²
        // Its null space is in the direction [1, 1]
        let s1 = arr2(&[[1.0, -1.0], [-1.0, 1.0]]);

        // s2 is a ridge penalty on the first coefficient only: β₁²
        // Its null space is in the direction [0, 1]
        let s2 = arr2(&[[1.0, 0.0], [0.0, 0.0]]);

        let s_list = vec![s1, s2];
        let rs_original = compute_penalty_square_roots(&s_list).unwrap();

        // Create a model layout
        let layout = ModelLayout {
            intercept_col: 0,
            sex_col: None,
            pgs_main_cols: 0..0,
            sex_pgs_cols: None,
            pc_null_cols: vec![],
            pc_null_block_idx: vec![],
            penalty_map: vec![],
            pc_main_block_idx: vec![],
            interaction_block_idx: vec![],
            sex_pgs_block_idx: None,
            interaction_factor_widths: vec![],
            total_coeffs: 2,
            num_penalties: 2,
        };

        // Test with two different lambda values which will change the dominant penalty
        // Scenario 1: s1 is dominant. A rotation is expected.
        let lambdas1 = vec![100.0, 0.01];
        // Scenario 2: s2 is dominant. Different rotation expected.
        let lambdas2 = vec![0.01, 100.0];

        // Call stable_reparameterization directly to test the core functionality
        println!("Testing with lambdas1: {:?}", lambdas1);
        let reparam1 = stable_reparameterization(&rs_original, &lambdas1, &layout).unwrap();
        println!("Result 1 - qs matrix: {:?}", reparam1.qs);
        println!("Result 1 - s_transformed: {:?}", reparam1.s_transformed);

        println!("Testing with lambdas2: {:?}", lambdas2);
        let reparam2 = stable_reparameterization(&rs_original, &lambdas2, &layout).unwrap();
        println!("Result 2 - qs matrix: {:?}", reparam2.qs);
        println!("Result 2 - s_transformed: {:?}", reparam2.s_transformed);

        // The key test: directly check that the transformation matrices are different
        // Since qs1 will be influenced by s1's structure and qs2 by s2's structure, they must be different
        let qs_diff = (&reparam1.qs - &reparam2.qs).mapv(|x| x.abs()).sum();
        assert!(
            qs_diff > 1e-6,
            "The transformation matrices 'qs' should be different for different lambda values"
        );

        println!(
            "✓ Test passed: Different smoothing parameters correctly produced different reparameterizations."
        );
    }

    fn identity_layout(link: LinkFunction) -> (Array2<f64>, Array1<f64>, Array1<f64>) {
        let x = Array2::<f64>::eye(3);
        let y = match link {
            LinkFunction::Logit => arr1(&[0.0, 1.0, 0.0]),
            LinkFunction::Identity => arr1(&[1.0, -1.0, 0.5]),
        };
        let weights = Array1::from_elem(y.len(), 1.0);
        (x, y, weights)
    }

    struct IdentityGamWorkingModel {
        link: LinkFunction,
        design: Array2<f64>,
        response: Array1<f64>,
        prior_weights: Array1<f64>,
    }

    impl IdentityGamWorkingModel {
        fn new(
            link: LinkFunction,
            design: &Array2<f64>,
            response: &Array1<f64>,
            prior_weights: &Array1<f64>,
        ) -> Self {
            Self {
                link,
                design: design.to_owned(),
                response: response.to_owned(),
                prior_weights: prior_weights.to_owned(),
            }
        }
    }

    impl WorkingModel for IdentityGamWorkingModel {
        fn update(&mut self, beta: &Array1<f64>) -> Result<WorkingState, EstimationError> {
            let eta = self.design.dot(beta);
            let (mu, weights, z) = update_glm_vectors(
                self.response.view(),
                &eta,
                self.link,
                self.prior_weights.view(),
            );

            let eta_minus_z = &eta - &z;
            let weighted_residual = &weights * &eta_minus_z;
            let gradient = self.design.t().dot(&weighted_residual);

            let mut hessian = Array2::<f64>::zeros((self.design.ncols(), self.design.ncols()));
            for (i, row) in self.design.rows().into_iter().enumerate() {
                let w = weights[i];
                for j in 0..hessian.nrows() {
                    let xj = row[j];
                    for k in 0..hessian.ncols() {
                        hessian[[j, k]] += w * xj * row[k];
                    }
                }
            }

            let deviance = calculate_deviance(
                self.response.view(),
                &mu,
                self.link,
                self.prior_weights.view(),
            );

            Ok(WorkingState {
                eta,
                gradient,
                hessian,
                deviance,
                penalty_term: 0.0,
            })
        }
    }

    fn build_identity_gam_working_model(
        link: LinkFunction,
        x: &Array2<f64>,
        y: &Array1<f64>,
        weights: &Array1<f64>,
    ) -> Result<Box<dyn WorkingModel>, &'static str> {
        Ok(Box::new(IdentityGamWorkingModel::new(link, x, y, weights)))
    }

    fn expected_identity_state(
        beta: &Array1<f64>,
        link: LinkFunction,
        x: &Array2<f64>,
        y: &Array1<f64>,
        weights: &Array1<f64>,
    ) -> (Array1<f64>, Array2<f64>, f64) {
        let eta = x.dot(beta);
        let (mu, fisher_weights, z) = update_glm_vectors(y.view(), &eta, link, weights.view());
        let working_gradient = x.t().dot(&(&fisher_weights * (&eta - &z)));

        let mut w_matrix = Array2::<f64>::zeros((x.nrows(), x.nrows()));
        for (i, w) in fisher_weights.iter().enumerate() {
            w_matrix[[i, i]] = *w;
        }
        let hessian = x.t().dot(&w_matrix.dot(x));
        let deviance = calculate_deviance(y.view(), &mu, link, weights.view());
        (working_gradient, hessian, deviance)
    }

    fn assert_monotone(trace: &[f64]) {
        for window in trace.windows(2) {
            assert!(
                window[1] <= window[0] + 1e-12,
                "deviance must be non-increasing: {:?}",
                trace
            );
        }
    }

    fn assert_diagonal(matrix: &Array2<f64>) {
        for i in 0..matrix.nrows() {
            for j in 0..matrix.ncols() {
                if i != j {
                    assert!(
                        matrix[[i, j]].abs() < 1e-9,
                        "expected diagonal Hessian, got {:?}",
                        matrix
                    );
                }
            }
        }
    }

    fn run_identity_gam_test(link: LinkFunction) -> WorkingModelPirlsResult {
        let (x, y, weights) = identity_layout(link);
        let mut model = build_identity_gam_working_model(link, &x, &y, &weights)
            .expect("GAM WorkingModel must be provided for identity layout tests");
        let options = WorkingModelPirlsOptions {
            max_iterations: 8,
            convergence_tolerance: 1e-10,
            max_step_halving: 4,
            min_step_size: 1e-6,
            firth_bias_reduction: false,
        };
        let mut deviance_trace = Vec::new();
        let result =
            run_working_model_pirls(&mut *model, Array1::zeros(x.ncols()), &options, |info| {
                deviance_trace.push(info.deviance)
            })
            .expect("PIRLS should converge on identity layout");
        assert_monotone(&deviance_trace);
        let (expected_gradient, expected_hessian, expected_deviance) =
            expected_identity_state(&result.beta, link, &x, &y, &weights);
        assert_abs_diff_eq!(expected_deviance, result.state.deviance, epsilon = 1e-9);
        assert_diagonal(&result.state.hessian);
        // Compare Hessian element-wise
        for i in 0..expected_hessian.nrows() {
            for j in 0..expected_hessian.ncols() {
                assert!(
                    (expected_hessian[[i, j]] - result.state.hessian[[i, j]]).abs() < 1e-9,
                    "Hessian mismatch at [{i},{j}]: expected {}, got {}",
                    expected_hessian[[i, j]],
                    result.state.hessian[[i, j]]
                );
            }
        }
        // Compare gradient element-wise
        for i in 0..expected_gradient.len() {
            assert!(
                (expected_gradient[i] - result.state.gradient[i]).abs() < 1e-9,
                "Gradient mismatch at [{}]: expected {}, got {}",
                i,
                expected_gradient[i],
                result.state.gradient[i]
            );
        }
        result
    }

    #[test]
    fn logistic_identity_layout_monotone_and_diagonal() {
        run_identity_gam_test(LinkFunction::Logit);
    }

    #[test]
    fn gaussian_identity_layout_monotone_and_diagonal() {
        run_identity_gam_test(LinkFunction::Identity);
    }

    #[test]
    fn pirls_penalized_deviance_is_monotone() {
        let (result, trace) = super::capture_pirls_penalized_deviance(|| {
            run_pirls_test_scenario(LinkFunction::Logit, SignalType::LinearSignal)
        });

        let scenario = result.expect("P-IRLS scenario should converge");
        assert!(
            trace.len() > 1,
            "expected multiple PIRLS iterations to be recorded"
        );

        for window in trace.windows(2) {
            let prev = window[0];
            let next = window[1];
            assert!(
                next <= prev * (1.0 + 1e-10) + 1e-12,
                "penalized deviance should be non-increasing (prev={prev}, next={next})"
            );
        }

        assert!(
            trace.windows(2).any(|window| window[1] < window[0] - 1e-8),
            "expected at least one strict penalized deviance decrease"
        );

        assert_eq!(
            scenario.pirls_result.status,
            PirlsStatus::Converged,
            "scenario should converge successfully"
        );
    }

    /// The stable reparameterization must correctly detect the null space of
    /// standard spline penalties. If it treats the entire block as full rank,
    /// the pseudo-determinant and EDF calculations become invalid.
    #[test]
    fn test_stable_reparameterization_preserves_nullspace_rank() {
        use crate::calibrate::construction::{
            ModelLayout, compute_penalty_square_roots, stable_reparameterization,
        };

        // Create a canonical cubic spline penalty (second-order differences)
        // whose null space has dimension two.
        let num_basis_functions = 10;
        let penalty_order = 2;
        let penalty = create_difference_penalty_matrix(num_basis_functions, penalty_order)
            .expect("valid difference penalty");

        // Compute the analytical rank from the eigen-spectrum.
        let (eigenvalues, _) = penalty
            .eigh(Side::Lower)
            .expect("eigendecomposition of penalty matrix");
        let max_eigenvalue = eigenvalues
            .iter()
            .fold(0.0_f64, |acc: f64, &val| acc.max(val));
        let tolerance = if max_eigenvalue > 0.0 {
            max_eigenvalue * 1e-12
        } else {
            1e-12
        };
        let expected_rank = eigenvalues.iter().filter(|&&ev| ev > tolerance).count();
        // Confirm the canonical null-space dimension (rank = k - order).
        assert_eq!(expected_rank, num_basis_functions - penalty_order);

        // Construct penalty square roots and verify their rank matches expectations.
        let rs_list = compute_penalty_square_roots(&[penalty.clone()]).expect("penalty roots");
        assert_eq!(rs_list[0].nrows(), expected_rank);
        assert_eq!(rs_list[0].ncols(), num_basis_functions);

        // Run stable reparameterization and confirm the null space dimension is preserved.
        let layout = ModelLayout::external(num_basis_functions, 1);
        let lambdas = vec![1.0];
        let reparam = stable_reparameterization(&rs_list, &lambdas, &layout)
            .expect("stable reparameterization");

        assert_eq!(
            reparam.e_transformed.nrows(),
            expected_rank,
            "Stable reparameterization should preserve the penalty's null space dimension",
        );

        // Validate the pseudo-determinant uses only the positive eigenvalues.
        let positive_eigs: Vec<f64> = eigenvalues
            .iter()
            .copied()
            .filter(|&ev| ev > tolerance)
            .collect();
        let expected_log_det: f64 = positive_eigs.iter().map(|&ev| ev.ln()).sum::<f64>();
        assert_abs_diff_eq!(reparam.log_det, expected_log_det, epsilon = 1e-9);

        // The transformed penalty should expose the same null-space dimension.
        let (transformed_eigs, _) = reparam
            .s_transformed
            .eigh(Side::Lower)
            .expect("eigendecomposition of transformed penalty");
        let transformed_max = transformed_eigs
            .iter()
            .fold(0.0_f64, |acc: f64, &val| acc.max(val));
        let transformed_tol = if transformed_max > 0.0 {
            transformed_max * 1e-12
        } else {
            1e-12
        };
        let transformed_rank = transformed_eigs
            .iter()
            .filter(|&&ev| ev > transformed_tol)
            .count();
        assert_eq!(transformed_rank, expected_rank);
    }

    /// Helper to set up the inputs required for `fit_model_for_fixed_rho`.
    /// This encapsulates the boilerplate of setting up test inputs.
    fn setup_pirls_test_inputs(
        data: &TrainingData,
        config: &ModelConfig,
    ) -> Result<(Array2<f64>, Vec<Array2<f64>>, ModelLayout), Box<dyn std::error::Error>> {
        let (x_matrix, s_list, layout, _, _, _, _, _, _, penalty_structs) =
            build_design_and_penalty_matrices(data, config)?;
        drop(penalty_structs);
        let rs_original = compute_penalty_square_roots(&s_list)?;
        Ok((x_matrix, rs_original, layout))
    }

    /// Test that the unpivot_columns function correctly reverses a column pivot
    #[test]
    fn test_unpivot_columns_basic() {
        // Create a simple test matrix
        let original = arr2(&[[1.0, 2.0, 3.0], [4.0, 5.0, 6.0]]);

        // Simulate a pivot where columns are reordered as: [0, 2, 1] -> [2, 0, 1]
        let pivot = vec![2, 0, 1]; // This means: col 0 goes to pos 2, col 1 goes to pos 0, col 2 goes to pos 1

        // Create a manually pivoted matrix to simulate what QR would produce
        let pivoted = arr2(&[
            [3.0, 1.0, 2.0], // Column order: original[2], original[0], original[1]
            [6.0, 4.0, 5.0],
        ]);

        // Un-pivot using our function
        let unpivoted = unpivot_columns(pivoted.view(), &pivot);

        // Check that we get back the original column order
        assert_eq!(unpivoted, original);
        println!("✓ unpivot_columns correctly reversed the column pivot");
    }

    /// This integration test verifies that the fit_model_for_fixed_rho function
    /// performs reparameterization for each set of smoothing parameters and
    /// correctly converges with the P-IRLS algorithm.
    #[test]
    fn test_reparameterization_per_rho() {
        use crate::calibrate::construction::{ModelLayout, compute_penalty_square_roots};

        // Create a simple test case with more samples - using simple model known to converge
        let n_samples = 100;
        let x = Array2::from_shape_fn((n_samples, 2), |(i, j)| {
            if j == 0 {
                1.0
            } else {
                (i as f64) / (n_samples as f64)
            }
        });
        let y = Array1::from_shape_fn(n_samples, |i| {
            // Perfect linear relationship for guaranteed convergence
            2.0 + 3.0 * ((i as f64) / (n_samples as f64))
        });

        // Create unit weights for the test
        let weights = Array1::from_elem(n_samples, 1.0);

        // Create penalty matrices with DIFFERENT eigenvector structures (matching working test)
        // s1 penalizes the difference between the two coefficients: (β₁ - β₂)²
        let s1 = arr2(&[[1.0, -1.0], [-1.0, 1.0]]);
        // s2 is a ridge penalty on the first coefficient only: β₁²
        let s2 = arr2(&[[1.0, 0.0], [0.0, 0.0]]);

        let s_list = vec![s1, s2];
        let rs_original = compute_penalty_square_roots(&s_list).unwrap();

        // Create a model layout
        let layout = ModelLayout {
            intercept_col: 0,
            sex_col: None,
            pgs_main_cols: 0..0,
            sex_pgs_cols: None,
            pc_null_cols: vec![],
            pc_null_block_idx: vec![],
            penalty_map: vec![],
            pc_main_block_idx: vec![],
            interaction_block_idx: vec![],
            sex_pgs_block_idx: None,
            interaction_factor_widths: vec![],
            total_coeffs: 2,
            num_penalties: 2,
        };

        // Create a simple config with values known to lead to convergence
        let config = ModelConfig {
            model_family: ModelFamily::Gam(LinkFunction::Identity), // Simple linear model for stability
            max_iterations: 100,                                    // Increased for stability
            convergence_tolerance: 1e-6, // Less strict for test stability
            penalty_order: 2,
            reml_convergence_tolerance: 1e-6,
            reml_max_iterations: 50,
            firth_bias_reduction: false,
            reml_parallel_threshold: crate::calibrate::model::default_reml_parallel_threshold(),
            pgs_basis_config: BasisConfig {
                num_knots: 3,
                degree: 3,
            },
            pc_configs: vec![],
            pgs_range: (-1.0, 1.0),
            interaction_penalty: InteractionPenaltyKind::Anisotropic,
            sum_to_zero_constraints: HashMap::new(),
            knot_vectors: HashMap::new(),
            range_transforms: HashMap::new(),
            pc_null_transforms: HashMap::new(),
            interaction_centering_means: HashMap::new(),
            interaction_orth_alpha: HashMap::new(),
            survival: None,
        };

        // Test with lambda values that match the working test pattern
        log::info!("Running test_reparameterization_per_rho with detailed diagnostics");
        let rho_vec1 = arr1(&[f64::ln(100.0), f64::ln(0.01)]); // Lambda: [100.0, 0.01] - s1 dominates
        let rho_vec2 = arr1(&[f64::ln(0.01), f64::ln(100.0)]); // Lambda: [0.01, 100.0] - s2 dominates
        log::info!(
            "Testing P-IRLS with rho values: {:?} (lambdas: {:?})",
            rho_vec1,
            rho_vec1.mapv(f64::exp)
        );

        // Call the function with first rho vector
        let offset = Array1::<f64>::zeros(n_samples);
        let (result1, _) = super::fit_model_for_fixed_rho(
            rho_vec1.view(),
            x.view(),
            offset.view(),
            y.view(),
            weights.view(),
            &rs_original,
            None,
            &layout,
            &config,
        )
        .expect("First fit should converge for this stable test case");

        // Call the function with second rho vector
        let (result2, _) = super::fit_model_for_fixed_rho(
            rho_vec2.view(),
            x.view(),
            offset.view(),
            y.view(),
            weights.view(),
            &rs_original,
            None,
            &layout,
            &config,
        )
        .expect("Second fit should converge for this stable test case");

        // The key test: directly check that the transformation matrices are different
        // This is the core behavior we want to verify - each set of smoothing parameters
        // should produce a different transformation matrix
        let qs_diff = (&result1.reparam_result.qs - &result2.reparam_result.qs)
            .mapv(|x| x.abs())
            .sum();
        assert!(
            qs_diff > 1e-6,
            "The transformation matrices 'qs' should be different for different rho values"
        );

        // As a secondary check, confirm the coefficient estimates are also different
        let beta_diff = (&result1.beta_transformed - &result2.beta_transformed)
            .mapv(|x| x.abs())
            .sum();
        assert!(
            beta_diff > 1e-6,
            "Expected different coefficient estimates for different rho values"
        );

        // Check convergence status
        assert_eq!(
            result1.status,
            PirlsStatus::Converged,
            "First fit should have converged"
        );
        assert_eq!(
            result2.status,
            PirlsStatus::Converged,
            "Second fit should have converged"
        );

        println!(
            "✓ Test passed: P-IRLS converged with different smoothing parameters, producing different reparameterizations."
        );
    }

    /// This is a definitive test to prove whether the P-IRLS algorithm is numerically stable
    /// on a perfectly well-behaved dataset with zero signal.
    ///
    /// If this test fails, it confirms a fundamental instability in the fitting algorithm itself,
    /// independent of any data-related issues like quasi-perfect separation.
    #[test]
    fn test_pirls_is_stable_on_perfectly_good_data() -> Result<(), Box<dyn std::error::Error>> {
        // === PHASE 1 & 2: Create an "impossible-to-fail" dataset ===
        let n_samples = 1000;
        let mut rng = StdRng::seed_from_u64(1337);

        // Predictor `p`: Perfectly uniform and centered.
        let p = Array1::linspace(-2.0, 2.0, n_samples);

        // Outcome `y`: Pure 50/50 random noise, mathematically independent of `p`.
        // This makes separation impossible and provides maximum stability.
        let y_values: Vec<f64> = (0..n_samples)
            .map(|_| if rng.r#gen::<f64>() < 0.5 { 1.0 } else { 0.0 })
            .collect();
        let y = Array1::from_vec(y_values);

        // Assemble into TrainingData struct (no PCs).
        let data = TrainingData {
            y,
            p,
            sex: Array1::from_iter((0..n_samples).map(|i| (i % 2) as f64)),
            pcs: Array2::zeros((n_samples, 0)),
            weights: Array1::from_elem(n_samples, 1.0),
        };

        // === PHASE 3: Configure a simple, stable model ===
        let config = ModelConfig {
            model_family: ModelFamily::Gam(LinkFunction::Logit),
            penalty_order: 2,
            convergence_tolerance: 1e-7,
            max_iterations: 150,
            reml_convergence_tolerance: 1e-3,
            reml_max_iterations: 50,
            firth_bias_reduction: true,
            reml_parallel_threshold: crate::calibrate::model::default_reml_parallel_threshold(),
            pgs_basis_config: BasisConfig {
                num_knots: 5,
                degree: 3,
            }, // Stable basis
            pc_configs: vec![],     // PGS-only model
            pgs_range: (-2.0, 2.0), // Match the data
            interaction_penalty: InteractionPenaltyKind::Anisotropic,
            sum_to_zero_constraints: HashMap::new(),
            knot_vectors: HashMap::new(),
            range_transforms: HashMap::new(),
            pc_null_transforms: HashMap::new(),
            interaction_centering_means: HashMap::new(),
            interaction_orth_alpha: HashMap::new(),
            survival: None,
        };

        // === PHASE 4: Prepare inputs for the target function ===
        let (x_matrix, rs_original, layout) = setup_pirls_test_inputs(&data, &config)?;

        // Size rho vector to match actual number of penalties
        let rho_vec = Array1::<f64>::zeros(rs_original.len());

        // === PHASE 5: Execute the target function ===
        let offset = Array1::<f64>::zeros(data.y.len());
        let (pirls_result, _) = fit_model_for_fixed_rho(
            rho_vec.view(),
            x_matrix.view(),
            offset.view(),
            data.y.view(),
            data.weights.view(),
            &rs_original,
            None,
            &layout,
            &config,
        )
        .expect("P-IRLS MUST NOT FAIL on a perfectly stable, zero-signal dataset.");

        // === PHASE 6: Assert stability and correctness ===

        // Stage: Assert finiteness by ensuring the result contains no non-finite numbers
        assert!(
            pirls_result.deviance.is_finite(),
            "Deviance must be a finite number, but was {}",
            pirls_result.deviance
        );
        assert!(
            pirls_result.beta_transformed.iter().all(|&b| b.is_finite()),
            "All beta coefficients in the transformed basis must be finite."
        );
        assert!(
            pirls_result
                .penalized_hessian_transformed
                .iter()
                .all(|&h| h.is_finite()),
            "The penalized Hessian must be finite."
        );

        // Stage: Assert correctness by verifying the model learns a flat function
        // Transform beta back to the original, interpretable basis.
        let beta_original = pirls_result
            .reparam_result
            .qs
            .dot(&pirls_result.beta_transformed);

        // Map the flat vector to a structured object to easily isolate the spline part.
        let mapped_coeffs = map_coefficients(&beta_original, &layout)?;
        let pgs_spline_coeffs = mapped_coeffs.main_effects.pgs;

        // The norm of the spline coefficients should be reasonable for random data.
        // For logistic regression with random 50/50 data, we expect coefficients to be small but not tiny.
        let pgs_coeffs_norm = pgs_spline_coeffs
            .iter()
            .map(|&c| c.powi(2))
            .sum::<f64>()
            .sqrt();
        assert!(
            pgs_coeffs_norm < 10.0, // Much more lenient - we're testing stability, not exact magnitude
            "Spline coefficients should be finite and reasonable. Got norm: {}",
            pgs_coeffs_norm
        );

        // Log the actual values for diagnostic purposes
        println!("Spline coefficients norm: {:.6}", pgs_coeffs_norm);
        println!(
            "Individual spline coefficients: {:?}",
            &pgs_spline_coeffs[..pgs_spline_coeffs.len().min(5)]
        );

        println!("✓ Test passed: `fit_model_for_fixed_rho` is stable and correct on ideal data.");

        Ok(())
    }

    /// Test that P-IRLS is stable and correctly learns from realistic data with a clear signal.
    /// This verifies the algorithm not only converges, but finds meaningful patterns when they exist.
    #[test]
    fn test_pirls_learns_realistic_signal() -> Result<(), Box<dyn std::error::Error>> {
        // === Create realistic dataset WITH a clear signal ===
        let n_samples = 1000;
        let mut rng = StdRng::seed_from_u64(42); // Different seed for variety

        // Predictor: uniform distribution
        let p = Array1::linspace(-2.0, 2.0, n_samples);

        // Outcome: Generate from a clear logistic relationship
        // True function: log_odds = -0.5 + 1.5 * p (strong linear signal)
        let y_values: Vec<f64> = p
            .iter()
            .map(|&p_val| {
                let log_odds: f64 = -0.5 + 1.5 * p_val;
                let prob = 1.0 / (1.0 + (-log_odds).exp());
                if rng.r#gen::<f64>() < prob { 1.0 } else { 0.0 }
            })
            .collect();
        let y = Array1::from_vec(y_values);

        let data = TrainingData {
            y,
            p,
            sex: Array1::from_iter((0..n_samples).map(|i| (i % 2) as f64)),
            pcs: Array2::zeros((n_samples, 0)),
            weights: Array1::from_elem(n_samples, 1.0),
        };

        // === Use same stable model configuration ===
        let config = ModelConfig {
            model_family: ModelFamily::Gam(LinkFunction::Logit),
            penalty_order: 2,
            convergence_tolerance: 1e-7,
            max_iterations: 150,
            reml_convergence_tolerance: 1e-3,
            reml_max_iterations: 50,
            firth_bias_reduction: true,
            reml_parallel_threshold: crate::calibrate::model::default_reml_parallel_threshold(),
            pgs_basis_config: BasisConfig {
                num_knots: 5,
                degree: 3,
            },
            pc_configs: vec![],
            pgs_range: (-2.0, 2.0),
            interaction_penalty: InteractionPenaltyKind::Anisotropic,
            sum_to_zero_constraints: HashMap::new(),
            knot_vectors: HashMap::new(),
            range_transforms: HashMap::new(),
            pc_null_transforms: HashMap::new(),
            interaction_centering_means: HashMap::new(),
            interaction_orth_alpha: HashMap::new(),
            survival: None,
        };

        // === Set up inputs using helper ===
        let (x_matrix, rs_original, layout) = setup_pirls_test_inputs(&data, &config)?;
        let rho_vec = Array1::<f64>::zeros(rs_original.len()); // Size to match penalties

        // === Execute P-IRLS ===
        let offset = Array1::<f64>::zeros(data.y.len());
        let (pirls_result, _) = fit_model_for_fixed_rho(
            rho_vec.view(),
            x_matrix.view(),
            offset.view(),
            data.y.view(),
            data.weights.view(),
            &rs_original,
            None,
            &layout,
            &config,
        )
        .expect("P-IRLS should converge on realistic data with clear signal");

        // === Assert stability (same as random data test) ===
        assert!(
            pirls_result.deviance.is_finite(),
            "Deviance must be finite, got: {}",
            pirls_result.deviance
        );
        assert!(
            pirls_result.beta_transformed.iter().all(|&b| b.is_finite()),
            "All beta coefficients must be finite"
        );
        assert!(
            pirls_result
                .penalized_hessian_transformed
                .iter()
                .all(|&h| h.is_finite()),
            "Penalized Hessian must be finite"
        );

        // === Assert signal detection (different from random data test) ===
        // Transform back to interpretable basis
        let beta_original = pirls_result
            .reparam_result
            .qs
            .dot(&pirls_result.beta_transformed);
        let mapped_coeffs = map_coefficients(&beta_original, &layout)?;
        let pgs_spline_coeffs = mapped_coeffs.main_effects.pgs;

        // For data with a strong signal, coefficients should be substantial
        let pgs_coeffs_norm = pgs_spline_coeffs
            .iter()
            .map(|&c| c.powi(2))
            .sum::<f64>()
            .sqrt();
        assert!(
            pgs_coeffs_norm > 0.5, // Should be much larger than random noise
            "Model should detect the clear signal, got coefficient norm: {}",
            pgs_coeffs_norm
        );

        // === More principled test: Compare fitted vs true function ===
        let predicted_log_odds = x_matrix.dot(&beta_original);
        let true_log_odds = data.p.mapv(|p_val| -0.5 + 1.5 * p_val);

        // Calculate correlation coefficient (scale-invariant measure)
        let pred_mean = predicted_log_odds.mean().unwrap();
        let true_mean = true_log_odds.mean().unwrap();

        let numerator = (&predicted_log_odds - pred_mean).dot(&(&true_log_odds - true_mean));
        let pred_var = (&predicted_log_odds - pred_mean).mapv(|v| v.powi(2)).sum();
        let true_var = (&true_log_odds - true_mean).mapv(|v| v.powi(2)).sum();
        let correlation = numerator / (pred_var * true_var).sqrt();

        println!(
            "Correlation between fitted and true function: {:.6}",
            correlation
        );
        assert!(
            correlation > 0.9, // Strong positive correlation expected
            "The fitted function should strongly correlate with the true function. Correlation: {:.6}",
            correlation
        );

        // Log diagnostics
        println!(
            "Signal data - Spline coefficients norm: {:.6}",
            pgs_coeffs_norm
        );
        println!(
            "Signal data - Sample coefficients: {:?}",
            &pgs_spline_coeffs[..pgs_spline_coeffs.len().min(3)]
        );
        println!("✓ Test passed: P-IRLS stable and correctly learns realistic signal");

        Ok(())
    }

    /// Test that P-IRLS is stable and correct on ideal data with Identity link (Gaussian).
    /// This verifies the algorithm converges and behaves correctly on easy data.
    #[test]
    fn test_pirls_is_stable_on_perfectly_good_data_identity()
    -> Result<(), Box<dyn std::error::Error>> {
        let result = run_pirls_test_scenario(LinkFunction::Identity, SignalType::NoSignal)?;

        // === Assert stability ===
        assert!(
            result.pirls_result.deviance.is_finite(),
            "Deviance must be finite, got: {}",
            result.pirls_result.deviance
        );
        assert!(
            result
                .pirls_result
                .beta_transformed
                .iter()
                .all(|&b| b.is_finite()),
            "All beta coefficients must be finite"
        );
        assert!(
            result
                .pirls_result
                .penalized_hessian_transformed
                .iter()
                .all(|&h| h.is_finite()),
            "Penalized Hessian must be finite"
        );

        // === Assert that coefficients are small (no signal case) ===
        let beta_original = result
            .pirls_result
            .reparam_result
            .qs
            .dot(&result.pirls_result.beta_transformed);
        let mapped_coeffs = map_coefficients(&beta_original, &result.layout)?;
        let pgs_spline_coeffs = mapped_coeffs.main_effects.pgs;

        let pgs_coeffs_norm = pgs_spline_coeffs
            .iter()
            .map(|&c| c.powi(2))
            .sum::<f64>()
            .sqrt();
        assert!(
            pgs_coeffs_norm < 0.5, // Should be small for no-signal data
            "With no signal, spline coeffs should be near zero. Norm: {}",
            pgs_coeffs_norm
        );

        // Log the actual values for diagnostic purposes
        println!(
            "Identity No Signal - Spline coefficients norm: {:.6}",
            pgs_coeffs_norm
        );
        println!(
            "Identity No Signal - Individual spline coefficients: {:?}",
            &pgs_spline_coeffs[..pgs_spline_coeffs.len().min(5)]
        );

        println!(
            "✓ Test passed: `fit_model_for_fixed_rho` is stable and correct on ideal data with Identity link."
        );

        Ok(())
    }

    /// Test that P-IRLS is stable and correctly learns from realistic data with a clear signal using Identity link.
    /// This verifies the algorithm not only converges, but finds meaningful patterns when they exist.
    #[test]
    fn test_pirls_learns_realistic_signal_identity() -> Result<(), Box<dyn std::error::Error>> {
        let result = run_pirls_test_scenario(LinkFunction::Identity, SignalType::LinearSignal)?;

        // === Assert stability (same as random data test) ===
        assert!(
            result.pirls_result.deviance.is_finite(),
            "Deviance must be finite, got: {}",
            result.pirls_result.deviance
        );
        assert!(
            result
                .pirls_result
                .beta_transformed
                .iter()
                .all(|&b| b.is_finite()),
            "All beta coefficients must be finite"
        );
        assert!(
            result
                .pirls_result
                .penalized_hessian_transformed
                .iter()
                .all(|&h| h.is_finite()),
            "Penalized Hessian must be finite"
        );

        // === Assert signal detection ===
        // Transform back to interpretable basis
        let beta_original = result
            .pirls_result
            .reparam_result
            .qs
            .dot(&result.pirls_result.beta_transformed);
        let mapped_coeffs = map_coefficients(&beta_original, &result.layout)?;
        let pgs_spline_coeffs = mapped_coeffs.main_effects.pgs;

        // For data with a strong signal, coefficients should be substantial
        let pgs_coeffs_norm = pgs_spline_coeffs
            .iter()
            .map(|&c| c.powi(2))
            .sum::<f64>()
            .sqrt();
        assert!(
            pgs_coeffs_norm > 0.5, // Should be much larger than random noise
            "Model should detect the clear signal, got coefficient norm: {}",
            pgs_coeffs_norm
        );

        // === More principled test: Compare fitted vs true function ===
        let predicted_linear_predictor = result.x_matrix.dot(&beta_original);
        let correlation = calculate_correlation(
            predicted_linear_predictor.view(),
            result.true_linear_predictor.view(),
        );

        println!(
            "Correlation between fitted and true function: {:.6}",
            correlation
        );
        assert!(
            correlation > 0.9, // Strong positive correlation expected
            "The fitted function should strongly correlate with the true function. Correlation: {:.6}",
            correlation
        );

        // Log diagnostics
        println!(
            "Identity Signal data - Spline coefficients norm: {:.6}",
            pgs_coeffs_norm
        );
        println!(
            "Identity Signal data - Sample coefficients: {:?}",
            &pgs_spline_coeffs[..pgs_spline_coeffs.len().min(3)]
        );
        println!(
            "✓ Test passed: P-IRLS stable and correctly learns realistic signal with Identity link"
        );

        Ok(())
    }

    /// Test that normal equations hold for the solver (unpenalized, any pivots)
    /// Catches coefficient reconstruction bugs (H1) immediately
    #[test]
    fn test_pls_normal_equations_hold_unpenalized() {
        use ndarray::{Array1, Array2};
        use rand::rngs::StdRng;
        use rand::{Rng, SeedableRng};

        // Tall random matrix (well-conditioned-ish)
        let n = 80usize;
        let p = 12usize;
        let mut rng = StdRng::seed_from_u64(12345);
        let x = Array2::from_shape_fn((n, p), |_| rng.r#gen::<f64>() - 0.5);
        let z = Array1::from_shape_fn(n, |_| rng.r#gen::<f64>() - 0.5);
        let w = Array1::from_elem(n, 1.0);

        // No penalty at all
        let e = Array2::<f64>::zeros((0, p));

        // Solve once
        let s = e.t().dot(&e);
        let mut ws = super::PirlsWorkspace::new(x.nrows(), x.ncols(), e.nrows(), e.nrows());
        let offset = Array1::<f64>::zeros(n);
        let (res, ..) = super::solve_penalized_least_squares(
            x.view(),
            z.view(),
            w.view(),
            offset.view(),
            &e,
            &e,
            &s,
            &mut ws,
            z.view(),
            super::LinkFunction::Identity,
        )
        .expect("solver ok");

        // Check stationarity of the *quadratic* objective that the solver actually minimized:
        // grad = Xᵀ W (Xβ - z) + Sβ, with S=0 here.
        let sqrt_w = w.mapv(f64::sqrt);
        let wx = &x * &sqrt_w.view().insert_axis(ndarray::Axis(1));
        let wz = &sqrt_w * &z;
        let grad = wx.t().dot(&(wx.dot(&res.beta) - &wz));

        let inf_norm = grad.iter().fold(0.0f64, |a, &v| a.max(v.abs()));
        assert!(
            inf_norm < 1e-10,
            "Normal equations not satisfied: ||grad||_∞={}",
            inf_norm
        );

        // And ensure residual is orthogonal to the column space in the weighted sense
        let resid = &wz - &wx.dot(&res.beta);
        let ortho_check = wx.t().dot(&resid);
        let inf_norm2 = ortho_check.iter().fold(0.0f64, |a, &v| a.max(v.abs()));
        assert!(inf_norm2 < 1e-10, "Residual not orthogonal: {}", inf_norm2);
    }

    /// Test that the WLS step must never be rejected for Gaussian models
    /// Catches step-halving issues (H3)
    #[test]
    fn test_step_accepts_wls_for_gaussian() {
        use ndarray::{Array1, Array2};
        use rand::rngs::StdRng;
        use rand::{Rng, SeedableRng};

        // Random tall problem
        let n = 200usize;
        let p = 10usize;
        let mut rng = StdRng::seed_from_u64(54321);
        let x = Array2::from_shape_fn((n, p), |_| rng.r#gen::<f64>() - 0.5);
        let y = Array1::from_shape_fn(n, |_| rng.r#gen::<f64>() - 0.5);
        let w = Array1::from_elem(n, 1.0);

        // No penalty to keep it pure LS
        let e = Array2::<f64>::zeros((0, p));

        // "Current" state: beta=0
        let beta0 = Array1::<f64>::zeros(p);
        let mu0 = x.dot(&beta0);
        let dev0: f64 = (&y - &mu0).mapv(|r| r * r).sum(); // your calculate_deviance does this

        // WLS solution
        let s = e.t().dot(&e);
        let mut ws = super::PirlsWorkspace::new(x.nrows(), x.ncols(), e.nrows(), e.nrows());
        let offset = Array1::<f64>::zeros(n);
        let (res, _) = super::solve_penalized_least_squares(
            x.view(),
            y.view(),
            w.view(),
            offset.view(),
            &e,
            &e,
            &s,
            &mut ws,
            y.view(),
            super::LinkFunction::Identity,
        )
        .expect("solver ok");

        let mu1 = x.dot(&res.beta);
        let dev1: f64 = (&y - &mu1).mapv(|r| r * r).sum();

        assert!(
            dev1 <= dev0 * (1.0 + 1e-12) || (dev0 - dev1).abs() < 1e-12,
            "Exact WLS step should not increase deviance: dev0={} dev1={}",
            dev0,
            dev1
        );
    }

    /// Test that proves the gradient gate is using the wrong weights (logit)
    /// Exposes convergence check issue (H2)
    #[test]
    fn test_wls_stationarity_old_vs_new_weights_logit() {
        use ndarray::{Array1, Array2};
        use rand::rngs::StdRng;
        use rand::{Rng, SeedableRng};

        // Modest logit problem
        let n = 400usize;
        let p = 8usize;
        let mut rng = StdRng::seed_from_u64(98765);
        let x = Array2::from_shape_fn((n, p), |_| rng.r#gen::<f64>() - 0.5);
        let eta0 = Array1::zeros(n);
        // y ~ Bernoulli(0.5)
        let y = Array1::from_shape_fn(n, |_| if rng.r#gen::<f64>() > 0.5 { 1.0 } else { 0.0 });
        let w_prior = Array1::from_elem(n, 1.0);

        // Build IRLS vectors at beta=0
        // Use a tuple with let binding to explicitly declare variable usage
        let (_, w_old, z_old) = {
            let vectors = super::update_glm_vectors(
                y.view(),
                &eta0,
                super::LinkFunction::Logit,
                w_prior.view(),
            );
            ((), vectors.1, vectors.2)
        };
        assert!(w_old.iter().all(|w| *w >= 0.0));

        // No penalty to keep it simple
        let e = Array2::<f64>::zeros((0, p));
        let s = e.t().dot(&e);
        let mut ws = super::PirlsWorkspace::new(x.nrows(), x.ncols(), e.nrows(), e.nrows());
        let offset = Array1::<f64>::zeros(n);
        let (res, _) = super::solve_penalized_least_squares(
            x.view(),
            z_old.view(),
            w_old.view(),
            offset.view(),
            &e,
            &e,
            &s,
            &mut ws,
            y.view(),
            super::LinkFunction::Logit,
        )
        .expect("solver ok");

        // Stationarity with OLD weights and z (the quadratic model you just solved)
        let sqrt_w_old = w_old.mapv(f64::sqrt);
        let wx_old = &x * &sqrt_w_old.view().insert_axis(ndarray::Axis(1));
        let wz_old = &sqrt_w_old * &z_old;
        let grad_old = wx_old.t().dot(&(wx_old.dot(&res.beta) - &wz_old)); // S=0 here
        let inf_old = grad_old.iter().fold(0.0f64, |a, &v| a.max(v.abs()));
        assert!(
            inf_old < 1e-8,
            "Should be stationary w.r.t. old weights, ||grad||_∞={}",
            inf_old
        );

        // Now recompute eta, mu, and updated weights at the accepted beta
        let eta1 = x.dot(&res.beta);
        // Use same approach for the second update_glm_vectors call
        let (_, w_new, z_new) = {
            let vectors = super::update_glm_vectors(
                y.view(),
                &eta1,
                super::LinkFunction::Logit,
                w_prior.view(),
            );
            ((), vectors.1, vectors.2)
        };

        let sqrt_w_new = w_new.mapv(f64::sqrt);
        let wx_new = &x * &sqrt_w_new.view().insert_axis(ndarray::Axis(1));
        let wz_new = &sqrt_w_new * &z_new;

        let grad_new = wx_new.t().dot(&(wx_new.dot(&res.beta) - &wz_new));
        let inf_new = grad_new.iter().fold(0.0f64, |a, &v| a.max(v.abs()));

        // This SHOULD NOT be required to be tiny for convergence right after one step.
        assert!(
            inf_new > 1e-4,
            "If this is tiny, IRLS basically solved in one step — suspicious"
        );
    }

    /// Test that rank-deficient projections must be exact (perfect fit when possible)
    /// This is a stronger, permanent guard against coefficient reconstruction bugs
    #[test]
    fn test_pls_rank_deficient_hits_projection() {
        use ndarray::{Array1, Array2, arr1, arr2};

        // Same structure as your failing test: col3 = col1 + col2
        let x = arr2(&[
            [1.0, 0.0, 1.0],
            [1.0, 1.0, 2.0],
            [1.0, 2.0, 3.0],
            [1.0, 3.0, 4.0],
            [1.0, 4.0, 5.0],
        ]);
        let z = arr1(&[0.1, 0.2, 0.3, 0.4, 0.5]);
        let w = Array1::from_elem(5, 1.0);

        let e = Array2::<f64>::zeros((0, 3));

        let s = e.t().dot(&e);
        let mut ws = super::PirlsWorkspace::new(x.nrows(), x.ncols(), e.nrows(), e.nrows());
        let offset = Array1::<f64>::zeros(z.len());
        let (res, rank) = super::solve_penalized_least_squares(
            x.view(),
            z.view(),
            w.view(),
            offset.view(),
            &e,
            &e,
            &s,
            &mut ws,
            z.view(),
            super::LinkFunction::Identity,
        )
        .expect("solver ok");
        assert_eq!(rank, 2);

        // Fitted values must equal the weighted projection of z onto Col(X)
        let fitted = x.dot(&res.beta);
        let rss: f64 = (&z - &fitted).mapv(|r| r * r).sum();

        assert!(
            rss < 1e-12,
            "Rank-deficient LS should project exactly (RSS={})",
            rss
        );

        // And the KKT/normal-equation residual must be ~0 for kept cols
        let sqrt_w = w.mapv(f64::sqrt);
        let wx = &x * &sqrt_w.view().insert_axis(ndarray::Axis(1));
        let wz = &sqrt_w * &z;
        let grad = wx.t().dot(&(wx.dot(&res.beta) - &wz));
        let inf_norm = grad.iter().fold(0.0f64, |a, &v| a.max(v.abs()));
        assert!(
            inf_norm < 1e-10,
            "Normal equations not satisfied: {}",
            inf_norm
        );
    }

    /// Test permutation chain property - locks down coefficient reconstruction logic
    #[test]
    fn test_permutation_chain_property() {
        use ndarray::Array1;
        use rand::rngs::StdRng;
        use rand::{SeedableRng, seq::SliceRandom};

        let mut rng = StdRng::seed_from_u64(42);

        let p = 17usize;
        let rank = 9usize;

        // random initial_pivot: pivoted idx -> original idx
        let mut initial_pivot: Vec<usize> = (0..p).collect();
        initial_pivot.shuffle(&mut rng);

        // choose kept positions in pivoted space and name them 0..rank-1 (kept-space)
        let mut kept_in_pivoted: Vec<usize> = (0..p).collect();
        kept_in_pivoted.shuffle(&mut rng);
        kept_in_pivoted.truncate(rank);
        kept_in_pivoted.sort_unstable(); // order doesn't matter, but your kept-space uses 0..rank-1

        // kept_positions[i] = pivoted-space index of kept col i
        let kept_positions = kept_in_pivoted.clone();

        // final_pivot[j] = kept-space index for coeff j
        let mut final_pivot: Vec<usize> = (0..rank).collect();
        final_pivot.shuffle(&mut rng);

        // distinct sentinels
        let beta_dropped = Array1::from_shape_fn(rank, |j| 1000.0 + j as f64);

        // your placement
        let mut placed = Array1::<f64>::zeros(p);
        for j in 0..rank {
            let k_kept = final_pivot[j];
            let k_pivoted = kept_positions[k_kept];
            let k_orig = initial_pivot[k_pivoted];
            placed[k_orig] = beta_dropped[j];
        }

        // reference via explicit composition
        let mut placed_ref = Array1::<f64>::zeros(p);
        for j in 0..rank {
            let k_orig = initial_pivot[kept_positions[final_pivot[j]]];
            placed_ref[k_orig] = beta_dropped[j];
        }

        assert!(
            placed
                .iter()
                .zip(placed_ref.iter())
                .all(|(a, b)| (a - b).abs() < 1e-12)
        );
    }

    /// Test penalty consistency sanity check
    /// Locks down penalty root consistency issues (H4)
    #[test]
    fn test_penalty_root_consistency() {
        use crate::calibrate::construction::{
            ModelLayout, compute_penalty_square_roots, stable_reparameterization,
        };
        use ndarray::arr2;

        // Two small penalties with different eigenvectors
        let s1 = arr2(&[[1.0, -0.2], [-0.2, 0.5]]);
        let s2 = arr2(&[[0.1, 0.0], [0.0, 0.0]]);
        let s_list = vec![s1, s2];
        let rs = compute_penalty_square_roots(&s_list).expect("roots");

        let layout = ModelLayout {
            intercept_col: 0,
            sex_col: None,
            pgs_main_cols: 0..0,
            sex_pgs_cols: None,
            pc_null_cols: vec![],
            pc_null_block_idx: vec![],
            penalty_map: vec![],
            pc_main_block_idx: vec![],
            interaction_block_idx: vec![],
            sex_pgs_block_idx: None,
            interaction_factor_widths: vec![],
            total_coeffs: 2,
            num_penalties: 2,
        };
        let lambdas = vec![0.7, 3.0];

        let rp = stable_reparameterization(&rs, &lambdas, &layout).expect("reparam");
        let lhs = rp.s_transformed;
        let rhs = rp.e_transformed.t().dot(&rp.e_transformed);

        let diff = (&lhs - &rhs).mapv(|v| v.abs()).sum();
        assert!(
            diff < 1e-10,
            "S != EᵀE in transformed basis (sum abs diff = {})",
            diff
        );
    }

    /// This test verifies that the permutation logic in `pivoted_qr_faer` is correct
    /// and mathematically sound.
    ///
    /// It works by checking the fundamental mathematical identity of a pivoted QR decomposition: A*P = Q*R.
    /// If the permutation P is correct, the identity will hold, and the reconstruction error
    /// || A*P - Q*R || will be small (close to machine precision).
    #[test]
    fn test_pivoted_qr_permutation_is_reliable() {
        use ndarray::arr2;

        // Stage: Set up a matrix that is tricky to pivot
        // It's nearly rank-deficient, with highly correlated columns, forcing a non-trivial pivot.
        // This is representative of the design matrices created in the model tests.
        let a = arr2(&[
            [1.0, 2.0, 3.0, 1.0000001],
            [4.0, 5.0, 9.0, 4.0000002],
            [6.0, 7.0, 13.0, 6.0000003],
            [8.0, 9.0, 17.0, 8.0000004],
        ]);

        // Stage: Execute the function under test
        let (q, r, pivot) = pivoted_qr_faer(&a).expect("QR decomposition itself should not fail");

        // Stage: Verify that the fundamental QR identity holds
        // First, apply the permutation to the original matrix 'a'.
        let a_pivoted = pivot_columns(a.view(), &pivot);

        // Then, compute Q*R using the results from the function.
        let qr_product = q.dot(&r);

        // Calculate the reconstruction error. If the pivot is correct, this should be near zero.
        let reconstruction_error_matrix = &a_pivoted - &qr_product;
        let reconstruction_error_norm = reconstruction_error_matrix.mapv(|x| x.abs()).sum();

        println!("Matrix A:\n{:?}", a);
        println!("Permutation P: {:?}", pivot);
        println!("Reconstructed A*P (from pivot):\n{:?}", a_pivoted);
        println!("Q*R Product:\n{:?}", qr_product);
        println!("Reconstruction Error Norm: {}", reconstruction_error_norm);

        // Stage: Assert that the reconstruction error is small, proving the pivot is correct
        // A correct implementation should have an error norm close to machine epsilon (~1e-15).
        // An error norm greater than 1e-6 would be a definitive failure.
        assert!(
            reconstruction_error_norm < 1e-6,
            "The reconstruction error is too large ({:e}), which indicates the permutation vector is incorrect. The contract A*P = Q*R is violated.",
            reconstruction_error_norm
        );
    }
}

/// Ensure positive definiteness by adding a small constant ridge to the diagonal if needed.
/// This mirrors the outer objective/gradient stabilization (H_eff = H or H + c I),
/// avoiding eigenvalue-dependent clamps that can diverge from the outer path.
fn compute_firth_hat_and_half_logdet(
    x_transformed: ArrayView2<f64>,
    x_original: ArrayView2<f64>,
    weights: ArrayView1<f64>,
    s_transformed: &Array2<f64>,
    workspace: &mut PirlsWorkspace,
) -> Result<(Array1<f64>, f64), EstimationError> {
    let n = x_transformed.nrows();
    let p = x_transformed.ncols();

    workspace
        .sqrt_w
        .assign(&weights.mapv(|w| w.max(0.0).sqrt()));
    let sqrt_w_col = workspace.sqrt_w.view().insert_axis(Axis(1));
    if workspace.wx.dim() != x_transformed.dim() {
        workspace.wx = Array2::zeros(x_transformed.dim());
    }
    workspace.wx.assign(&x_transformed);
    workspace.wx *= &sqrt_w_col;

    let xtwx_transformed = workspace.wx.t().dot(&workspace.wx);
    let mut penalized_hessian = xtwx_transformed.clone() + s_transformed;
    for i in 0..p {
        for j in 0..i {
            let v = 0.5 * (penalized_hessian[[i, j]] + penalized_hessian[[j, i]]);
            penalized_hessian[[i, j]] = v;
            penalized_hessian[[j, i]] = v;
        }
    }

    let mut stabilized = penalized_hessian.clone();
    ensure_positive_definite(&mut stabilized)?;

    let mut fisher = Array2::<f64>::zeros((p, p));
    for i in 0..n {
        let wi = weights[i].max(0.0);
        if wi == 0.0 {
            continue;
        }
        let xi = x_original.row(i);
        for j in 0..p {
            let xij = xi[j];
            for k in 0..p {
                fisher[[j, k]] += wi * xij * xi[k];
            }
        }
    }
    let mut fisher = fisher;
    ensure_positive_definite_with_label(&mut fisher, "Firth Fisher information")?;
    let chol_fisher = fisher.clone().cholesky(Side::Lower).map_err(|_| {
        EstimationError::HessianNotPositiveDefinite {
            min_eigenvalue: f64::NEG_INFINITY,
        }
    })?;
    let half_log_det = chol_fisher.diag().mapv(f64::ln).sum();

    let h_view = FaerArrayView::new(&stabilized);
    let chol_faer = FaerLlt::new(h_view.as_ref(), Side::Lower).map_err(|_| {
        EstimationError::ModelIsIllConditioned {
            condition_number: f64::INFINITY,
        }
    })?;
    let rhs = workspace.wx.t().to_owned();
    let rhs_view = FaerArrayView::new(&rhs);
    let sol = chol_faer.solve(rhs_view.as_ref());

    let mut hat_diag = Array1::<f64>::zeros(n);
    for i in 0..n {
        let mut acc = 0.0;
        for k in 0..p {
            let val = sol[(k, i)];
            acc += val * workspace.wx[[i, k]];
        }
        hat_diag[i] = acc;
    }

    Ok((hat_diag, half_log_det))
}

fn ensure_positive_definite(hess: &mut Array2<f64>) -> Result<(), EstimationError> {
    ensure_positive_definite_with_label(hess, "Penalized Hessian")
}

fn ensure_positive_definite_with_label(
    hess: &mut Array2<f64>,
    label: &str,
) -> Result<(), EstimationError> {
    // If already PD, do nothing
    if hess.cholesky(Side::Lower).is_ok() {
        return Ok(());
    }

    let cond_est = calculate_condition_number(hess).ok();
    let diag_scale = max_abs_diag(hess);
    let mut ridge = match cond_est {
        Some(cond) if cond.is_finite() && cond > HESSIAN_CONDITION_TARGET => {
            diag_scale * 1e-10 * (cond / HESSIAN_CONDITION_TARGET)
        }
        Some(cond) if cond.is_finite() => {
            if diag_scale > 0.0 {
                diag_scale * 1e-12
            } else {
                0.0
            }
        }
        _ => diag_scale * 1e-8,
    };
    let mut total_added = 0.0;

    for attempt in 0..=PLS_MAX_FACTORIZATION_ATTEMPTS {
        if ridge > total_added {
            let delta = ridge - total_added;
            for i in 0..hess.nrows() {
                hess[[i, i]] += delta;
            }
            total_added = ridge;
        }

        if hess.cholesky(Side::Lower).is_ok() {
            if total_added > 0.0 {
                let cond_display = cond_est
                    .map(|c| format!("{c:.2e}"))
                    .unwrap_or_else(|| "unavailable".to_string());
                log::warn!(
                    "{} not PD; added ridge {:.1e} (cond ≈ {}) to ensure stability.",
                    label,
                    total_added,
                    cond_display
                );
            }
            return Ok(());
        }

        if attempt == PLS_MAX_FACTORIZATION_ATTEMPTS {
            break;
        }

        if ridge <= 0.0 {
            ridge = diag_scale * 1e-10;
        } else {
            ridge = (ridge * 10.0).max(diag_scale * 1e-10);
        }
        if !ridge.is_finite() || ridge <= 0.0 {
            ridge = diag_scale;
        }
    }

    // As a last resort, report indefiniteness with min eigenvalue for diagnostics
    if let Ok((evals, _)) = hess.eigh(Side::Lower) {
        let min_eig = evals.iter().fold(f64::INFINITY, |a, &b| a.min(b));
        return Err(EstimationError::HessianNotPositiveDefinite {
            min_eigenvalue: min_eig,
        });
    }
    Err(EstimationError::HessianNotPositiveDefinite {
        min_eigenvalue: f64::NEG_INFINITY,
    })
}<|MERGE_RESOLUTION|>--- conflicted
+++ resolved
@@ -949,23 +949,11 @@
     );
 
     if matches!(link_function, LinkFunction::Identity) {
-<<<<<<< HEAD
-        let weights = prior_weights.to_owned();
-        let working_response = y.to_owned();
-        let offset_vec = offset.to_owned();
-
-        let (pls_result, _) = solve_penalized_least_squares(
-            x_transformed.view(),
-            working_response.view(),
-            weights.view(),
-            offset_vec.view(),
-=======
         let (pls_result, _) = solve_penalized_least_squares(
             x_transformed.view(),
             y,
             prior_weights,
             offset.view(),
->>>>>>> dcabf453
             eb,
             &reparam_result.e_transformed,
             &reparam_result.s_transformed,
@@ -974,46 +962,6 @@
             link_function,
         )?;
 
-<<<<<<< HEAD
-        let beta_transformed = pls_result.beta.clone();
-
-        let mut eta = offset_vec;
-        eta += &x_transformed.dot(&beta_transformed);
-        let mu = eta.clone();
-
-        let mut weighted_residual = eta.clone();
-        weighted_residual -= &working_response;
-        weighted_residual *= &weights;
-        let mut gradient = x_transformed.t().dot(&weighted_residual);
-        let s_beta = reparam_result.s_transformed.dot(&beta_transformed);
-        gradient += &s_beta;
-        let gradient_norm = gradient.iter().map(|v| v * v).sum::<f64>().sqrt();
-
-        let penalized_hessian_transformed = pls_result.penalized_hessian.clone();
-        let mut stabilized_hessian_transformed = penalized_hessian_transformed.clone();
-        ensure_positive_definite(&mut stabilized_hessian_transformed)?;
-
-        let mut edf = calculate_edf(
-            &penalized_hessian_transformed,
-            &reparam_result.e_transformed,
-        )?;
-        if !edf.is_finite() || edf.is_nan() {
-            let p = penalized_hessian_transformed.ncols() as f64;
-            let r = reparam_result.e_transformed.nrows() as f64;
-            edf = (p - r).max(0.0);
-        }
-
-        let stable_penalty_term = beta_transformed.dot(&s_beta);
-        let deviance = calculate_deviance(y, &mu, link_function, prior_weights);
-        let max_abs_eta = eta.iter().copied().map(f64::abs).fold(0.0, f64::max);
-
-        let working_state = WorkingState {
-            eta: eta.clone(),
-            gradient: gradient.clone(),
-            hessian: penalized_hessian_transformed.clone(),
-            deviance,
-            penalty_term: stable_penalty_term,
-=======
         let beta_transformed = pls_result.beta;
         let penalized_hessian = pls_result.penalized_hessian;
         let edf = pls_result.edf;
@@ -1045,7 +993,6 @@
             hessian: penalized_hessian.clone(),
             deviance,
             penalty_term,
->>>>>>> dcabf453
         };
 
         let working_summary = WorkingModelPirlsResult {
@@ -1055,30 +1002,13 @@
             iterations: 1,
             last_gradient_norm: gradient_norm,
             last_deviance_change: 0.0,
-<<<<<<< HEAD
-            last_step_size: 0.0,
-=======
             last_step_size: 1.0,
->>>>>>> dcabf453
             last_step_halving: 0,
             max_abs_eta,
         };
 
         let pirls_result = PirlsResult {
             beta_transformed,
-<<<<<<< HEAD
-            penalized_hessian_transformed,
-            stabilized_hessian_transformed,
-            deviance,
-            edf,
-            stable_penalty_term,
-            firth_log_det: None,
-            final_weights: weights.clone(),
-            final_mu: mu.clone(),
-            solve_weights: weights,
-            solve_working_response: working_response.clone(),
-            solve_mu: mu,
-=======
             penalized_hessian_transformed: penalized_hessian,
             stabilized_hessian_transformed: stabilized_hessian,
             deviance,
@@ -1090,7 +1020,6 @@
             solve_weights: prior_weights_owned,
             solve_working_response: final_z.clone(),
             solve_mu: final_mu.clone(),
->>>>>>> dcabf453
             status: PirlsStatus::Converged,
             iteration: 1,
             max_abs_eta,
