use crate::calibrate::construction::{ModelLayout, ReparamResult, calculate_condition_number};
use crate::calibrate::estimate::EstimationError;
use crate::calibrate::faer_ndarray::{
    FaerArrayView, FaerCholesky, FaerColView, FaerEigh, FaerLinalgError, array1_to_col_mat_mut,
    array2_to_mat_mut, hash_array2, ldlt_rook,
};
use crate::calibrate::model::{LinkFunction, ModelConfig, ModelFamily};
use faer::linalg::matmul::matmul;
use faer::linalg::solvers::{
    Lblt as FaerLblt, Ldlt as FaerLdlt, Llt as FaerLlt, Solve as FaerSolve,
};
use faer::{Accum, Side, get_global_parallelism};
use log;
use ndarray::{Array1, Array2, ArrayView1, ArrayView2, Axis};
use std::time::{Duration, Instant};

pub trait WorkingModel {
    fn update(&mut self, beta: &Array1<f64>) -> Result<WorkingState, EstimationError>;
}

#[derive(Debug, Clone)]
pub struct WorkingState {
    pub eta: Array1<f64>,
    pub gradient: Array1<f64>,
    pub hessian: Array2<f64>,
    pub deviance: f64,
}

/// Lightweight helper for Gaussian GAMs with an identity link.
///
/// For the identity link, the working response equals the observed response (y),
/// and the weights equal the prior weights. This struct avoids the O(n²) Hessian
/// allocation that would be required by the full WorkingModel trait, since the
/// identity-link path in update_glm_vectors only needs weights and working_response.
pub struct GamIdentityWorkingModel<'a> {
    y: ArrayView1<'a, f64>,
    weights: Array1<f64>,
}

impl<'a> GamIdentityWorkingModel<'a> {
    pub fn new(y: ArrayView1<'a, f64>, prior_weights: ArrayView1<'a, f64>) -> Self {
        let weights = prior_weights.to_owned();
        Self { y, weights }
    }

    pub fn weights(&self) -> &Array1<f64> {
        &self.weights
    }

    pub fn working_response(&self) -> ArrayView1<'a, f64> {
        self.y
    }
}

pub struct GamLogitWorkingModel<'a> {
    design: ArrayView2<'a, f64>,
    offset: Array1<f64>,
    response: Array1<f64>,
    prior_weights: Array1<f64>,
    penalty: Array2<f64>,
    mu: Array1<f64>,
    weights: Array1<f64>,
    working_response: Array1<f64>,
}

impl<'a> GamLogitWorkingModel<'a> {
    pub fn new(
        design: ArrayView2<'a, f64>,
        offset: ArrayView1<f64>,
        response: ArrayView1<f64>,
        prior_weights: ArrayView1<f64>,
        penalty: &Array2<f64>,
    ) -> Self {
        let n = design.nrows();
        Self {
            design,
            offset: offset.to_owned(),
            response: response.to_owned(),
            prior_weights: prior_weights.to_owned(),
            penalty: penalty.to_owned(),
            mu: Array1::zeros(n),
            weights: Array1::zeros(n),
            working_response: Array1::zeros(n),
        }
    }

    pub fn mu(&self) -> ArrayView1<'_, f64> {
        self.mu.view()
    }

    pub fn weights(&self) -> ArrayView1<'_, f64> {
        self.weights.view()
    }

    pub fn working_response(&self) -> ArrayView1<'_, f64> {
        self.working_response.view()
    }

    fn update_state(&mut self, beta: &Array1<f64>) -> WorkingState {
        let mut eta = self.offset.clone();
        eta += &self.design.dot(beta);

        const MIN_WEIGHT: f64 = 1e-12;
        const MIN_D_FOR_Z: f64 = 1e-6;
        const PROB_EPS: f64 = 1e-8;

        let eta_clamped = eta.mapv(|e| e.clamp(-700.0, 700.0));
        self.mu
            .assign(&eta_clamped.mapv(|e| 1.0 / (1.0 + (-e).exp())));
        self.mu.mapv_inplace(|v| v.clamp(PROB_EPS, 1.0 - PROB_EPS));

        let dmu_deta = &self.mu * &(1.0 - &self.mu);
        self.weights.assign(&dmu_deta.mapv(|v| v.max(MIN_WEIGHT)));
        self.weights *= &self.prior_weights;

        let denom_z = dmu_deta.mapv(|v| v.max(MIN_D_FOR_Z));
        self.working_response
            .assign(&(&eta_clamped + &((&self.response - &self.mu) / &denom_z)));

        let working_residual = &eta - &self.working_response;
        let weighted_residual = &self.weights * &working_residual;
        let grad_data = self.design.t().dot(&weighted_residual);
        let grad_penalty = self.penalty.dot(beta);
        let gradient = &grad_data + &grad_penalty;

        let p = beta.len();
        let n = self.weights.len();

        // Compute X^T W X efficiently using weighted design matrix
        // First create sqrt(W) * X
        let mut weighted_design = Array2::<f64>::zeros((n, p));
        for (i, &w) in self.weights.iter().enumerate() {
            let sqrt_w = w.sqrt();
            for j in 0..p {
                weighted_design[[i, j]] = sqrt_w * self.design[[i, j]];
            }
        }

        // Compute X^T W X = (sqrt(W) * X)^T * (sqrt(W) * X)
        let xtwx = weighted_design.t().dot(&weighted_design);

        // Add penalty matrix: H = X^T W X + S
        let mut hessian = xtwx;
        for j in 0..p.min(self.penalty.nrows()) {
            for k in 0..p.min(self.penalty.ncols()) {
                hessian[[j, k]] += self.penalty[[j, k]];
            }
        }

        let deviance = calculate_deviance(
            self.response.view(),
            &self.mu,
            LinkFunction::Logit,
            self.prior_weights.view(),
        );

        WorkingState {
            eta,
            gradient,
            hessian,
            deviance,
        }
    }
}

impl<'a> WorkingModel for GamLogitWorkingModel<'a> {
    fn update(&mut self, beta: &Array1<f64>) -> Result<WorkingState, EstimationError> {
        Ok(self.update_state(beta))
    }
}

// Suggestion #6: Preallocate and reuse iteration workspaces
pub struct PirlsWorkspace {
    // Common IRLS buffers (n, p sizes)
    pub sqrt_w: Array1<f64>,
    pub wx: Array2<f64>,
    pub wz: Array1<f64>,
    // Stage 2/4 assembly (use max needed sizes)
    pub scaled_matrix: Array2<f64>,    // (<= p + eb_rows) x p
    pub final_aug_matrix: Array2<f64>, // (<= p + e_rows) x p
    // Stage 5 RHS buffers
    pub rhs_full: Array1<f64>, // length <= p + e_rows
    // Gradient check helpers
    pub working_residual: Array1<f64>,
    pub weighted_residual: Array1<f64>,
    // Step-halving direction (XΔβ)
    pub delta_eta: Array1<f64>,
    // Preallocated buffers for GEMM (e.g., XtWX)
    pub xtwx_buf: Array2<f64>,
    // Preallocated buffer for GEMV results (length p)
    pub vec_buf_p: Array1<f64>,
    pub(crate) chol_cache: Option<CholeskyCacheEntry>,
}

impl PirlsWorkspace {
    pub fn new(n: usize, p: usize, eb_rows: usize, e_rows: usize) -> Self {
        // Max rows used in Stage 2 and 4
        let scaled_rows_max = p + eb_rows;
        let final_aug_rows_max = p + e_rows;

        PirlsWorkspace {
            sqrt_w: Array1::zeros(n),
            wx: Array2::zeros((n, p)),
            wz: Array1::zeros(n),
            scaled_matrix: Array2::zeros((scaled_rows_max, p)),
            final_aug_matrix: Array2::zeros((final_aug_rows_max, p)),
            rhs_full: Array1::zeros(final_aug_rows_max),
            working_residual: Array1::zeros(n),
            weighted_residual: Array1::zeros(n),
            delta_eta: Array1::zeros(n),
            xtwx_buf: Array2::zeros((p, p)),
            vec_buf_p: Array1::zeros(p),
            chol_cache: None,
        }
    }
}

#[derive(Clone, Debug)]
pub struct WorkingModelPirlsOptions {
    pub max_iterations: usize,
    pub convergence_tolerance: f64,
    pub max_step_halving: usize,
    pub min_step_size: f64,
}

#[derive(Clone, Debug)]
pub struct WorkingModelIterationInfo {
    pub iteration: usize,
    pub deviance: f64,
    pub gradient_norm: f64,
    pub step_size: f64,
    pub step_halving: usize,
}

#[derive(Clone)]
pub struct WorkingModelPirlsResult {
    pub beta: Array1<f64>,
    pub state: WorkingState,
    pub status: PirlsStatus,
    pub iterations: usize,
    pub last_gradient_norm: f64,
    pub last_deviance_change: f64,
    pub last_step_size: f64,
    pub last_step_halving: usize,
    pub max_abs_eta: f64,
}

struct GamWorkingModel<'a> {
    x_transformed: Array2<f64>,
    x_original: ArrayView2<'a, f64>,
    offset: Array1<f64>,
    y: ArrayView1<'a, f64>,
    prior_weights: ArrayView1<'a, f64>,
    s_transformed: Array2<f64>,
    e_transformed: Array2<f64>,
    workspace: PirlsWorkspace,
    link: LinkFunction,
    firth_bias_reduction: bool,
    firth_log_det: Option<f64>,
    last_mu: Array1<f64>,
    last_weights: Array1<f64>,
    last_z: Array1<f64>,
    last_penalty_term: f64,
}

struct GamModelFinalState {
    x_transformed: Array2<f64>,
    e_transformed: Array2<f64>,
    final_mu: Array1<f64>,
    final_weights: Array1<f64>,
    final_z: Array1<f64>,
    firth_log_det: Option<f64>,
    penalty_term: f64,
}

impl<'a> GamWorkingModel<'a> {
    fn new(
        x_transformed: Array2<f64>,
        x_original: ArrayView2<'a, f64>,
        offset: ArrayView1<'a, f64>,
        y: ArrayView1<'a, f64>,
        prior_weights: ArrayView1<'a, f64>,
        s_transformed: Array2<f64>,
        e_transformed: Array2<f64>,
        workspace: PirlsWorkspace,
        link: LinkFunction,
        firth_bias_reduction: bool,
    ) -> Self {
        let n = x_transformed.nrows();
        GamWorkingModel {
            x_transformed,
            x_original,
            offset: offset.to_owned(),
            y,
            prior_weights,
            s_transformed,
            e_transformed,
            workspace,
            link,
            firth_bias_reduction,
            firth_log_det: None,
            last_mu: Array1::zeros(n),
            last_weights: Array1::zeros(n),
            last_z: Array1::zeros(n),
            last_penalty_term: 0.0,
        }
    }

    fn into_final_state(self) -> GamModelFinalState {
        GamModelFinalState {
            x_transformed: self.x_transformed,
            e_transformed: self.e_transformed,
            final_mu: self.last_mu,
            final_weights: self.last_weights,
            final_z: self.last_z,
            firth_log_det: self.firth_log_det,
            penalty_term: self.last_penalty_term,
        }
    }
}

impl<'a> WorkingModel for GamWorkingModel<'a> {
    fn update(&mut self, beta: &Array1<f64>) -> Result<WorkingState, EstimationError> {
        let mut eta = self.offset.clone();
        eta += &self.x_transformed.dot(beta);

        let (mut mu, mut weights, mut z) =
            update_glm_vectors(self.y, &eta, self.link, self.prior_weights);

        if self.firth_bias_reduction {
            let (hat_diag, half_log_det) = compute_firth_hat_and_half_logdet(
                self.x_transformed.view(),
                self.x_original,
                weights.view(),
                &self.s_transformed,
                &mut self.workspace,
            )?;
            self.firth_log_det = Some(half_log_det);
            for i in 0..z.len() {
                let wi = weights[i];
                if wi > 0.0 {
                    z[i] += hat_diag[i] * (0.5 - mu[i]) / wi;
                }
            }
        } else {
            self.firth_log_det = None;
        }

        self.workspace.sqrt_w.assign(&weights.mapv(f64::sqrt));
        let sqrt_w_col = self.workspace.sqrt_w.view().insert_axis(Axis(1));
        if self.workspace.wx.dim() != self.x_transformed.dim() {
            self.workspace.wx = Array2::zeros(self.x_transformed.dim());
        }
        self.workspace.wx.assign(&self.x_transformed);
        self.workspace.wx *= &sqrt_w_col;
        let xtwx = self.workspace.wx.t().dot(&self.workspace.wx);
        let mut penalized_hessian = xtwx + &self.s_transformed;
        for i in 0..penalized_hessian.nrows() {
            for j in 0..i {
                let val = 0.5 * (penalized_hessian[[i, j]] + penalized_hessian[[j, i]]);
                penalized_hessian[[i, j]] = val;
                penalized_hessian[[j, i]] = val;
            }
        }

        let mut eta_minus_z = eta.clone();
        eta_minus_z -= &z;
        self.workspace.weighted_residual.assign(&eta_minus_z);
        self.workspace.weighted_residual *= &weights;
        let mut gradient = self
            .x_transformed
            .t()
            .dot(&self.workspace.weighted_residual);
        let s_beta = self.s_transformed.dot(beta);
        gradient += &s_beta;

        let deviance = calculate_deviance(self.y, &mu, self.link, self.prior_weights);

        let penalty_term = beta.dot(&s_beta);
        #[cfg(test)]
        record_penalized_deviance(deviance + penalty_term);

        self.last_mu = mu;
        self.last_weights = weights;
        self.last_z = z;
        self.last_penalty_term = penalty_term;

        Ok(WorkingState {
            eta,
            gradient,
            hessian: penalized_hessian,
            deviance,
        })
    }
}

fn solve_newton_direction_dense(
    hessian: &Array2<f64>,
    gradient: &Array1<f64>,
) -> Result<Array1<f64>, EstimationError> {
    // Use the shared rook-pivoted LDLᵀ factorization plan; if it fails we bubble the
    // error so callers can surface a single fallback message instead of ridge loops.
    let (lower, diag, subdiag, perm_fwd, perm_inv, _) =
        ldlt_rook(hessian).map_err(EstimationError::LinearSystemSolveFailed)?;

    let rhs = gradient.mapv(|v| -v);
    let n = rhs.len();

    let mut permuted = Array1::<f64>::zeros(n);
    for i in 0..n {
        permuted[i] = rhs[perm_inv[i]];
    }

    let mut y = permuted;
    for i in 0..n {
        let mut sum = y[i];
        for j in 0..i {
            sum -= lower[[i, j]] * y[j];
        }
        y[i] = sum;
    }

    let mut z = Array1::<f64>::zeros(n);
    let mut idx = 0usize;
    while idx < n {
        if idx + 1 < n && subdiag[idx].abs() > 1e-12 {
            let a = diag[idx];
            let b = subdiag[idx];
            let c = diag[idx + 1];
            let det = a * c - b * b;
            if det.abs() <= 1e-18 {
                return Err(EstimationError::LinearSystemSolveFailed(
                    FaerLinalgError::Ldlt(faer::linalg::solvers::LdltError::ZeroPivot {
                        index: idx,
                    }),
                ));
            }
            let y0 = y[idx];
            let y1 = y[idx + 1];
            z[idx] = (c * y0 - b * y1) / det;
            z[idx + 1] = (-b * y0 + a * y1) / det;
            idx += 2;
        } else {
            let d = diag[idx];
            if d.abs() <= 1e-18 {
                return Err(EstimationError::LinearSystemSolveFailed(
                    FaerLinalgError::Ldlt(faer::linalg::solvers::LdltError::ZeroPivot {
                        index: idx,
                    }),
                ));
            }
            z[idx] = y[idx] / d;
            idx += 1;
        }
    }

    let mut x_perm = Array1::<f64>::zeros(n);
    for i in (0..n).rev() {
        let mut sum = z[i];
        for j in i + 1..n {
            sum -= lower[[j, i]] * x_perm[j];
        }
        x_perm[i] = sum;
    }

    let mut solution = Array1::<f64>::zeros(n);
    for i in 0..n {
        solution[perm_fwd[i]] = x_perm[i];
    }

    // The rook-pivoted factorization returns permutation vectors that record the pivot order.
    // We respect that structure so downstream consumers can reason about the stored plan.
    Ok(solution)
}

pub fn run_working_model_pirls<M, F>(
    model: &mut M,
    mut beta: Array1<f64>,
    options: &WorkingModelPirlsOptions,
    mut iteration_callback: F,
) -> Result<WorkingModelPirlsResult, EstimationError>
where
    M: WorkingModel,
    F: FnMut(&WorkingModelIterationInfo),
{
    let mut last_deviance = f64::INFINITY;
    let mut last_gradient_norm = f64::INFINITY;
    let mut last_deviance_change = f64::INFINITY;
    let mut last_step_size = 0.0;
    let mut last_step_halving = 0usize;
    let mut max_abs_eta = 0.0;
    let mut status = PirlsStatus::MaxIterationsReached;
    let mut iterations = 0usize;
    let mut final_state: Option<WorkingState> = None;

    for iter in 1..=options.max_iterations {
        iterations = iter;
        let state = model.update(&beta)?;
        let state_grad_norm = state.gradient.iter().map(|v| v * v).sum::<f64>().sqrt();
        let direction = solve_newton_direction_dense(&state.hessian, &state.gradient)?;
        let mut step = 1.0;
        let mut step_halving = 0usize;
        let mut candidate_beta = beta.clone();
        let mut candidate_state_opt: Option<WorkingState> = None;
        let mut last_error: Option<EstimationError> = None;

        loop {
            candidate_beta = &beta + &(direction.mapv(|v| step * v));
            match model.update(&candidate_beta) {
                Ok(candidate_state) => {
                    if candidate_state.deviance <= state.deviance
                        || !candidate_state.deviance.is_finite()
                    {
                        candidate_state_opt = Some(candidate_state);
                        break;
                    }
                }
                Err(err) => {
                    last_error = Some(err);
                }
            }

            if step_halving >= options.max_step_halving || step * 0.5 < options.min_step_size {
                if let Some(err) = last_error {
                    return Err(err);
                }
                return Err(EstimationError::PirlsDidNotConverge {
                    max_iterations: iter,
                    last_change: state_grad_norm,
                });
            }

            step *= 0.5;
            step_halving += 1;
        }

        let candidate_state = candidate_state_opt.expect("accepted state");
        let candidate_grad_norm = candidate_state
            .gradient
            .iter()
            .map(|v| v * v)
            .sum::<f64>()
            .sqrt();
        let deviance_change = last_deviance - candidate_state.deviance;

        iteration_callback(&WorkingModelIterationInfo {
            iteration: iter,
            deviance: candidate_state.deviance,
            gradient_norm: candidate_grad_norm,
            step_size: step,
            step_halving,
        });

        beta = candidate_beta;
        last_deviance = candidate_state.deviance;
        last_gradient_norm = candidate_grad_norm;
        last_deviance_change = deviance_change;
        last_step_size = step;
        last_step_halving = step_halving;
        max_abs_eta = candidate_state
            .eta
            .iter()
            .copied()
            .map(f64::abs)
            .fold(0.0, f64::max);

        if !last_deviance.is_finite() || !last_gradient_norm.is_finite() {
            status = PirlsStatus::Unstable;
            final_state = Some(candidate_state);
            break;
        }

        if candidate_grad_norm < options.convergence_tolerance {
            status = if deviance_change.abs() < options.convergence_tolerance {
                PirlsStatus::Converged
            } else {
                PirlsStatus::StalledAtValidMinimum
            };
            final_state = Some(candidate_state);
            break;
        }

        if deviance_change.abs() < options.convergence_tolerance {
            status = PirlsStatus::Converged;
            final_state = Some(candidate_state);
            break;
        }

        final_state = Some(candidate_state);
    }

    let state = final_state.ok_or_else(|| EstimationError::PirlsDidNotConverge {
        max_iterations: options.max_iterations,
        last_change: last_gradient_norm,
    })?;

    if matches!(status, PirlsStatus::MaxIterationsReached)
        && last_gradient_norm < options.convergence_tolerance
    {
        status = PirlsStatus::StalledAtValidMinimum;
    }

    Ok(WorkingModelPirlsResult {
        beta,
        state,
        status,
        iterations,
        last_gradient_norm,
        last_deviance_change,
        last_step_size,
        last_step_halving,
        max_abs_eta,
    })
}

#[cfg(test)]
thread_local! {
    static PIRLS_PENALIZED_DEVIANCE_TRACE: std::cell::RefCell<Option<Vec<f64>>> =
        std::cell::RefCell::new(None);
}

#[cfg(test)]
pub fn capture_pirls_penalized_deviance<F, R>(run: F) -> (R, Vec<f64>)
where
    F: FnOnce() -> R,
{
    PIRLS_PENALIZED_DEVIANCE_TRACE.with(|trace| {
        *trace.borrow_mut() = Some(Vec::new());
    });
    let result = run();
    let captured = PIRLS_PENALIZED_DEVIANCE_TRACE.with(|trace| trace.borrow_mut().take().unwrap());
    (result, captured)
}

#[cfg(test)]
fn record_penalized_deviance(value: f64) {
    PIRLS_PENALIZED_DEVIANCE_TRACE.with(|trace| {
        if let Some(ref mut buf) = *trace.borrow_mut() {
            buf.push(value);
        }
    });
}

pub(crate) struct CholeskyCacheEntry {
    hash: u64,
    ridge: f64,
    cond_estimate: Option<f64>,
    factor: FaerLlt<f64>,
    dim: usize,
}

const PLS_MAX_FACTORIZATION_ATTEMPTS: usize = 4;
const HESSIAN_CONDITION_TARGET: f64 = 1e10;

fn max_abs_diag(matrix: &Array2<f64>) -> f64 {
    matrix
        .diag()
        .iter()
        .copied()
        .map(f64::abs)
        .fold(0.0, f64::max)
        .max(1.0)
}

fn attempt_spd_cholesky(matrix: &mut Array2<f64>) -> (Option<FaerLlt<f64>>, f64, Option<f64>) {
    let diag_scale = max_abs_diag(matrix);
    let cond_est = calculate_condition_number(matrix).ok();
    let mut ridge = 0.0;
    if let Some(cond) = cond_est {
        if !cond.is_finite() {
            ridge = diag_scale * 1e-8;
        } else if cond > HESSIAN_CONDITION_TARGET {
            ridge = diag_scale * 1e-10 * (cond / HESSIAN_CONDITION_TARGET);
        }
    } else {
        ridge = diag_scale * 1e-8;
    }
    let mut total_added = 0.0;

    for attempt in 0..=PLS_MAX_FACTORIZATION_ATTEMPTS {
        if ridge > total_added {
            let delta = ridge - total_added;
            for i in 0..matrix.nrows() {
                matrix[[i, i]] += delta;
            }
            total_added = ridge;
        }

        let view = FaerArrayView::new(&*matrix);
        match FaerLlt::new(view.as_ref(), Side::Lower) {
            Ok(chol) => return (Some(chol), total_added, cond_est),
            Err(_) => {
                if attempt == PLS_MAX_FACTORIZATION_ATTEMPTS {
                    return (None, total_added, cond_est);
                }
                if ridge <= 0.0 {
                    ridge = diag_scale * 1e-10;
                } else {
                    ridge = (ridge * 10.0).max(diag_scale * 1e-10);
                }
                if !ridge.is_finite() || ridge <= 0.0 {
                    ridge = diag_scale;
                }
            }
        }
    }

    (None, total_added, cond_est)
}

/// The status of the P-IRLS convergence.
#[derive(Clone, Debug, PartialEq, Eq)]
pub enum PirlsStatus {
    /// Converged successfully within tolerance.
    Converged,
    /// Reached maximum iterations but the gradient and Hessian indicate a valid minimum.
    StalledAtValidMinimum,
    /// Reached maximum iterations without converging.
    MaxIterationsReached,
    /// Fitting process became unstable, likely due to perfect separation.
    Unstable,
}

/// Holds the result of a converged P-IRLS inner loop for a fixed rho.
///
/// # Basis of Returned Tensors
///
/// **IMPORTANT:** All vector and matrix outputs in this struct (`beta_transformed`,
/// `penalized_hessian_transformed`) are in the **stable, transformed basis**
/// that was computed for the given set of smoothing parameters.
///
/// To obtain coefficients in the original, interpretable basis, the caller must
/// back-transform them using the `qs` matrix from the `reparam_result` field:
/// `beta_original = reparam_result.qs.dot(&beta_transformed)`
///
/// # Fields
///
/// * `beta_transformed`: The estimated coefficient vector in the STABLE, TRANSFORMED basis.
/// * `penalized_hessian_transformed`: The penalized Hessian matrix at convergence (X'WX + S_λ) in the STABLE, TRANSFORMED basis.
/// * `deviance`: The final deviance value. Note that this means different things depending on the link function:
///    - For `LinkFunction::Identity` (Gaussian): This is the Residual Sum of Squares (RSS).
///    - For `LinkFunction::Logit` (Binomial): This is -2 * log-likelihood, the binomial deviance.
/// * `final_weights`: The final IRLS weights at convergence.
/// * `reparam_result`: Contains the transformation matrix (`qs`) and other reparameterization data.
#[derive(Clone)]
pub struct PirlsResult {
    // Coefficients and Hessian are now in the STABLE, TRANSFORMED basis
    pub beta_transformed: Array1<f64>,
    pub penalized_hessian_transformed: Array2<f64>,
    // CRITICAL: Single stabilized Hessian for consistent cost/gradient computation
    pub stabilized_hessian_transformed: Array2<f64>,

    // The unpenalized deviance, calculated from mu and y
    pub deviance: f64,

    // Effective degrees of freedom at the solution
    pub edf: f64,

    // The penalty term, calculated stably within P-IRLS
    // This is beta_transformed' * S_transformed * beta_transformed
    pub stable_penalty_term: f64,

    /// Optional Jeffreys prior log-determinant contribution (½ log |H|) when
    /// Firth bias reduction is active.
    pub firth_log_det: Option<f64>,

    // The final IRLS weights at convergence
    pub final_weights: Array1<f64>,
    // Additional PIRLS state captured at the accepted step to support
    // cost/gradient consistency in the outer optimization
    pub final_mu: Array1<f64>,
    pub solve_weights: Array1<f64>,
    pub solve_working_response: Array1<f64>,
    pub solve_mu: Array1<f64>,

    // Keep all other fields as they are
    pub status: PirlsStatus,
    pub iteration: usize,
    pub max_abs_eta: f64,

    // Pass through the entire reparameterization result for use in the gradient
    pub reparam_result: ReparamResult,
    // Cached X·Qs for this PIRLS result (transformed design matrix)
    pub x_transformed: Array2<f64>,
}

/// P-IRLS solver that follows mgcv's architecture exactly
///
/// This function implements the complete algorithm from mgcv's gam.fit3 function
/// for fitting a GAM model with a fixed set of smoothing parameters:
///
/// - Perform stable reparameterization ONCE at the beginning (mgcv's gam.reparam)
/// - Transform the design matrix into this stable basis
/// - Extract a single penalty square root from the transformed penalty
/// - Run the P-IRLS loop entirely in the transformed basis
/// - Transform the coefficients back to the original basis only when returning
/// - Reuse a cached balanced penalty root when available to avoid repeated eigendecompositions
///
/// This architecture ensures optimal numerical stability throughout the entire
/// fitting process by working in a well-conditioned parameter space.  
<<<<<<< HEAD
pub fn fit_model_for_fixed_rho<'a>(
    rho_vec: ArrayView1<f64>,
    x: ArrayView2<f64>,
    offset: ArrayView1<f64>,
    y: ArrayView1<'a, f64>,
    prior_weights: ArrayView1<'a, f64>, // Prior weights vector
    rs_original: &[Array2<f64>],    // Original, untransformed penalty square roots
    balanced_penalty_root: Option<&Array2<f64>>, // Optional cached lambda-independent root
=======

pub fn fit_model_for_fixed_rho(
    rho_vec: ArrayView1<f64>,
    x: ArrayView2<f64>,
    offset: ArrayView1<f64>,
    y: ArrayView1<f64>,
    prior_weights: ArrayView1<f64>,
    rs_original: &[Array2<f64>],
    balanced_penalty_root: Option<&Array2<f64>>,
>>>>>>> 714f047d
    layout: &ModelLayout,
    config: &ModelConfig,
) -> Result<(PirlsResult, WorkingModelPirlsResult), EstimationError> {
    let lambdas = rho_vec.mapv(f64::exp);

    let link_function = match config.model_family {
        ModelFamily::Gam(link) => link,
        _ => {
            return Err(EstimationError::InvalidSpecification(
                "fit_model_for_fixed_rho expects a GAM model".to_string(),
            ));
        }
    };

    use crate::calibrate::construction::{create_balanced_penalty_root, stable_reparameterization};

    let mut eb_storage: Option<Array2<f64>> = None;
    let eb: &Array2<f64> = if let Some(precomputed) = balanced_penalty_root {
        precomputed
    } else {
        let mut s_list_full = Vec::with_capacity(rs_original.len());
        for rs in rs_original {
            s_list_full.push(rs.t().dot(rs));
        }
        eb_storage = Some(create_balanced_penalty_root(
            &s_list_full,
            layout.total_coeffs,
        )?);
        eb_storage.as_ref().unwrap()
    };

    let reparam_result = stable_reparameterization(rs_original, &lambdas.to_vec(), layout)?;
    let x_transformed = x.dot(&reparam_result.qs);

<<<<<<< HEAD
    println!(
        "[Matrix Multiply] <== x.dot(qs) complete. x_transformed_sum: {:.4e}",
        x_transformed.sum()
    );

    // Transform eb to the same stable basis
    // As per mgcv (Eb <- Eb%*%T), transform eb into the same stable basis as x_transformed.
    // The transformation for a penalty root R (shape k x p) is R_new = R * Q.
    // Here, eb is `rank x p` and qs is `p x p`, so the result is `rank x p`.
    let eb_transformed = eb.dot(&reparam_result.qs);
    println!(
        "[Basis Fix] Transformed eb from original to stable basis. eb_transformed_sum: {:.4e}",
        eb_transformed.sum()
    );

    // Stage: Extract penalty matrices using the truly lambda-independent eb
    // Note: eb is computed from unweighted penalties and never changes with lambda
    let s_transformed = &reparam_result.s_transformed;
    // eb is already computed above as lambda-INDEPENDENT
    let e_transformed = &reparam_result.e_transformed; // Lambda-DEPENDENT for penalty application

    // Suggestion #4/#12: Precompute S = EᵀE once per rho and cache Xᵀ
    let s_from_e_precomputed = e_transformed.t().dot(e_transformed);
    let x_transformed_t = x_transformed.t().to_owned();

    // Stage: Initialize P-IRLS state variables in the transformed basis
    let mut beta_transformed = Array1::zeros(layout.total_coeffs);

    let mut logit_working_model = if config.link_function() == LinkFunction::Logit {
        Some(GamLogitWorkingModel::new(
            x_transformed.view(),
            offset.view(),
            y,
            prior_weights,
            s_transformed,
        ))
    } else {
        None
    };

    let (mut eta, mut mu, mut weights, mut z, mut last_deviance) = match config.link_function() {
        LinkFunction::Logit => {
            let state = logit_working_model
                .as_mut()
                .expect("logit working model")
                .update(&beta_transformed)?;
            (
                state.eta.clone(),
                logit_working_model.as_ref().unwrap().mu().to_owned(),
                logit_working_model.as_ref().unwrap().weights().to_owned(),
                logit_working_model
                    .as_ref()
                    .unwrap()
                    .working_response()
                    .to_owned(),
                state.deviance,
            )
        }
        LinkFunction::Identity => {
            let mut eta = offset.to_owned();
            eta += &x_transformed.dot(&beta_transformed);
            let (mu, weights, z) =
                update_glm_vectors(y, &eta, config.link_function(), prior_weights);
            let dev = calculate_deviance(y, &mu, config.link_function(), prior_weights);
            (eta, mu, weights, z, dev)
        }
    };
    let mut max_abs_eta = 0.0;
    let mut last_iter = 0;

    // Preallocate workspace once (Suggestion #6)
    let mut workspace = PirlsWorkspace::new(
=======
    let eb_rows = eb.nrows();
    let e_rows = reparam_result.e_transformed.nrows();
    let workspace = PirlsWorkspace::new(
>>>>>>> 714f047d
        x_transformed.nrows(),
        x_transformed.ncols(),
        eb_rows,
        e_rows,
    );

    let mut working_model = GamWorkingModel::new(
        x_transformed,
        x,
        offset,
        y,
        prior_weights,
        reparam_result.s_transformed.clone(),
        reparam_result.e_transformed.clone(),
        workspace,
        link_function,
        config.firth_bias_reduction && matches!(link_function, LinkFunction::Logit),
    );

    let options = WorkingModelPirlsOptions {
        max_iterations: config.max_iterations,
        convergence_tolerance: config.convergence_tolerance,
        max_step_halving: 30,
        min_step_size: 1e-6,
    };

<<<<<<< HEAD
    log::info!("Reparameterization complete. Starting P-IRLS loop in transformed basis...");

    // Track the last linear system weights/working response used in the solve
    let mut last_weights_solve = weights.clone();
    let mut last_z_solve = z.clone();
    // Track coefficient norm growth to detect divergence in unpenalized logistic fits
    let mut prev_beta_norm: f64 = 0.0;

    let mut last_deviance_change = f64::NAN;
    let mut last_penalized_deviance = f64::NAN;
    let mut last_gradient_norm = f64::NAN;
    let mut last_gradient_tol = f64::NAN;
    let mut last_step_halving = 0usize;
    let firth_active =
        config.firth_bias_reduction && matches!(config.link_function(), LinkFunction::Logit);
    let mut firth_log_det_value: Option<f64> = None;

    for iter in 1..=config.max_iterations {
        last_iter = iter; // Update on every iteration

        // --- Store the state from the START of the iteration ---
        let beta_current = beta_transformed.clone();
        let deviance_current = last_deviance;

        last_mu_solve = mu.clone();

        // Calculate the penalty for the current beta using the transformed total penalty matrix
        let penalty_current = beta_current.dot(&s_transformed.dot(&beta_current));

        // This is the true objective function value at the start of the iteration
        let penalized_deviance_current = deviance_current + penalty_current;

        #[cfg(test)]
        record_penalized_deviance(penalized_deviance_current);

        // Check for non-finite values - this safety check is kept from modern version
        if !eta.iter().all(|x| x.is_finite())
            || !mu.iter().all(|x| x.is_finite())
            || !weights.iter().all(|x| x.is_finite())
            || !z.iter().all(|x| x.is_finite())
        {
            return Err(EstimationError::PirlsDidNotConverge {
                max_iterations: config.max_iterations,
                last_change: f64::NAN,
            });
        }

        if firth_active {
            let (hat_diag, half_log_det) = compute_firth_hat_and_half_logdet(
                x_transformed.view(),
                x.view(),
                weights.view(),
                s_transformed,
                &mut workspace,
            )?;
            firth_log_det_value = Some(half_log_det);

            for i in 0..z.len() {
                let wi = weights[i];
                if wi > 0.0 {
                    let adjustment = hat_diag[i] * (0.5 - mu[i]);
                    z[i] += adjustment / wi;
                }
            }
        }

        // CRITICAL: Cache the weights and working response actually used in the WLS solve
        let weights_solve = weights.clone();
        let z_solve = z.clone();
        last_weights_solve = weights_solve.clone();
        last_z_solve = z_solve.clone();

        // The penalized least squares solver computes coefficient updates using a rank-revealing
        // QR decomposition with careful handling of potential rank deficiencies in the weighted
        // design matrix. It applies 5-stage numerical stability techniques following Wood (2011).
        let penalty_info = if !lambdas.is_empty() {
            format!(" | λ={:.4e}", lambdas[0])
        } else {
            String::new()
        };

        // Use our robust solver that handles rank deficiency correctly
        // Note: Pass both penalty matrices for proper separation of concerns
        let stable_result = solve_penalized_least_squares(
            x_transformed.view(), // Pass transformed x
            z.view(),
            weights.view(),
            offset.view(),
            &eb_transformed, // Lambda-INDEPENDENT balanced penalty root for rank detection (NOW IN STABLE BASIS)
            e_transformed,   // Lambda-DEPENDENT penalty root for penalty application
            &s_from_e_precomputed, // Precomputed S = EᵀE
            &mut workspace,  // Preallocated buffers (Suggestion #6)
            y.view(),        // Pass original response
            config.link_function(), // Pass link function for correct scale calculation
        )?;

        // Save the most recent stable result to avoid redundant computation at the end
        last_stable_result = Some(stable_result.clone());

        // Capture the EDF from the solver for correct scale calculation
        let edf_from_solver = stable_result.0.edf;

        let beta_trial_initial = stable_result.0.beta.clone();
        let mut step_halving_count = 0;
        let mut last_halving_change: f64 = f64::NAN;
        const MAX_STEP_HALVING: usize = 30;

        // Use a robust loop for step-halving that prioritizes numerical stability.
        // Reuse XΔβ step direction in step-halving
        let beta_update = &beta_trial_initial - &beta_current; // Δβ
        // Reuse workspace for XΔβ
        workspace.delta_eta = x_transformed.dot(&beta_update);
        // Quadratic form reuse for penalty(β + αΔ)
        let s_beta_current = s_transformed.dot(&beta_current);
        let penalty_current_cached = beta_current.dot(&s_beta_current);
        let s_delta = s_transformed.dot(&beta_update);
        let cross = s_beta_current.dot(&beta_update);
        let quad = beta_update.dot(&s_delta);
        let mut alpha = 1.0;
        loop {
            // Candidate eta for current α (avoid forming beta_candidate until accept)
            let eta_trial = &eta + &(alpha * &workspace.delta_eta);
            let mu_trial = mu_only(&eta_trial, config.link_function());
            let deviance_trial =
                calculate_deviance(y, &mu_trial, config.link_function(), prior_weights);

            // First, check if the trial step resulted in a numerically valid state.
            // This is the most important check.
            let is_numerically_valid = eta_trial.iter().all(|v| v.is_finite())
                && mu_trial.iter().all(|v| v.is_finite())
                && deviance_trial.is_finite();

            if is_numerically_valid {
                // penalty(β + αΔ) = penalty(β) + 2α (Sβ·Δ) + α² (Δ·SΔ)
                let penalty_trial =
                    penalty_current_cached + 2.0 * alpha * cross + alpha * alpha * quad;
                let penalized_deviance_trial = deviance_trial + penalty_trial;
                // Track the last attempted change for diagnostics
                last_halving_change = (penalized_deviance_trial - penalized_deviance_current).abs();

                // If it's valid, NOW check if the penalized deviance has decreased.
                // Use epsilon tolerance to handle numerical precision issues in Gaussian models
                let accept_step = if firth_active {
                    true
                } else {
                    penalized_deviance_trial <= penalized_deviance_current * (1.0 + 1e-12)
                        || (penalized_deviance_current - penalized_deviance_trial).abs() < 1e-12
                };

                if accept_step {
                    // SUCCESS: The step is valid and improves the fit.
                    // Update the main state variables and exit the step-halving loop.
                    beta_transformed = &beta_current + &(alpha * &beta_update);

                    match config.link_function() {
                        LinkFunction::Logit => {
                            let state = logit_working_model
                                .as_mut()
                                .expect("logit working model")
                                .update(&beta_transformed)?;
                            eta = state.eta.clone();
                            mu = logit_working_model.as_ref().unwrap().mu().to_owned();
                            weights = logit_working_model.as_ref().unwrap().weights().to_owned();
                            z = logit_working_model
                                .as_ref()
                                .unwrap()
                                .working_response()
                                .to_owned();
                            last_deviance = state.deviance;
                        }
                        LinkFunction::Identity => {
                            eta = eta_trial;
                            last_deviance = deviance_trial;
                            (mu, weights, z) =
                                update_glm_vectors(y, &eta, config.link_function(), prior_weights);
                        }
                    }

                    if step_halving_count > 0 {
                        println!(
                            "Step halving successful after {} attempts",
                            step_halving_count
                        );
                    }
                    break; // Exit the loop
                }
            }
            // If we reach here, it's because the step was either invalid or increased the deviance.
            step_halving_count += 1;
            if step_halving_count >= MAX_STEP_HALVING {
                log::warn!(
                    "P-IRLS failed to find a valid step after {} halvings. This often indicates model instability.",
                    MAX_STEP_HALVING
                );
                return Err(EstimationError::PirlsDidNotConverge {
                    max_iterations: config.max_iterations,
                    last_change: if last_halving_change.is_finite() {
                        last_halving_change
                    } else {
                        penalized_deviance_current.abs()
                    },
                });
            }
            // Halve α and try again
            alpha *= 0.5;
        }

        // Monitor maximum eta value (to detect separation)
        max_abs_eta = eta
            .iter()
            .map(|v| v.abs())
            .fold(f64::NEG_INFINITY, f64::max);

        // Check for separation - this is a modern feature we'll keep
        const ETA_STABILITY_THRESHOLD: f64 = 100.0;
        if max_abs_eta > ETA_STABILITY_THRESHOLD && config.link_function() == LinkFunction::Logit {
            log::warn!(
                "P-IRLS instability detected at iteration {iter}: max|eta| = {max_abs_eta:.2e}. Likely perfect separation."
            );

            // Return with instability status using the saved stable result
            let penalized_hessian_transformed = if let Some((ref result, _)) = last_stable_result {
                // Use the Hessian from the last stable solve
                result.penalized_hessian.clone()
            } else {
                // This should never happen, but as a fallback, compute the Hessian
                log::warn!("No stable result saved, computing Hessian as fallback");
                let (result, rank) = solve_penalized_least_squares(
                    x_transformed.view(),
                    z.view(),
                    weights.view(),
                    offset.view(),
                    &eb_transformed,
                    e_transformed,
                    &s_from_e_precomputed,
                    &mut workspace,
                    y.view(),
                    config.link_function(),
                )?;
                log::trace!("Fallback solve rank: {}", rank);
                result.penalized_hessian
            };

            // Calculate the stable penalty term using the transformed quantities
            let stable_penalty_term = beta_transformed.dot(&s_transformed.dot(&beta_transformed));

            // CRITICAL: Create single stabilized Hessian for consistent cost/gradient computation
            let mut stabilized_hessian_transformed = penalized_hessian_transformed.clone();
            ensure_positive_definite(&mut stabilized_hessian_transformed)?;

            // Populate the new PirlsResult struct with stable, transformed quantities
            println!(
                "[P-IRLS] Terminated at iteration {} due to instability | max|eta|: {:.3e}",
                iter, max_abs_eta
            );
            return Ok(PirlsResult {
                beta_transformed: beta_transformed.clone(),
                penalized_hessian_transformed,
                stabilized_hessian_transformed,
                deviance: last_deviance,
                edf: if let Some((ref result, _)) = last_stable_result {
                    result.edf
                } else {
                    0.0
                },
                stable_penalty_term,
                firth_log_det: firth_log_det_value,
                final_weights: weights.clone(),
                final_mu: mu.clone(),
                solve_weights: last_weights_solve.clone(),
                solve_working_response: last_z_solve.clone(),
                solve_mu: last_mu_solve.clone(),
                status: PirlsStatus::Unstable,
                iteration: iter,
                max_abs_eta,
                reparam_result: reparam_result.clone(),
                x_transformed: x_transformed.clone(),
            });
        }

        // Additional robust separation checks for unpenalized logistic models
        let no_penalty = eb_transformed.nrows() == 0 && e_transformed.nrows() == 0;
        if config.link_function() == LinkFunction::Logit && no_penalty {
            let eta_soft_threshold = 30.0; // softer threshold than 100 for unpenalized cases
            let eps_sat = 1e-3;
            let sat_frac = {
                let n = mu.len() as f64;
                let k = mu
                    .iter()
                    .filter(|&&m| m <= eps_sat || m >= 1.0 - eps_sat)
                    .count() as f64;
                if n > 0.0 { k / n } else { 0.0 }
            };
            // Beta divergence: large absolute norm or rapid growth
            let beta_norm = beta_transformed.dot(&beta_transformed).sqrt();
            let beta_grew_fast = prev_beta_norm > 0.0 && beta_norm > prev_beta_norm * 2.5;
            let beta_too_large = beta_norm > 1e3;
            let eta_too_large = max_abs_eta > eta_soft_threshold;
            let probs_saturated = sat_frac > 0.95;
            // Extremely low deviance per sample indicates near-perfect separation
            let n_samples = y.len() as f64;
            let dev_per_sample = if n_samples > 0.0 {
                last_deviance / n_samples
            } else {
                last_deviance
            };
            let dev_tiny = dev_per_sample < 1e-2; // e.g., < 0.01 per sample

            // Direct separation-by-order check: all positives have higher η than all negatives
            let mut min_eta_pos = f64::INFINITY;
            let mut max_eta_neg = f64::NEG_INFINITY;
            let mut has_pos = false;
            let mut has_neg = false;
            for (i, &yi) in y.iter().enumerate() {
                if yi > 0.5 {
                    has_pos = true;
                    let v = eta[i];
                    if v < min_eta_pos {
                        min_eta_pos = v;
                    }
                } else {
                    has_neg = true;
                    let v = eta[i];
                    if v > max_eta_neg {
                        max_eta_neg = v;
                    }
                }
            }
            let order_separated = has_pos && has_neg && (min_eta_pos - max_eta_neg) > 1e-3;

            if eta_too_large
                || probs_saturated
                || dev_tiny
                || order_separated
                || (iter >= 3 && (beta_grew_fast || beta_too_large))
            {
                log::warn!(
                    "P-IRLS instability (unpenalized Logit) at iter {}: max|eta|={:.2e}, sat_frac={:.3}, dev/n={:.3e}, order_sep={}, ||beta||={:.2e} (prev {:.2e})",
                    iter,
                    max_abs_eta,
                    sat_frac,
                    dev_per_sample,
                    order_separated,
                    beta_norm,
                    prev_beta_norm
                );

                let penalized_hessian_transformed =
                    if let Some((ref result, _)) = last_stable_result {
                        result.penalized_hessian.clone()
                    } else {
                        log::warn!("No stable result saved, computing Hessian as fallback");
                        let (result, rank) = solve_penalized_least_squares(
                            x_transformed.view(),
                            z.view(),
                            weights.view(),
                            offset.view(),
                            &eb_transformed,
                            e_transformed,
                            &s_from_e_precomputed,
                            &mut workspace,
                            y.view(),
                            config.link_function(),
                        )?;
                        log::trace!("Fallback solve rank: {}", rank);
                        result.penalized_hessian
                    };
                let stable_penalty_term =
                    beta_transformed.dot(&s_transformed.dot(&beta_transformed));
                let mut stabilized_hessian_transformed = penalized_hessian_transformed.clone();
                ensure_positive_definite(&mut stabilized_hessian_transformed)?;
                println!(
                    "[P-IRLS] Terminated at iteration {} due to instability | max|eta|: {:.3e}",
                    iter, max_abs_eta
                );
                let _ = logit_working_model.take();
                let _ = logit_working_model.take();
                return Ok(PirlsResult {
                    beta_transformed: beta_transformed.clone(),
                    penalized_hessian_transformed,
                    stabilized_hessian_transformed,
                    deviance: last_deviance,
                    edf: if let Some((ref result, _)) = last_stable_result {
                        result.edf
                    } else {
                        0.0
                    },
                    stable_penalty_term,
                    firth_log_det: firth_log_det_value,
                    final_weights: weights.clone(),
                    final_mu: mu.clone(),
                    solve_weights: last_weights_solve.clone(),
                    solve_working_response: last_z_solve.clone(),
                    solve_mu: last_mu_solve.clone(),
                    status: PirlsStatus::Unstable,
                    iteration: iter,
                    max_abs_eta,
                    reparam_result: reparam_result.clone(),
                    x_transformed: x_transformed.clone(),
                });
            }
            // Update previous beta norm for next iteration
            prev_beta_norm = beta_norm;
        }

        // Calculate the penalized deviance using the transformed penalty matrix
        let penalty_new = beta_transformed.dot(&s_transformed.dot(&beta_transformed));
        let penalized_deviance_new = last_deviance + penalty_new;

        // Set scale parameter based on link function
        let scale = match config.link_function() {
            LinkFunction::Logit => 1.0,
            LinkFunction::Identity => {
                // For Gaussian, use WEIGHTED residual variance consistent with objective
                let residuals = &y.view() - &mu;
                let weighted_rss: f64 = prior_weights
                    .iter()
                    .zip(residuals.iter())
                    .map(|(&w, &r)| w * r * r)
                    .sum();
                // Use the EDF from the solver: df = n - edf
                let df = (x_transformed.nrows() as f64 - edf_from_solver).max(1.0);
                weighted_rss / df
            }
        };

        // This scaling factor is the key to mgcv's numerical stability.
        // It prevents the tolerance from collapsing when the deviance is small.
        let convergence_scale = scale.abs() + penalized_deviance_new.abs();
        let deviance_change_scaled = (penalized_deviance_current - penalized_deviance_new).abs();

        // Log iteration info
        let step_halving_info = if step_halving_count > 0 {
            format!(" | Step Halving: {} attempts", step_halving_count)
        } else {
            String::new()
        };
        last_deviance_change = deviance_change_scaled;
        last_penalized_deviance = penalized_deviance_new;
        last_step_halving = step_halving_count;

        // First convergence check: has the change in deviance become negligible relative to the scale of the problem?
        if deviance_change_scaled < config.convergence_tolerance * (0.1 + convergence_scale) {
            // Check gradient with the SAME (W, z) used in the last WLS solve
            // The solver solved: X'W_solve(Xβ - z_solve) + Sβ = 0
            // So we must check stationarity with respect to those same W_solve, z_solve

            // Use the cached weights and working response from the solve
            // Suggestion #3: Compute gradient without building WX and WZ
            // grad_data_part = Xᵀ W (Xβ - z); reuse workspace buffers
            let tmp_eta = {
                let mut eta = offset.to_owned();
                eta += &x_transformed.dot(&beta_transformed);
                eta
            };
            workspace.working_residual = &tmp_eta - &z_solve; // (offset + Xβ) - z
            workspace.weighted_residual = &weights_solve * &workspace.working_residual; // W (Xβ - z)
            let grad_data_part = x_transformed_t.dot(&workspace.weighted_residual);
            let grad_penalty_part = s_transformed.dot(&beta_transformed);
            // Drop the 2x factor to match the objective we actually minimize
            let gradient_wrt_solve = &grad_data_part + &grad_penalty_part;

            let gradient_norm = gradient_wrt_solve
                .iter()
                .map(|&x| x.abs())
                .fold(0.0, f64::max);

            // This is the ROBUST gradient tolerance from mgcv. It's scaled by the same factor
            // and uses the user's epsilon, not machine epsilon.
            let gradient_tol = config.convergence_tolerance * (0.1 + convergence_scale);

            last_gradient_norm = gradient_norm;
            last_gradient_tol = gradient_tol;

            if gradient_norm < gradient_tol && iter >= min_iterations {
                // SUCCESS: Both deviance and gradient have converged.
                log::info!(
                    "P-IRLS Converged with deviance change {:.2e} and gradient norm {:.2e}.",
                    deviance_change_scaled,
                    gradient_norm
                );

                let beta_norm = beta_transformed.dot(&beta_transformed).sqrt();
                println!(
                    "[P-IRLS] Converged in {} iterations | Δ: {:.3e} | ∥grad∥∞: {:.3e} | β-norm: {:.3e} | Dev: {:.6e}{}{}",
                    iter,
                    deviance_change_scaled,
                    gradient_norm,
                    beta_norm,
                    penalized_deviance_new,
                    step_halving_info,
                    penalty_info
                );

                let penalized_hessian_transformed =
                    if let Some((ref result, _)) = last_stable_result {
                        result.penalized_hessian.clone()
                    } else {
                        let (result, _) = solve_penalized_least_squares(
                            x_transformed.view(),
                            z.view(),
                            weights.view(),
                            offset.view(),
                            &eb_transformed,
                            e_transformed,
                            &s_from_e_precomputed,
                            &mut workspace,
                            y.view(),
                            config.link_function(),
                        )?;
                        result.penalized_hessian
                    };

                // Calculate the stable penalty term using the transformed quantities
                let stable_penalty_term =
                    beta_transformed.dot(&s_transformed.dot(&beta_transformed));

                // CRITICAL: Create single stabilized Hessian for consistent cost/gradient computation
                let mut stabilized_hessian_transformed = penalized_hessian_transformed.clone();
                ensure_positive_definite(&mut stabilized_hessian_transformed)?;

                // Populate the new PirlsResult struct with stable, transformed quantities
                let _ = logit_working_model.take();
                return Ok(PirlsResult {
                    beta_transformed: beta_transformed.clone(),
                    penalized_hessian_transformed,
                    stabilized_hessian_transformed,
                    deviance: last_deviance,
                    edf: edf_from_solver,
                    stable_penalty_term,
                    firth_log_det: firth_log_det_value,
                    final_weights: weights.clone(),
                    final_mu: mu.clone(),
                    solve_weights: last_weights_solve.clone(),
                    solve_working_response: last_z_solve.clone(),
                    solve_mu: last_mu_solve.clone(),
                    status: PirlsStatus::Converged,
                    iteration: iter,
                    max_abs_eta,
                    reparam_result: reparam_result.clone(),
                    x_transformed: x_transformed.clone(),
                });
            }
        }
    }

    // If we reach here, we've hit max iterations without converging
    log::warn!("P-IRLS FAILED to converge after {} iterations.", last_iter);

    let beta_norm = beta_transformed.dot(&beta_transformed).sqrt();
    let grad_display = if last_gradient_norm.is_finite() {
        format!("{:.3e}", last_gradient_norm)
    } else {
        "n/a".to_string()
    };
    let tol_display = if last_gradient_tol.is_finite() {
        format!("{:.3e}", last_gradient_tol)
    } else {
        "n/a".to_string()
    };
    let step_info = if last_step_halving > 0 {
        format!(" | Step Halving: {}", last_step_halving)
    } else {
        String::new()
    };
    println!(
        "[P-IRLS] Exited after {} iterations | Δ: {:.3e} | ∥grad∥∞: {} | tol: {} | β-norm: {:.3e} | Dev: {:.6e}{}",
        last_iter,
        last_deviance_change,
        grad_display,
        tol_display,
        beta_norm,
        last_penalized_deviance,
        step_info
    );

    // Before returning, perform a final stationarity check using the SAME (W, z) as the last solve.
    // If the gradient is small, we can report a valid stalled minimum for the outer loop to accept.

    // Use the saved stable result to avoid redundant computation
    let penalized_hessian_transformed = if let Some((ref result, _)) = last_stable_result {
        // Use the Hessian from the last stable solve
        result.penalized_hessian.clone()
    } else {
        // This should never happen, but as a fallback, compute the Hessian
        log::warn!("No stable result saved, computing Hessian as fallback");
        let (result, rank) = solve_penalized_least_squares(
            x_transformed.view(),
            z.view(),
            weights.view(),
            offset.view(),
            &eb_transformed,
            e_transformed,
            &s_from_e_precomputed,
            &mut workspace,
            y.view(),
            config.link_function(),
        )?;
        log::trace!("Final solve rank: {}", rank);
        result.penalized_hessian
=======
    let mut iteration_logger = |info: &WorkingModelIterationInfo| {
        log::debug!(
            "[PIRLS] iter {:>3} | deviance {:.6e} | |grad| {:.3e} | step {:.3e} (halving {})",
            info.iteration,
            info.deviance,
            info.gradient_norm,
            info.step_size,
            info.step_halving
        );
>>>>>>> 714f047d
    };

    let working_summary = run_working_model_pirls(
        &mut working_model,
        Array1::<f64>::zeros(layout.total_coeffs),
        &options,
        &mut iteration_logger,
    )?;

    let final_state = working_model.into_final_state();
    let GamModelFinalState {
        x_transformed,
        e_transformed,
        final_mu,
        final_weights,
        final_z,
        firth_log_det,
        penalty_term,
    } = final_state;

    let mut penalized_hessian_transformed = working_summary.state.hessian.clone();
    let mut stabilized_hessian_transformed = penalized_hessian_transformed.clone();
    ensure_positive_definite(&mut stabilized_hessian_transformed)?;

    let mut edf = calculate_edf(&penalized_hessian_transformed, &e_transformed)?;
    if !edf.is_finite() || edf.is_nan() {
        let p = penalized_hessian_transformed.ncols() as f64;
        let r = e_transformed.nrows() as f64;
        edf = (p - r).max(0.0);
    }

<<<<<<< HEAD
    let _ = logit_working_model.take();
    Ok(PirlsResult {
        beta_transformed,
=======
    let pirls_result = PirlsResult {
        beta_transformed: working_summary.beta.clone(),
>>>>>>> 714f047d
        penalized_hessian_transformed,
        stabilized_hessian_transformed,
        deviance: working_summary.state.deviance,
        edf,
        stable_penalty_term: penalty_term,
        firth_log_det,
        final_weights: final_weights.clone(),
        final_mu: final_mu.clone(),
        solve_weights: final_weights.clone(),
        solve_working_response: final_z.clone(),
        solve_mu: final_mu.clone(),
        status: working_summary.status.clone(),
        iteration: working_summary.iterations,
        max_abs_eta: working_summary.max_abs_eta,
        reparam_result,
        x_transformed,
    };

    Ok((pirls_result, working_summary))
}

/// Port of the `R_cond` function from mgcv, which implements the CMSW
/// algorithm to estimate the 1-norm condition number of an upper
/// triangular matrix R.
///
/// This is a direct translation of the C code from mgcv:
/// ```c
/// void R_cond(double *R, int *r, int *c, double *work, double *Rcondition) {
///   double kappa, *pm, *pp, *y, *p, ym, yp, pm_norm, pp_norm, y_inf=0.0, R_inf=0.0;
///   int i,j,k;
///   pp=work; work+= *c; pm=work; work+= *c;
///   y=work; work+= *c; p=work;
///   for (i=0; i<*c; i++) p[i] = 0.0;
///   for (k=*c-1; k>=0; k--) {
///     yp = (1-p[k])/R[k + *r *k];
///     ym = (-1-p[k])/R[k + *r *k];
///     for (pp_norm=0.0,i=0;i<k;i++) { pp[i] = p[i] + R[i + *r * k] * yp; pp_norm += fabs(pp[i]); }
///     for (pm_norm=0.0,i=0;i<k;i++) { pm[i] = p[i] + R[i + *r * k] * ym; pm_norm += fabs(pm[i]); }
///     if (fabs(yp)+pp_norm >= fabs(ym)+pm_norm) {
///       y[k]=yp;
///       for (i=0;i<k;i++) p[i] = pp[i];
///     } else {
///       y[k]=ym;
///       for (i=0;i<k;i++) p[i] = pm[i];
///     }
///     kappa=fabs(y[k]);
///     if (kappa>y_inf) y_inf=kappa;
///   }
///   for (i=0;i<*c;i++) {
///     for (kappa=0.0,j=i;j<*c;j++) kappa += fabs(R[i + *r * j]);  
///     if (kappa>R_inf) R_inf = kappa;
///   }
///   kappa=R_inf*y_inf;
///   *Rcondition=kappa;
/// }
/// ```
fn estimate_r_condition(r_matrix: ArrayView2<f64>) -> f64 {
    // ndarray::s is already imported at the module level

    let c = r_matrix.ncols();
    if c == 0 {
        return 1.0;
    }
    // r_rows is used for proper stride calculation when accessing R elements
    let r_rows = r_matrix.nrows();
    log::trace!("R matrix rows: {}", r_rows);

    let mut y: Array1<f64> = Array1::zeros(c);
    let mut p: Array1<f64> = Array1::zeros(c);
    let mut pp: Array1<f64> = Array1::zeros(c);
    let mut pm: Array1<f64> = Array1::zeros(c);

    let mut y_inf = 0.0;

    // Compute max_diag once outside the loop (performance improvement)
    let max_diag = r_matrix
        .diag()
        .iter()
        .fold(0.0f64, |acc, &val| acc.max(val.abs()));
    let eps = 1e-16f64.max(max_diag * 1e-14);

    for k in (0..c).rev() {
        let r_kk = r_matrix[[k, k]];
        if r_kk.abs() <= eps {
            // Return large finite number instead of infinity to avoid overflow
            return 1e300;
        }
        let yp = (1.0 - p[k]) / r_kk;
        let ym = (-1.0 - p[k]) / r_kk;

        let mut pp_norm = 0.0;
        let mut pm_norm = 0.0;
        for i in 0..k {
            let r_ik = r_matrix[[i, k]];
            pp[i] = p[i] + r_ik * yp;
            pm[i] = p[i] + r_ik * ym;
            pp_norm += pp[i].abs();
            pm_norm += pm[i].abs();
        }

        if yp.abs() + pp_norm >= ym.abs() + pm_norm {
            y[k] = yp;
            for i in 0..k {
                p[i] = pp[i];
            }
        } else {
            y[k] = ym;
            for i in 0..k {
                p[i] = pm[i];
            }
        }

        let kappa = y[k].abs();
        if kappa > y_inf {
            y_inf = kappa;
        }
    }

    // Calculate R_inf, which is the max row sum of absolute values
    // For an upper triangular matrix, we only sum the upper triangle elements (j >= i)
    let mut r_inf = 0.0;
    for i in 0..c {
        let mut kappa = 0.0;
        for j in i..c {
            // Only sum upper triangle elements (j >= i)
            kappa += r_matrix[[i, j]].abs();
        }
        if kappa > r_inf {
            r_inf = kappa;
        }
    }

    // The condition number is the product of the two norms
    let kappa = r_inf * y_inf;
    kappa
}

/// Pivots the columns of a matrix according to a pivot vector.
///
/// This applies the permutation `A*P` to get a new matrix `B`. It assumes the
/// `pivot` vector is a **forward** permutation.
///
/// For a matrix A and pivot p, the result B is such that `B_j = A_{p[j]}`.
///
/// # Parameters
/// * `matrix`: The matrix whose columns will be permuted.
/// * `pivot`: The forward permutation vector.
fn pivot_columns(matrix: ArrayView2<f64>, pivot: &[usize]) -> Array2<f64> {
    let r = matrix.nrows();
    let c = matrix.ncols();
    let mut pivoted_matrix = Array2::zeros((r, c));

    for j in 0..c {
        let original_col_index = pivot[j];
        pivoted_matrix
            .column_mut(j)
            .assign(&matrix.column(original_col_index));
    }

    pivoted_matrix
}

/// Symmetrically unpivot a matrix using the forward permutation `pivot`.
/// If `(sqrt(W)X) * P = Q * R`, then `XtWX = P * (R^T R) * P^T`.
/// Given `m_pivoted = R^T R` in pivoted order, this returns `P * m_pivoted * P^T`.
fn unpivot_sym_by_perm(m_pivoted: ArrayView2<f64>, pivot: &[usize]) -> Array2<f64> {
    let n = m_pivoted.nrows();
    assert_eq!(n, m_pivoted.ncols());
    assert_eq!(pivot.len(), n);
    let mut out = Array2::<f64>::zeros((n, n));
    for i in 0..n {
        for j in 0..n {
            let oi = pivot[i];
            let oj = pivot[j];
            out[[oi, oj]] = m_pivoted[[i, j]];
        }
    }
    out
}

/// Insert zero rows into a vector at locations specified by `drop_indices`.
/// This is a direct translation of `undrop_rows` from mgcv's C code:
///
/// ```c
/// void undrop_rows(double *X, int r, int c, int *drop, int n_drop) {
///   double *Xs;
///   int i,j,k;
///   if (n_drop <= 0) return;
///   Xs = X + (r-n_drop)*c - 1; /* position of the end of input X */
///   X += r*c - 1;              /* end of final X */
///   for (j=c-1;j>=0;j--) { /* back through columns */
///     for (i=r-1;i>drop[n_drop-1];i--,X--,Xs--) *X = *Xs;
///     *x = 0.0; x--;
///     for (k=n_drop-1;k>0;k--) {
///       for (i=drop[k]-1;i>drop[k-1];i--,X--,Xs--) *X = *Xs;
///       *x = 0.0; x--;
///     }
///     for (i=drop[0]-1;i>=0;i--,X--,Xs--) *X = *Xs;
///   }
/// }
/// ```
///
/// Parameters:
/// * `src`: Source vector without the dropped rows (length = total - n_drop)
/// * `dropped_rows`: Indices of rows to be inserted as zeros (MUST be in ascending order)
/// * `dst`: Destination vector where zeros will be inserted (length = total)
/// Currently unused but kept for future implementation
pub fn undrop_rows(src: &Array1<f64>, dropped_rows: &[usize], dst: &mut Array1<f64>) {
    let n_drop = dropped_rows.len();

    if n_drop == 0 {
        // If no rows to drop, just copy src to dst
        if src.len() == dst.len() {
            dst.assign(src);
        }
        return;
    }

    // Validate that the dimensions are compatible
    assert_eq!(
        src.len() + n_drop,
        dst.len(),
        "Source length + dropped rows must equal destination length"
    );

    // Ensure dropped_rows is in ascending order
    for i in 1..n_drop {
        assert!(
            dropped_rows[i] > dropped_rows[i - 1],
            "dropped_rows must be in ascending order"
        );
    }

    // Zero the destination vector first
    dst.fill(0.0);

    // Reinsert values from source, skipping the dropped indices
    let mut src_idx = 0;
    for dst_idx in 0..dst.len() {
        if !dropped_rows.contains(&dst_idx) {
            // This position wasn't dropped, copy the value from source
            dst[dst_idx] = src[src_idx];
            src_idx += 1;
        }
        // Otherwise, leave as zero (dropped position)
    }
}

/// Performs the complement operation to undrop_rows - it removes specified rows from a vector
/// This simulates the behavior of drop_cols in the C code but for a 1D vector
/// Currently unused but kept for future implementation
pub fn drop_rows(src: &Array1<f64>, drop_indices: &[usize], dst: &mut Array1<f64>) {
    let n_drop = drop_indices.len();

    if n_drop == 0 {
        // If no rows to drop, just copy src to dst
        if src.len() == dst.len() {
            dst.assign(src);
        }
        return;
    }

    // Validate that the dimensions are compatible
    assert_eq!(
        src.len(),
        dst.len() + n_drop,
        "Source length must equal destination length + dropped rows"
    );

    // Ensure drop_indices is in ascending order
    for i in 1..n_drop {
        assert!(
            drop_indices[i] > drop_indices[i - 1],
            "drop_indices must be in ascending order"
        );
    }

    // Copy values from source, skipping the dropped indices
    let mut dst_idx = 0;
    for src_idx in 0..src.len() {
        if !drop_indices.contains(&src_idx) {
            dst[dst_idx] = src[src_idx];
            dst_idx += 1;
        }
    }
}

pub fn update_glm_vectors<'a>(
    y: ArrayView1<'a, f64>,
    eta: &Array1<f64>,
    link: LinkFunction,
    prior_weights: ArrayView1<'a, f64>,
) -> (Array1<f64>, Array1<f64>, Array1<f64>) {
    // Smaller floor for Fisher weights to preserve geometry; slightly larger floor for z denom
    const MIN_WEIGHT: f64 = 1e-12;
    const MIN_D_FOR_Z: f64 = 1e-6;
    const PROB_EPS: f64 = 1e-8; // Epsilon for clamping probabilities

    match link {
        LinkFunction::Logit => {
            // Clamp eta to prevent overflow in exp
            let eta_clamped = eta.mapv(|e| e.clamp(-700.0, 700.0));
            // Create mu and then clamp to prevent values exactly at 0 or 1
            let mut mu = eta_clamped.mapv(|e| 1.0 / (1.0 + (-e).exp()));
            mu.mapv_inplace(|v| v.clamp(PROB_EPS, 1.0 - PROB_EPS));

            // Stage: Calculate dμ/dη, which is μ(1-μ) for the logit link.
            // This term must NOT include prior weights.
            let dmu_deta = &mu * &(1.0 - &mu);

            // Stage: Form the true Fisher weights with a tiny floor to avoid literal zeros
            let fisher_w = dmu_deta.mapv(|v| v.max(MIN_WEIGHT));
            let weights = &prior_weights * &fisher_w;

            // Stage: Build the working-response denominator with a slightly larger floor for stability
            let denom_z = dmu_deta.mapv(|v| v.max(MIN_D_FOR_Z));
            let z = &eta_clamped + &((&y.view().to_owned() - &mu) / &denom_z);

            (mu, weights, z)
        }
        LinkFunction::Identity => {
            let model = GamIdentityWorkingModel::new(y, prior_weights);
            let mu = eta.clone();
            let weights = model.weights().to_owned();
            let z = model.working_response().to_owned();
            (mu, weights, z)
        }
    }
}

#[inline]
fn mu_only(eta: &Array1<f64>, link: LinkFunction) -> Array1<f64> {
    match link {
        LinkFunction::Logit => {
            // Clamp eta to prevent overflow and clamp probabilities away from 0/1
            let eta_clamped = eta.mapv(|e| e.clamp(-700.0, 700.0));
            let mut mu = eta_clamped.mapv(|e| 1.0 / (1.0 + (-e).exp()));
            mu.mapv_inplace(|v| v.clamp(1e-8, 1.0 - 1e-8));
            mu
        }
        LinkFunction::Identity => eta.clone(),
    }
}

pub fn calculate_deviance(
    y: ArrayView1<f64>,
    mu: &Array1<f64>,
    link: LinkFunction,
    prior_weights: ArrayView1<f64>,
) -> f64 {
    const EPS: f64 = 1e-8; // Increased from 1e-9 for better numerical stability
    match link {
        LinkFunction::Logit => {
            let total_residual = ndarray::Zip::from(y).and(mu).and(prior_weights).fold(
                0.0,
                |acc, &yi, &mui, &wi| {
                    let mui_c = mui.clamp(EPS, 1.0 - EPS);
                    // More numerically stable formulation: use difference of logs instead of log of ratio
                    let term1 = if yi > EPS {
                        yi * (yi.ln() - mui_c.ln())
                    } else {
                        0.0
                    };
                    // More numerically stable formulation: use difference of logs instead of log of ratio
                    let term2 = if yi < 1.0 - EPS {
                        (1.0 - yi) * ((1.0 - yi).ln() - (1.0 - mui_c).ln())
                    } else {
                        0.0
                    };
                    acc + wi * (term1 + term2)
                },
            );
            2.0 * total_residual
        }
        LinkFunction::Identity => {
            // Weighted RSS: sum_i w_i (y_i - mu_i)^2
            ndarray::Zip::from(y)
                .and(mu)
                .and(prior_weights)
                .map_collect(|&yi, &mui, &wi| wi * (yi - mui) * (yi - mui))
                .sum()
        }
    }
}

/// Result of the stable penalized least squares solve
#[derive(Clone)]
pub struct StablePLSResult {
    /// Solution vector beta
    pub beta: Array1<f64>,
    /// Final penalized Hessian matrix
    pub penalized_hessian: Array2<f64>,
    /// Effective degrees of freedom
    pub edf: f64,
    /// Scale parameter estimate
    pub scale: f64,
}

#[derive(Clone, Copy, Debug, PartialEq, Eq)]
enum PlsFallbackReason {
    IllConditioned,
    FactorizationFailed,
}

impl PlsFallbackReason {
    fn as_str(&self) -> &'static str {
        match self {
            PlsFallbackReason::IllConditioned => "ill_conditioned",
            PlsFallbackReason::FactorizationFailed => "factorization_failed",
        }
    }
}

#[derive(Clone, Debug)]
struct PlsSolverDiagnostics {
    x_rows: usize,
    x_cols: usize,
    eb_rows: usize,
    eb_cols: usize,
    e_rows: usize,
    e_cols: usize,
    fallback_reason: Option<PlsFallbackReason>,
}

impl PlsSolverDiagnostics {
    fn new(
        x_rows: usize,
        x_cols: usize,
        eb_rows: usize,
        eb_cols: usize,
        e_rows: usize,
        e_cols: usize,
    ) -> Self {
        Self {
            x_rows,
            x_cols,
            eb_rows,
            eb_cols,
            e_rows,
            e_cols,
            fallback_reason: None,
        }
    }

    fn record_fallback(&mut self, reason: PlsFallbackReason) {
        if self.fallback_reason.is_none() {
            self.fallback_reason = Some(reason);
        }
    }

    fn emit_qr_summary(&self, edf: f64, scale: f64, rank: usize, p_dim: usize, elapsed: Duration) {
        let fallback_fragment = match self.fallback_reason {
            Some(reason) => format!("spd_fallback={}", reason.as_str()),
            None => "spd_fallback=not_triggered".to_string(),
        };
        println!(
            "[PLS Solver] QR summary: x=({}x{}), eb=({}x{}), e=({}x{}); {}; edf={:.2}, scale={:.4e}, rank={}/{} [{:.2?}]",
            self.x_rows,
            self.x_cols,
            self.eb_rows,
            self.eb_cols,
            self.e_rows,
            self.e_cols,
            fallback_fragment,
            edf,
            scale,
            rank,
            p_dim,
            elapsed
        );
    }
}

/// Robust penalized least squares solver following mgcv's pls_fit1 architecture
/// This function implements the logic for a SINGLE P-IRLS step in the TRANSFORMED basis
///
/// The solver now accepts TWO penalty matrices to separate rank detection from penalty application:
/// - `eb`: Lambda-INDEPENDENT balanced penalty root used ONLY for numerical rank detection
/// - `e_transformed`: Lambda-DEPENDENT penalty root used ONLY for applying the actual penalty
pub fn solve_penalized_least_squares(
    x_transformed: ArrayView2<f64>, // The TRANSFORMED design matrix
    z: ArrayView1<f64>,
    weights: ArrayView1<f64>,
    offset: ArrayView1<f64>,
    eb: &Array2<f64>, // Balanced penalty root for rank detection (lambda-independent)
    e_transformed: &Array2<f64>, // Lambda-dependent penalty root for penalty application
    s_transformed: &Array2<f64>, // Precomputed S = EᵀE (per rho)
    workspace: &mut PirlsWorkspace, // Preallocated buffers (Suggestion #6)
    y: ArrayView1<f64>, // Original response (not the working response z)
    link_function: LinkFunction, // Link function to determine appropriate scale calculation
) -> Result<(StablePLSResult, usize), EstimationError> {
    // The penalized least squares solver implements a 5-stage algorithm (QR path) or
    // a fast symmetric solve (SPD path) when H is SPD.

    // FAST PATH: Pure unpenalized WLS case (no penalty rows)
    if eb.nrows() == 0 && e_transformed.nrows() == 0 {
        println!("[PLS Solver] Using fast path for unpenalized WLS");

        // Weighted design and RHS
        let sqrt_w = weights.mapv(f64::sqrt);
        let wx = &x_transformed * &sqrt_w.view().insert_axis(Axis(1));
        let z_eff = &z - &offset;
        let wz = &sqrt_w * &z_eff;

        // Stage: Use pivoted QR only to determine rank and column ordering
        let (_, r_factor, pivot) = pivoted_qr_faer(&wx)?;
        let diag = r_factor.diag();
        let max_diag = diag.iter().fold(0.0f64, |a, &v| a.max(v.abs()));
        let tol = max_diag * 1e-12;
        let rank = diag.iter().filter(|&&v| v.abs() > tol).count();

        // Stage: Build the submatrix from the first `rank` pivoted columns (in original index space)
        let kept_cols = &pivot[..rank];
        let mut wx_kept = Array2::<f64>::zeros((wx.nrows(), rank));
        for (j_new, &j_orig) in kept_cols.iter().enumerate() {
            wx_kept.column_mut(j_new).assign(&wx.column(j_orig));
        }

        // Stage: Solve least squares on the kept submatrix via SVD (β_kept = V Σ⁺ Uᵀ wz)
        use crate::calibrate::faer_ndarray::FaerSvd;
        let (u_opt, s, vt_opt) = wx_kept
            .svd(true, true)
            .map_err(EstimationError::LinearSystemSolveFailed)?;
        let (u, vt) = match (u_opt, vt_opt) {
            (Some(u), Some(vt)) => (u, vt),
            _ => {
                return Err(EstimationError::ModelIsIllConditioned {
                    condition_number: f64::INFINITY,
                });
            }
        };

        let smax = s.iter().fold(0.0f64, |a, &b| a.max(b.abs()));
        let tol_svd = smax * 1e-12;

        // Compute Σ⁺ Uᵀ wz without building dense Σ⁺
        let utb = u.t().dot(&wz);
        let mut s_inv_utb = Array1::<f64>::zeros(s.len());
        for i in 0..s.len() {
            if s[i] > tol_svd {
                s_inv_utb[i] = utb[i] / s[i];
            }
        }
        let beta_kept = vt.t().dot(&s_inv_utb); // length = rank

        // Stage: Construct the full beta vector with dropped columns set to zero
        let mut beta_transformed = Array1::<f64>::zeros(x_transformed.ncols());
        for (j_new, &j_orig) in kept_cols.iter().enumerate() {
            beta_transformed[j_orig] = beta_kept[j_new];
        }

        // Stage: Build the Hessian H = Xᵀ W X (since S=0) using the preallocated buffer
        use ndarray::linalg::{general_mat_mul, general_mat_vec_mul};
        let p_wx = wx.ncols();
        if workspace.xtwx_buf.dim() != (p_wx, p_wx) {
            // resize if needed (shouldn't happen in steady state)
            workspace.xtwx_buf = Array2::zeros((p_wx, p_wx));
        }
        workspace.xtwx_buf.fill(0.0);
        general_mat_mul(1.0, &wx.t(), &wx, 0.0, &mut workspace.xtwx_buf);
        // Compute wx.t() * wz into a preallocated buffer via GEMV
        if workspace.vec_buf_p.len() != p_wx {
            workspace.vec_buf_p = Array1::zeros(p_wx);
        }
        workspace.vec_buf_p.fill(0.0);
        general_mat_vec_mul(1.0, &wx.t(), &wz, 0.0, &mut workspace.vec_buf_p);
        let grad = workspace.xtwx_buf.view().dot(&beta_transformed) - &workspace.vec_buf_p;
        let inf_norm = grad.iter().fold(0.0f64, |a, &v| a.max(v.abs()));
        if inf_norm > 1e-10 {
            return Err(EstimationError::ModelIsIllConditioned {
                condition_number: f64::INFINITY,
            });
        }

        return Ok((
            StablePLSResult {
                beta: beta_transformed,
                penalized_hessian: workspace.xtwx_buf.clone(),
                edf: rank as f64, // EDF = rank in unpenalized LS
                scale: 1.0,
            },
            rank,
        ));
    }

    let mut diagnostics = PlsSolverDiagnostics::new(
        x_transformed.nrows(),
        x_transformed.ncols(),
        eb.nrows(),
        eb.ncols(),
        e_transformed.nrows(),
        e_transformed.ncols(),
    );

    // FAST PATH (penalized case): Use symmetric solve on H = Xᵀ W X + S_λ
    if e_transformed.nrows() > 0 {
        // Weighted design and RHS via broadcasting
        workspace.sqrt_w.assign(&weights.mapv(f64::sqrt));
        let sqrt_w_col = workspace.sqrt_w.view().insert_axis(ndarray::Axis(1));
        if workspace.wx.dim() != x_transformed.dim() {
            workspace.wx = Array2::zeros(x_transformed.dim());
        }
        workspace.wx.assign(&x_transformed);
        workspace.wx *= &sqrt_w_col; // wx = X .* sqrt_w
        workspace.wz.assign(&z);
        workspace.wz -= &offset;
        workspace.wz *= &workspace.sqrt_w; // wz = z .* sqrt_w

        let p_dim = x_transformed.ncols();
        if workspace.xtwx_buf.dim() != (p_dim, p_dim) {
            workspace.xtwx_buf = Array2::zeros((p_dim, p_dim));
        }
        let wx_view = FaerArrayView::new(&workspace.wx);
        let mut xtwx_view = array2_to_mat_mut(&mut workspace.xtwx_buf);
        matmul(
            xtwx_view.as_mut(),
            Accum::Replace,
            wx_view.as_ref().transpose(),
            wx_view.as_ref(),
            1.0,
            get_global_parallelism(),
        );

        if workspace.vec_buf_p.len() != p_dim {
            workspace.vec_buf_p = Array1::zeros(p_dim);
        }
        let wz_view = FaerColView::new(&workspace.wz);
        let mut xtwz_view = array1_to_col_mat_mut(&mut workspace.vec_buf_p);
        matmul(
            xtwz_view.as_mut(),
            Accum::Replace,
            wx_view.as_ref().transpose(),
            wz_view.as_ref(),
            1.0,
            get_global_parallelism(),
        );

        // H = XtWX + S_lambda (symmetrize to avoid false SPD failures)
        let mut penalized_hessian = workspace.xtwx_buf.clone();
        for i in 0..p_dim {
            for j in 0..p_dim {
                penalized_hessian[(i, j)] += s_transformed[(i, j)];
            }
        }
        for i in 0..p_dim {
            for j in 0..i {
                let v = 0.5 * (penalized_hessian[[i, j]] + penalized_hessian[[j, i]]);
                penalized_hessian[[i, j]] = v;
                penalized_hessian[[j, i]] = v;
            }
        }
        let matrix_hash = hash_array2(&penalized_hessian);
        let mut ridge_used;
        let mut cond_est;

        let mut solve_spd = |penalized: &Array2<f64>,
                             chol: &FaerLlt<f64>,
                             ridge_used: f64,
                             cond_est: Option<f64>|
         -> Result<Option<(StablePLSResult, usize)>, EstimationError> {
            if ridge_used > 0.0 {
                let cond_display = cond_est
                    .map(|c| format!("{c:.2e}"))
                    .unwrap_or_else(|| "unavailable".to_string());
                log::warn!(
                    "Added ridge {:.3e} before SPD solve (cond ≈ {})",
                    ridge_used,
                    cond_display
                );
            }

            let cond_bad = match calculate_condition_number(penalized) {
                Ok(cond) => !cond.is_finite() || cond > 1e8,
                Err(_) => false,
            };
            if cond_bad {
                diagnostics.record_fallback(PlsFallbackReason::IllConditioned);
                return Ok(None);
            }

            let rk_rows = e_transformed.nrows();
            let nrhs = 1 + rk_rows;
            let mut rhs = Array2::<f64>::zeros((p_dim, nrhs));
            for i in 0..p_dim {
                rhs[(i, 0)] = workspace.vec_buf_p[i];
            }
            for j in 0..rk_rows {
                for i in 0..p_dim {
                    rhs[(i, 1 + j)] = e_transformed[(j, i)];
                }
            }
            let rhs_view = FaerArrayView::new(&rhs);
            let sol = chol.solve(rhs_view.as_ref());

            let mut beta_transformed = Array1::zeros(p_dim);
            for i in 0..p_dim {
                beta_transformed[i] = sol[(i, 0)];
            }
            if !beta_transformed.iter().all(|v| v.is_finite()) {
                return Err(EstimationError::ModelIsIllConditioned {
                    condition_number: f64::INFINITY,
                });
            }

            let mut frob = 0.0f64;
            let mut comp = 0.0f64;
            for j in 0..rk_rows {
                for i in 0..p_dim {
                    let prod = sol[(i, 1 + j)] * e_transformed[(j, i)];
                    let y_k = prod - comp;
                    let t = frob + y_k;
                    comp = (t - frob) - y_k;
                    frob = t;
                }
            }
            let mp = (p_dim as f64 - rk_rows as f64).max(0.0);
            let edf = (p_dim as f64 - frob).clamp(mp, p_dim as f64);
            if !edf.is_finite() {
                return Err(EstimationError::ModelIsIllConditioned {
                    condition_number: f64::INFINITY,
                });
            }

            let scale = calculate_scale(
                &beta_transformed,
                x_transformed,
                y,
                weights,
                edf,
                link_function,
            );
            if !scale.is_finite() {
                return Err(EstimationError::ModelIsIllConditioned {
                    condition_number: f64::INFINITY,
                });
            }

            println!(
                "[PLS Solver] (SPD/LLᵀ) Completed with edf={:.2}, scale={:.4e}",
                edf, scale
            );

            Ok(Some((
                StablePLSResult {
                    beta: beta_transformed,
                    penalized_hessian: penalized.clone(),
                    edf,
                    scale,
                },
                p_dim,
            )))
        };

        let mut skip_new_factor = false;
        if let Some(entry) = workspace.chol_cache.as_ref() {
            if entry.hash == matrix_hash && entry.dim == p_dim {
                ridge_used = entry.ridge;
                cond_est = entry.cond_estimate;
                if ridge_used > 0.0 {
                    for i in 0..p_dim {
                        penalized_hessian[[i, i]] += ridge_used;
                    }
                }

                if let Some(result) =
                    solve_spd(&penalized_hessian, &entry.factor, ridge_used, cond_est)?
                {
                    return Ok(result);
                } else {
                    skip_new_factor = true;
                }
            }
        }

        if !skip_new_factor {
            let (chol_opt, ridge, cond) = attempt_spd_cholesky(&mut penalized_hessian);
            ridge_used = ridge;
            cond_est = cond;
            match chol_opt {
                Some(chol) => {
                    workspace.chol_cache = Some(CholeskyCacheEntry {
                        hash: matrix_hash,
                        ridge: ridge_used,
                        cond_estimate: cond_est,
                        factor: chol,
                        dim: p_dim,
                    });
                    let entry = workspace.chol_cache.as_ref().unwrap();
                    if let Some(result) =
                        solve_spd(&penalized_hessian, &entry.factor, ridge_used, cond_est)?
                    {
                        return Ok(result);
                    }
                }
                None => {
                    workspace.chol_cache = None;
                    diagnostics.record_fallback(PlsFallbackReason::FactorizationFailed);
                }
            }
        }
        // If LLᵀ fails, continue into the robust QR path below.
    }

    let function_timer = Instant::now();

    use ndarray::s;

    // Define rank tolerance, matching mgcv's default
    const RANK_TOL: f64 = 1e-7;

    // let n = x_transformed.nrows();
    let p_dim = x_transformed.ncols();

    // --- Negative Weight Handling ---
    // The reference mgcv implementation includes extensive logic for handling negative weights,
    // which can arise during a full Newton-Raphson P-IRLS step with non-canonical link
    // functions.
    //
    // Our current implementation for the Logit link uses Fisher Scoring, where weights
    // w = mu(1-mu) are always non-negative. For the Identity link, weights are always 1.0.
    // Therefore, negative weights are currently impossible.
    //
    // If full Newton-Raphson is implemented in the future, a full SVD-based correction,
    // as seen in the mgcv C function `pls_fit1`, would be required here for statistical correctness.

    // Note: Current implementation uses Fisher scoring where weights are always non-negative
    // Full Newton-Raphson would require handling negative weights via SVD correction

    // EXACTLY following mgcv's pls_fit1 multi-stage approach:

    // Stage: Initial QR decomposition of the weighted design matrix

    // Form the weighted design matrix (sqrt(W)X) and weighted response (sqrt(W)z)
    workspace.sqrt_w.assign(&weights.mapv(f64::sqrt)); // Weights are guaranteed non-negative
    let sqrt_w_col = workspace.sqrt_w.view().insert_axis(ndarray::Axis(1));
    // wx <- X .* sqrt_w (broadcast)
    if workspace.wx.dim() != x_transformed.dim() {
        workspace.wx = Array2::zeros(x_transformed.dim());
    }
    workspace.wx.assign(&x_transformed);
    workspace.wx *= &sqrt_w_col;
    let wx = &workspace.wx;
    // wz <- sqrt_w .* z
    workspace.wz.assign(&z);
    workspace.wz *= &workspace.sqrt_w;
    let wz = &workspace.wz;

    // Perform initial pivoted QR on the weighted design matrix
    let (q1, r1_full, initial_pivot) = pivoted_qr_faer(&wx)?;

    // Keep only the leading p rows of r1 (r_rows = min(n, p))
    let r_rows = r1_full.nrows().min(p_dim);
    let r1_pivoted = r1_full.slice(s![..r_rows, ..]);

    // DO NOT UN-PIVOT r1_pivoted. Keep it in its stable, pivoted form.
    // The columns of R1 are currently permuted according to `initial_pivot`.
    // This permutation is crucial for numerical stability in rank detection.
    // Transform RHS using Q1' (first transformation of the RHS)
    let q1_t_wz = q1.t().dot(wz);

    // Stage: Rank determination using the scaled augmented system

    // Instead of un-pivoting r1, apply the SAME pivot to the penalty matrix `eb`
    // This ensures the columns of both matrices are aligned correctly
    let eb_pivoted = pivot_columns(eb.view(), &initial_pivot);

    // Calculate Frobenius norms for scaling
    let r_norm = frobenius_norm(&r1_pivoted);
    let eb_norm = if eb_pivoted.nrows() > 0 {
        frobenius_norm(&eb_pivoted)
    } else {
        1.0
    };

    // Create the scaled augmented matrix for numerical stability using pivoted matrices
    // [R1_pivoted/Rnorm; Eb_pivoted/Eb_norm] - this is the lambda-INDEPENDENT system for rank detection
    let eb_rows = eb_pivoted.nrows();
    let scaled_rows = r_rows + eb_rows;
    assert!(workspace.scaled_matrix.nrows() >= scaled_rows);
    assert!(workspace.scaled_matrix.ncols() >= p_dim);
    let mut scaled_matrix = workspace
        .scaled_matrix
        .slice_mut(s![..scaled_rows, ..p_dim]);

    // Fill in with slice assignments and scale in place
    use ndarray::s as ns;
    {
        let mut top = scaled_matrix.slice_mut(ns![..r_rows, ..]);
        top.assign(&r1_pivoted);
        let inv = 1.0 / r_norm;
        top.mapv_inplace(|v| v * inv);
    }
    if eb_rows > 0 {
        let mut bot = scaled_matrix.slice_mut(ns![r_rows.., ..]);
        bot.assign(&eb_pivoted);
        let inv = 1.0 / eb_norm;
        bot.mapv_inplace(|v| v * inv);
    }

    // Perform pivoted QR on the scaled matrix for rank determination
    let scaled_owned = scaled_matrix.to_owned();
    let (_, r_scaled, rank_pivot_scaled) = pivoted_qr_faer(&scaled_owned)?;

    // Determine rank using condition number on the scaled matrix
    let mut rank = p_dim.min(scaled_rows);
    while rank > 0 {
        let r_sub = r_scaled.slice(s![..rank, ..rank]);
        let condition = estimate_r_condition(r_sub.view());
        if !condition.is_finite() {
            rank -= 1;
            continue;
        }
        if RANK_TOL * condition > 1.0 {
            rank -= 1;
        } else {
            break;
        }
    }

    // Check if the problem is fully rank deficient
    if rank == 0 {
        return Err(EstimationError::ModelIsIllConditioned {
            condition_number: f64::INFINITY,
        });
    }

    // Stage: Create the rank-reduced system using the rank pivot

    // Also need to pivot e_transformed to maintain consistency with all pivoted matrices
    let e_transformed_pivoted = pivot_columns(e_transformed.view(), &initial_pivot);

    // Apply the rank-determining pivot to the working matrices, then keep the first `rank` columns
    // This ensures we drop by position in the rank-ordered system (Option A fix)
    let r1_ranked = pivot_columns(r1_pivoted.view(), &rank_pivot_scaled);
    let e_transformed_ranked = pivot_columns(e_transformed_pivoted.view(), &rank_pivot_scaled);

    // Keep the first `rank` columns by position
    let r1_dropped = r1_ranked.slice(s![.., ..rank]).to_owned();

    let e_transformed_rows = e_transformed_ranked.nrows();
    let mut e_transformed_dropped = Array2::zeros((e_transformed_rows, rank));
    if e_transformed_rows > 0 {
        e_transformed_dropped.assign(&e_transformed_ranked.slice(s![.., ..rank]));
    }

    // Record kept positions in the initial pivoted order for later reconstruction
    let kept_positions: Vec<usize> = rank_pivot_scaled[..rank].to_vec();

    // Stage: Final QR decomposition on the unscaled, reduced system

    // Form the final augmented matrix: [R1_dropped; E_transformed_dropped]
    // This uses the lambda-DEPENDENT penalty for actual penalty application
    let final_aug_rows = r_rows + e_transformed_rows;
    assert!(workspace.final_aug_matrix.nrows() >= final_aug_rows);
    assert!(workspace.final_aug_matrix.ncols() >= rank);
    let mut final_aug_matrix = workspace
        .final_aug_matrix
        .slice_mut(s![..final_aug_rows, ..rank]);

    // Fill via slice assignments (Suggestion #9)
    final_aug_matrix
        .slice_mut(ns![..r_rows, ..])
        .assign(&r1_dropped);
    if e_transformed_rows > 0 {
        final_aug_matrix
            .slice_mut(ns![r_rows.., ..])
            .assign(&e_transformed_dropped);
    }

    // Perform final pivoted QR on the unscaled, reduced system
    let final_aug_owned = final_aug_matrix.to_owned();
    let (q_final, mut r_final, final_pivot) = pivoted_qr_faer(&final_aug_owned)?;

    // Add tiny ridge jitter to avoid singular/infinite condition number
    let r_final_sq = r_final.slice(s![..rank, ..rank]);
    let eps = 1e-10_f64;
    let diag_floor = eps.max(r_final_sq[[0, 0]].abs() * 1e-10);
    let m = rank;
    let mut any_modified = false;
    for i in 0..m {
        // ensure strictly positive diagonal to avoid singular/inf cond
        if r_final[[i, i]].abs() < diag_floor {
            r_final[[i, i]] = if r_final[[i, i]] >= 0.0 {
                diag_floor
            } else {
                -diag_floor
            };
            any_modified = true;
        }
    }
    if any_modified {
        log::info!(
            "[PLS Solver] Applied tiny ridge jitter ({:.3e}) to R diagonal for stability",
            diag_floor
        );
    }

    // Stage: Apply the second transformation to the RHS and solve the system

    // Prepare the full RHS for the final system
    assert!(workspace.rhs_full.len() >= final_aug_rows);
    let mut rhs_full = workspace.rhs_full.slice_mut(s![..final_aug_rows]);
    rhs_full.fill(0.0);

    // Use q1_t_wz for the data part (already transformed by Q1')
    rhs_full
        .slice_mut(s![..r_rows])
        .assign(&q1_t_wz.slice(s![..r_rows]));

    // The penalty part is zeros (already initialized)

    // Apply second transformation to the RHS using Q_final'
    let rhs_final = q_final.t().dot(&rhs_full.to_owned());

    // Extract the square upper-triangular part of R and corresponding RHS
    let r_square = r_final.slice(s![..rank, ..rank]);
    let rhs_square = rhs_final.slice(s![..rank]);

    // Back-substitution to solve the triangular system
    let mut beta_dropped = Array1::zeros(rank);

    // Hoist diagonal tolerance invariants outside inner loop
    let max_diag = r_square
        .diag()
        .iter()
        .fold(0.0f64, |acc, &val| acc.max(val.abs()));
    let tol = (max_diag + 1.0) * 1e-14;

    for i in (0..rank).rev() {
        // Initialize with right-hand side value
        let mut sum = rhs_square[i];

        // Subtract known values from higher indices
        for j in (i + 1)..rank {
            sum -= r_square[[i, j]] * beta_dropped[j];
        }

        if r_square[[i, i]].abs() < tol {
            // This should not happen with proper rank detection in Stage 2
            log::warn!(
                "Tiny diagonal {} at position {}, but continuing with Stage 2 rank={}",
                r_square[[i, i]],
                i,
                rank
            );
            // Set coefficient to zero and continue instead of erroring
            beta_dropped[i] = 0.0;
            continue;
        }

        beta_dropped[i] = sum / r_square[[i, i]];
    }

    // Stage: Reconstruct the full coefficient vector
    // Direct composition approach: orig_j = initial_pivot[ kept_positions[ final_pivot[j] ] ]
    // This maps each solved coefficient directly to its original column index

    let mut beta_transformed = Array1::zeros(p_dim);

    // For each solved coefficient j, find its original column index through the permutation chain
    for j in 0..rank {
        let col_in_kept_space = final_pivot[j]; // Which kept column this coeff belongs to
        let col_in_initial_pivoted_space = kept_positions[col_in_kept_space]; // Map to initial-pivoted space
        let original_col_index = initial_pivot[col_in_initial_pivoted_space]; // Map to original space
        beta_transformed[original_col_index] = beta_dropped[j];
    }

    // VERIFICATION: Check that the normal equations hold for the reconstructed beta
    // This is critical to ensure correctness - make it unconditional for now
    {
        let residual = {
            let mut eta = offset.to_owned();
            eta += &x_transformed.dot(&beta_transformed);
            eta - &z
        };
        let weighted_residual = &weights * &residual;
        let grad_dev_part = x_transformed.t().dot(&weighted_residual);
        let grad_pen_part = s_transformed.dot(&beta_transformed);
        let grad = &grad_dev_part + &grad_pen_part;
        let grad_norm_inf = grad.iter().fold(0.0f64, |a, &v| a.max(v.abs()));

        let scale = beta_transformed.iter().map(|&v| v.abs()).sum::<f64>() + 1.0;

        // If gradient appears large, log and continue. QR with rank drop already stabilized the solve.
        if grad_norm_inf > 1e-6 * scale {
            log::warn!(
                "PLS triangular solve residual larger than threshold: ||grad||_inf={:.3e}, scale={:.3e}. Continuing.",
                grad_norm_inf,
                scale
            );
        }
    }

    // Stage: Construct the penalized Hessian
    // Build XtWX without re-touching n using Stage 1 QR result.
    // From (sqrt(W)X) * P = Q * R  =>  Xᵀ W X = P (Rᵀ R) Pᵀ
    // Compute RᵀR into a preallocated buffer
    {
        use ndarray::linalg::general_mat_mul;
        let mut buf = workspace
            .xtwx_buf
            .slice_mut(s![..r1_pivoted.ncols(), ..r1_pivoted.ncols()]);
        buf.fill(0.0);
        // buf <- Rᵀ R
        general_mat_mul(1.0, &r1_pivoted.t(), &r1_pivoted, 0.0, &mut buf);
    }
    let xtwx_pivoted_view = workspace
        .xtwx_buf
        .slice(s![..r1_pivoted.ncols(), ..r1_pivoted.ncols()]);
    let xtwx = unpivot_sym_by_perm(xtwx_pivoted_view, &initial_pivot);

    // Use precomputed S = EᵀE from caller (original order)
    let penalized_hessian = &xtwx + s_transformed;

    // Debug-time guards to verify numerical properties
    #[cfg(debug_assertions)]
    {
        use crate::calibrate::faer_ndarray::FaerCholesky;

        // (a) Symmetry check (relative)
        let mut asym_sum = 0.0f64;
        let mut abs_sum = 0.0f64;
        for i in 0..penalized_hessian.nrows() {
            for j in 0..penalized_hessian.ncols() {
                let a = penalized_hessian[[i, j]];
                let b = penalized_hessian[[j, i]];
                asym_sum += (a - b).abs();
                abs_sum += a.abs();
            }
        }
        let rel_asym = asym_sum / (1.0 + abs_sum);
        debug_assert!(
            rel_asym < 1e-10,
            "Penalized Hessian not symmetric (rel_asym={})",
            rel_asym
        );

        // (b) PD sanity (allow PSD): add tiny ridge then try Cholesky
        let mut h_check = penalized_hessian.clone();
        let ridge = 1e-12;
        for i in 0..h_check.nrows() {
            h_check[[i, i]] += ridge;
        }
        if h_check.cholesky(Side::Lower).is_err() {
            log::warn!(
                "Penalized Hessian failed Cholesky even after tiny ridge; matrix may be poorly conditioned."
            );
        }
    }

    // Stage: Calculate the EDF and scale parameter

    // Calculate effective degrees of freedom using H and XtWX directly (stable)
    let mut edf = calculate_edf(&penalized_hessian, e_transformed)?;
    if !edf.is_finite() || edf.is_nan() {
        // robust fallback for rank-deficient/near-singular cases
        let p = penalized_hessian.ncols() as f64;
        let rank_s = e_transformed.nrows() as f64;
        edf = (p - rank_s).max(0.0);
    }

    // Calculate scale parameter
    let scale = calculate_scale(
        &beta_transformed,
        x_transformed,
        y,
        weights,
        edf,
        link_function,
    );

    // At this point, the solver has completed:
    // - Computing coefficient estimates (beta) for the current iteration
    // - Forming the penalized Hessian matrix (X'WX + S) for uncertainty quantification
    // - Calculating effective degrees of freedom (model complexity measure)
    // - Estimating the scale parameter (variance component for Gaussian models)
    diagnostics.emit_qr_summary(
        edf,
        scale,
        rank,
        x_transformed.ncols(),
        function_timer.elapsed(),
    );

    // Return the result
    Ok((
        StablePLSResult {
            beta: beta_transformed,
            penalized_hessian,
            edf,
            scale,
        },
        rank,
    ))
}

/// Calculate the Frobenius norm of a matrix (sum of squares of all elements)
fn frobenius_norm<S>(matrix: &ndarray::ArrayBase<S, ndarray::Ix2>) -> f64
where
    S: ndarray::Data<Elem = f64>,
{
    matrix.iter().map(|&x| x * x).sum::<f64>().sqrt()
}

/// Perform pivoted QR decomposition using faer's robust implementation
/// This uses faer's high-level ColPivQr solver which guarantees mathematical
/// consistency between the Q, R, and P factors of the decomposition A*P = Q*R
fn pivoted_qr_faer(
    matrix: &Array2<f64>,
) -> Result<(Array2<f64>, Array2<f64>, Vec<usize>), EstimationError> {
    use faer::Mat;
    use faer::linalg::solvers::ColPivQr;

    let m = matrix.nrows();
    let n = matrix.ncols();
    let k = m.min(n);

    // Stage: Convert ndarray to a faer matrix
    let mut a_faer = Mat::zeros(m, n);
    for i in 0..m {
        for j in 0..n {
            a_faer[(i, j)] = matrix[[i, j]];
        }
    }

    // Stage: Perform the column-pivoted QR decomposition using the high-level API
    // This guarantees that Q, R, and P are all from the same consistent decomposition
    let qr = ColPivQr::new(a_faer.as_ref());

    // Stage: Extract the consistent Q factor (thin version)
    let q_faer = qr.compute_thin_Q();
    let mut q = Array2::zeros((m, k));
    for i in 0..m {
        for j in 0..k {
            q[[i, j]] = q_faer[(i, j)];
        }
    }

    // Stage: Extract the consistent R factor
    let r_faer = qr.R();
    let mut r = Array2::zeros((k, n));
    for i in 0..k {
        for j in 0..n {
            r[[i, j]] = r_faer[(i, j)];
        }
    }

    // Stage: Extract the consistent column permutation (pivot)
    let perm = qr.P();
    let (p0_slice, p1_slice) = perm.arrays();
    let p0: Vec<usize> = p0_slice.to_vec();
    let p1: Vec<usize> = p1_slice.to_vec();

    // The mathematical identity is A*P = Q*R.
    // Our goal is to find which permutation vector, when used with our `pivot_columns`
    // function, correctly reconstructs A*P.
    let qr_product = q.dot(&r);

    // Try candidate p0
    let a_p0 = pivot_columns(matrix.view(), &p0);

    // Try candidate p1
    let a_p1 = pivot_columns(matrix.view(), &p1);

    // Use relative error for scale-robust comparison
    let compute_relative_error = |a_p: &Array2<f64>| -> f64 {
        let diff_norm = (a_p - &qr_product).mapv(|x| x * x).sum().sqrt();
        let a_norm = a_p.mapv(|x| x * x).sum().sqrt();
        let qr_norm = qr_product.mapv(|x| x * x).sum().sqrt();
        let denom = (a_norm + qr_norm + 1e-16).max(1e-16); // Avoid division by zero
        diff_norm / denom
    };

    let err0 = compute_relative_error(&a_p0);
    let err1 = compute_relative_error(&a_p1);

    let pivot: Vec<usize> = if err0 < 1e-12 {
        p0
    } else if err1 < 1e-12 {
        p1
    } else {
        // This case should not be reached with a correct library, but as a fallback,
        // it indicates a severe numerical or logical issue.
        // We return an error instead of guessing, which caused the original failures.
        return Err(EstimationError::LayoutError(format!(
            "Could not determine correct QR permutation. Reconstruction errors: {:.2e}, {:.2e}",
            err0, err1
        )));
    };

    Ok((q, r, pivot))
}

/// Calculate effective degrees of freedom using the final unpivoted Hessian
/// This avoids pivot mismatches by using the correctly aligned final matrices
fn calculate_edf(
    penalized_hessian: &Array2<f64>,
    e_transformed: &Array2<f64>,
) -> Result<f64, EstimationError> {
    let p = penalized_hessian.ncols();
    let r = e_transformed.nrows();
    let mp = ((p - r) as f64).max(0.0);
    if r == 0 {
        return Ok(p as f64);
    }
    let h_view = FaerArrayView::new(penalized_hessian);
    let rhs_arr = e_transformed.t().to_owned();
    let rhs_view = FaerArrayView::new(&rhs_arr);

    // Try LLᵀ first
    if let Ok(ch) = FaerLlt::new(h_view.as_ref(), Side::Lower) {
        let sol = ch.solve(rhs_view.as_ref());
        let mut tr = 0.0;
        for j in 0..r {
            for i in 0..p {
                tr += sol[(i, j)] * e_transformed[(j, i)];
            }
        }
        return Ok((p as f64 - tr).clamp(mp, p as f64));
    }

    // Try LDLᵀ (semi-definite)
    if let Ok(ld) = FaerLdlt::new(h_view.as_ref(), Side::Lower) {
        let sol = ld.solve(rhs_view.as_ref());
        let mut tr = 0.0;
        for j in 0..r {
            for i in 0..p {
                tr += sol[(i, j)] * e_transformed[(j, i)];
            }
        }
        return Ok((p as f64 - tr).clamp(mp, p as f64));
    }

    // Last resort: symmetric indefinite LBLᵀ (Bunch–Kaufman)
    let lb = FaerLblt::new(h_view.as_ref(), Side::Lower);
    let sol = lb.solve(rhs_view.as_ref());
    if sol.nrows() == p && sol.ncols() == r {
        let mut tr = 0.0;
        for j in 0..r {
            for i in 0..p {
                tr += sol[(i, j)] * e_transformed[(j, i)];
            }
        }
        return Ok((p as f64 - tr).clamp(mp, p as f64));
    }

    Err(EstimationError::ModelIsIllConditioned {
        condition_number: f64::INFINITY,
    })
}

/// Calculate scale parameter correctly for different link functions
/// For Gaussian (Identity): Based on weighted residual sum of squares
/// For Binomial (Logit): Fixed at 1.0 as in mgcv
fn calculate_scale(
    beta: &Array1<f64>,
    x: ArrayView2<f64>,
    y: ArrayView1<f64>, // This is the original response, not the working response z
    weights: ArrayView1<f64>,
    edf: f64,
    link_function: LinkFunction,
) -> f64 {
    match link_function {
        LinkFunction::Logit => {
            // For binomial models (logistic regression), scale is fixed at 1.0
            // This follows mgcv's convention in gam.fit3.R
            1.0
        }
        LinkFunction::Identity => {
            // For Gaussian models, scale is estimated from the residual sum of squares
            let fitted = x.dot(beta);
            let residuals = &y - &fitted;
            let weighted_rss: f64 = weights
                .iter()
                .zip(residuals.iter())
                .map(|(&w, &r)| w * r * r)
                .sum();
            // STRATEGIC DESIGN DECISION: Use unweighted observation count for mgcv compatibility
            // Standard WLS theory suggests using sum(weights) as effective sample size,
            // but mgcv's gam.fit3 uses 'n.true' (unweighted count) in the denominator.
            // We maintain this behavior for strict mgcv compatibility.
            let effective_n = y.len() as f64;
            weighted_rss / (effective_n - edf).max(1.0)
        }
    }
}

/// Compute penalized Hessian matrix X'WX + S_λ correctly handling negative weights
/// Used after P-IRLS convergence for final result
pub fn compute_final_penalized_hessian(
    x: ArrayView2<f64>,
    weights: &Array1<f64>,
    s_lambda: &Array2<f64>, // This is S_lambda = Σλ_k * S_k
) -> Result<Array2<f64>, EstimationError> {
    use crate::calibrate::faer_ndarray::{FaerEigh, FaerQr};
    use ndarray::s;

    let p = x.ncols();

    // Stage: Perform the QR decomposition of sqrt(W)X to get R_bar
    let sqrt_w = weights.mapv(|w| w.sqrt()); // Weights are guaranteed non-negative with current link functions
    let wx = &x * &sqrt_w.view().insert_axis(ndarray::Axis(1));
    let (_, r_bar) = wx.qr().map_err(EstimationError::LinearSystemSolveFailed)?;
    let r_rows = r_bar.nrows().min(p);
    let r1_full = r_bar.slice(s![..r_rows, ..]);

    // Stage: Get the square root of the penalty matrix, E
    // We need to use eigendecomposition as S_lambda is not necessarily from a single root
    let (eigenvalues, eigenvectors) = s_lambda
        .eigh(Side::Lower)
        .map_err(EstimationError::EigendecompositionFailed)?;

    // Find the maximum eigenvalue to create a relative tolerance
    let max_eigenval = eigenvalues.iter().fold(0.0f64, |max, &val| max.max(val));

    // Define a relative tolerance. Use an absolute fallback for zero matrices.
    let tolerance = if max_eigenval > 0.0 {
        max_eigenval * 1e-12
    } else {
        1e-12
    };

    let rank_s = eigenvalues.iter().filter(|&&ev| ev > tolerance).count();

    let mut e = Array2::zeros((p, rank_s));
    let mut col_idx = 0;
    for (i, &eigenval) in eigenvalues.iter().enumerate() {
        if eigenval > tolerance {
            let scaled_eigvec = eigenvectors.column(i).mapv(|v| v * eigenval.sqrt());
            e.column_mut(col_idx).assign(&scaled_eigvec);
            col_idx += 1;
        }
    }

    // Stage: Form the augmented matrix [R1; E_t]
    // Note: Here we use the full, un-truncated matrices because we are just computing
    // the Hessian for a given model, not performing rank detection.
    let e_t = e.t();
    let nr = r_rows + e_t.nrows();
    let mut augmented_matrix = Array2::zeros((nr, p));
    augmented_matrix
        .slice_mut(s![..r_rows, ..])
        .assign(&r1_full);
    augmented_matrix.slice_mut(s![r_rows.., ..]).assign(&e_t);

    // Stage: Perform the QR decomposition on the augmented matrix
    let (_, r_aug) = augmented_matrix
        .qr()
        .map_err(EstimationError::LinearSystemSolveFailed)?;

    // Stage: Recognize that the penalized Hessian is R_aug' * R_aug
    let h_final = r_aug.t().dot(&r_aug);

    Ok(h_final)
}

#[cfg(test)]
mod tests {
    use super::*;
    use crate::calibrate::basis::create_difference_penalty_matrix;
    use crate::calibrate::construction::{
        build_design_and_penalty_matrices, compute_penalty_square_roots,
    };
    use crate::calibrate::data::TrainingData;
    use crate::calibrate::model::{
        BasisConfig, InteractionPenaltyKind, ModelFamily, map_coefficients,
    };
    use approx::assert_abs_diff_eq;
    use ndarray::{Array1, Array2, arr1, arr2};
    use rand::rngs::StdRng;
    use rand::{Rng, SeedableRng};
    use std::collections::HashMap;

    /// Un-pivots the columns of a matrix according to a pivot vector.
    ///
    /// This reverses the permutation `A*P` to recover `A` from `B`, where `B = A*P`.
    /// It assumes the `pivot` vector is a **forward** permutation, where `pivot[i]`
    /// is the original column index that was moved to position `i`.
    ///
    /// # Parameters
    /// * `pivoted_matrix`: The matrix whose columns are permuted (e.g., the `R` factor).
    /// * `pivot`: The forward permutation vector from the QR decomposition.
    fn unpivot_columns(pivoted_matrix: ArrayView2<f64>, pivot: &[usize]) -> Array2<f64> {
        let r = pivoted_matrix.nrows();
        let c = pivoted_matrix.ncols();
        let mut unpivoted_matrix = Array2::zeros((r, c));

        // The C code logic `dum[*pi]= *px;` translates to:
        // The i-th column of the pivoted matrix belongs at the `pivot[i]`-th
        // position in the un-pivoted matrix.
        for i in 0..c {
            let original_col_index = pivot[i];
            let pivoted_col = pivoted_matrix.column(i);
            unpivoted_matrix
                .column_mut(original_col_index)
                .assign(&pivoted_col);
        }

        unpivoted_matrix
    }

    // === Helper types for test refactoring ===
    #[derive(Debug, Clone)]
    enum SignalType {
        NoSignal,     // Pure noise, expect coefficients near zero
        LinearSignal, // A clear linear trend the model should find
    }

    struct TestScenarioResult {
        pirls_result: PirlsResult,
        x_matrix: Array2<f64>,
        layout: ModelLayout,
        true_linear_predictor: Array1<f64>,
    }

    /// Calculates the Pearson correlation coefficient between two vectors.
    fn calculate_correlation(v1: ArrayView1<f64>, v2: ArrayView1<f64>) -> f64 {
        let mean1 = v1.mean().unwrap();
        let mean2 = v2.mean().unwrap();

        let centered1 = v1.mapv(|x| x - mean1);
        let centered2 = v2.mapv(|x| x - mean2);

        let numerator = centered1.dot(&centered2);
        let denom = (centered1.dot(&centered1) * centered2.dot(&centered2)).sqrt();

        if denom == 0.0 { 0.0 } else { numerator / denom }
    }

    /// A generic test runner for P-IRLS scenarios.
    fn run_pirls_test_scenario(
        link_function: LinkFunction,
        signal_type: SignalType,
    ) -> Result<TestScenarioResult, Box<dyn std::error::Error>> {
        // --- Data generation ---
        let n_samples = 1000;
        let mut rng = StdRng::seed_from_u64(42);
        let p = Array1::linspace(-2.0, 2.0, n_samples);

        let (y, true_linear_predictor) = match link_function {
            LinkFunction::Logit => {
                let true_log_odds = match signal_type {
                    SignalType::NoSignal => Array1::zeros(n_samples), // log_odds = 0 -> prob = 0.5
                    SignalType::LinearSignal => &p * 1.5 - 0.5,
                };
                let y_values: Vec<f64> = true_log_odds
                    .iter()
                    .map(|&log_odds| {
                        let prob = 1.0 / (1.0 + (-log_odds as f64).exp());
                        if rng.r#gen::<f64>() < prob { 1.0 } else { 0.0 }
                    })
                    .collect();
                (Array1::from_vec(y_values), true_log_odds)
            }
            LinkFunction::Identity => {
                let true_mean = match signal_type {
                    SignalType::NoSignal => Array1::zeros(n_samples), // Mean = 0
                    SignalType::LinearSignal => &p * 1.5 + 0.5, // Different intercept for variety
                };
                let noise: Array1<f64> =
                    Array1::from_shape_fn(n_samples, |_| rng.r#gen::<f64>() - 0.5); // N(0, 1/12)
                let y = &true_mean + &noise;
                (y, true_mean)
            }
        };

        let data = TrainingData {
            y,
            p,
            sex: Array1::from_iter((0..n_samples).map(|i| (i % 2) as f64)),
            pcs: Array2::zeros((n_samples, 0)),
            weights: Array1::from_elem(n_samples, 1.0),
        };

        // --- Model configuration ---
        let config = ModelConfig {
            model_family: ModelFamily::Gam(link_function),
            penalty_order: 2,
            convergence_tolerance: 1e-7,
            max_iterations: 150,
            reml_convergence_tolerance: 1e-3,
            reml_max_iterations: 50,
            firth_bias_reduction: matches!(link_function, LinkFunction::Logit),
            reml_parallel_threshold: crate::calibrate::model::default_reml_parallel_threshold(),
            pgs_basis_config: BasisConfig {
                num_knots: 5,
                degree: 3,
            },
            pc_configs: vec![],
            pgs_range: (-2.0, 2.0),
            interaction_penalty: InteractionPenaltyKind::Anisotropic,
            sum_to_zero_constraints: HashMap::new(),
            knot_vectors: HashMap::new(),
            range_transforms: HashMap::new(),
            pc_null_transforms: HashMap::new(),
            interaction_centering_means: HashMap::new(),
            interaction_orth_alpha: HashMap::new(),
            survival: None,
        };

        // --- Run the fit ---
        let (x_matrix, rs_original, layout) = setup_pirls_test_inputs(&data, &config)?;
        let rho_vec = Array1::<f64>::zeros(rs_original.len()); // Size to match penalties

        let offset = Array1::<f64>::zeros(data.y.len());
        let (pirls_result, _pirls_working) = fit_model_for_fixed_rho(
            rho_vec.view(),
            x_matrix.view(),
            offset.view(),
            data.y.view(),
            data.weights.view(),
            &rs_original,
            None,
            &layout,
            &config,
        )?;

        // --- Return all necessary components for assertion ---
        Ok(TestScenarioResult {
            pirls_result,
            x_matrix,
            layout,
            true_linear_predictor,
        })
    }

    /// Test the robust rank-revealing solver with a rank-deficient matrix
    #[test]
    fn test_robust_solver_with_rank_deficient_matrix() {
        // Create a rank-deficient design matrix
        // This matrix has 5 rows and 3 columns, but only rank 2
        // The third column is a linear combination of the first two: col3 = col1 + col2
        let x = arr2(&[
            [1.0, 0.0, 1.0], // Note that col3 = col1 + col2
            [1.0, 1.0, 2.0],
            [1.0, 2.0, 3.0],
            [1.0, 3.0, 4.0],
            [1.0, 4.0, 5.0],
        ]);

        let z = arr1(&[0.1, 0.2, 0.3, 0.4, 0.5]);
        let weights = arr1(&[1.0, 1.0, 1.0, 1.0, 1.0]);

        // Use NO penalty to ensure rank detection works without the help of penalization
        // This tests the solver's ability to detect rank deficiency purely from the data
        let e = Array2::zeros((0, 3)); // No penalty

        // Run our solver
        println!(
            "Running solver with x shape: {:?}, z shape: {:?}, weights shape: {:?}, e shape: {:?}",
            x.shape(),
            z.shape(),
            weights.shape(),
            e.shape()
        );
        // For the test, the design matrix is already in the correct basis
        // We're using identity link function for the test
        let s = e.t().dot(&e);
        let mut ws = PirlsWorkspace::new(x.nrows(), x.ncols(), e.nrows(), e.nrows());
        let offset = Array1::<f64>::zeros(z.len());
        let result = solve_penalized_least_squares(
            x.view(),
            z.view(),
            weights.view(),
            offset.view(),
            &e, // For test: use same matrix for both rank detection and penalty
            &e, // For test: use same matrix for both rank detection and penalty
            &s,
            &mut ws,
            z.view(),
            LinkFunction::Identity,
        );

        // The solver should not fail despite the rank deficiency
        match &result {
            Ok((_, detected_rank)) => {
                println!("Solver succeeded with detected rank: {}", detected_rank);
            }
            Err(e) => {
                panic!("Solver failed with error: {:?}", e);
            }
        }

        let (solution, detected_rank) = result.unwrap();

        // CRITICAL TEST: solver should have detected that the matrix is rank 2
        // This is the core test of the rank detection algorithm
        assert_eq!(
            detected_rank, 2,
            "Solver should have detected the rank as 2"
        );
        println!("Detected rank: {}", detected_rank);

        // Check that we get reasonable values
        assert!(
            solution.beta.iter().all(|&x| x.is_finite()),
            "All coefficient values should be finite"
        );

        // Verify that the fitted values are still close to the target
        // Even with reduced rank, we should get good predictions
        let fitted = x.dot(&solution.beta);
        let residual_sum_sq: f64 = weights
            .iter()
            .zip(z.iter())
            .zip(fitted.iter())
            .map(|((w, &z), &f)| w * (z - f).powi(2))
            .sum();

        // Debug information
        println!("Solution beta: {:?}", solution.beta);
        println!("Fitted values: {:?}", fitted);
        println!("Target z: {:?}", z);
        println!("Residual sum of squares: {}", residual_sum_sq);

        // For this rank-deficient problem, the true least-squares solution is not unique.
        // One standard solution is beta = [0.1, 0.1, 0.0]. Another is [0.0, 0.0, 0.1].
        // The solver should find a solution that achieves the minimum possible RSS.
        // For this specific problem, a perfect fit with RSS = 0 is possible.

        // Assert that the residual sum of squares is extremely close to the true minimum (0.0).
        // This is a much stronger and more correct assertion than simply being "small".
        assert!(
            residual_sum_sq < 1e-9,
            "The residual sum of squares should be effectively zero for a correct least-squares solution. Got: {}",
            residual_sum_sq
        );

        // CRITICAL TEST: At least one coefficient should be exactly zero due to rank truncation
        // The solver should have identified a redundant dimension and truncated it
        let near_zero_count = solution.beta.iter().filter(|&&x| x.abs() < 1e-9).count();

        // With a properly implemented robust solver, we expect at least one coefficient to be
        // truncated to zero due to the rank detection. The exact number can be implementation-dependent.
        assert!(
            near_zero_count > 0,
            "At least one coefficient should be truncated to zero by rank detection"
        );

        // Print some debug info for transparency
        println!("Detected rank: {}", detected_rank);
        println!("Solution coefficients: {:?}", solution.beta);
        println!("Residual sum of squares: {}", residual_sum_sq);
    }

    /// This test directly verifies that different smoothing parameters
    /// produce different transformation matrices during reparameterization
    #[test]
    fn test_reparameterization_matrix_depends_on_rho() {
        use crate::calibrate::construction::{
            ModelLayout, compute_penalty_square_roots, stable_reparameterization,
        };

        // Create penalty matrices that require rotation to diagonalize
        // s1 penalizes the difference between the two coefficients: (β₁ - β₂)²
        // Its null space is in the direction [1, 1]
        let s1 = arr2(&[[1.0, -1.0], [-1.0, 1.0]]);

        // s2 is a ridge penalty on the first coefficient only: β₁²
        // Its null space is in the direction [0, 1]
        let s2 = arr2(&[[1.0, 0.0], [0.0, 0.0]]);

        let s_list = vec![s1, s2];
        let rs_original = compute_penalty_square_roots(&s_list).unwrap();

        // Create a model layout
        let layout = ModelLayout {
            intercept_col: 0,
            sex_col: None,
            pgs_main_cols: 0..0,
            sex_pgs_cols: None,
            pc_null_cols: vec![],
            pc_null_block_idx: vec![],
            penalty_map: vec![],
            pc_main_block_idx: vec![],
            interaction_block_idx: vec![],
            sex_pgs_block_idx: None,
            interaction_factor_widths: vec![],
            total_coeffs: 2,
            num_penalties: 2,
        };

        // Test with two different lambda values which will change the dominant penalty
        // Scenario 1: s1 is dominant. A rotation is expected.
        let lambdas1 = vec![100.0, 0.01];
        // Scenario 2: s2 is dominant. Different rotation expected.
        let lambdas2 = vec![0.01, 100.0];

        // Call stable_reparameterization directly to test the core functionality
        println!("Testing with lambdas1: {:?}", lambdas1);
        let reparam1 = stable_reparameterization(&rs_original, &lambdas1, &layout).unwrap();
        println!("Result 1 - qs matrix: {:?}", reparam1.qs);
        println!("Result 1 - s_transformed: {:?}", reparam1.s_transformed);

        println!("Testing with lambdas2: {:?}", lambdas2);
        let reparam2 = stable_reparameterization(&rs_original, &lambdas2, &layout).unwrap();
        println!("Result 2 - qs matrix: {:?}", reparam2.qs);
        println!("Result 2 - s_transformed: {:?}", reparam2.s_transformed);

        // The key test: directly check that the transformation matrices are different
        // Since qs1 will be influenced by s1's structure and qs2 by s2's structure, they must be different
        let qs_diff = (&reparam1.qs - &reparam2.qs).mapv(|x| x.abs()).sum();
        assert!(
            qs_diff > 1e-6,
            "The transformation matrices 'qs' should be different for different lambda values"
        );

        println!(
            "✓ Test passed: Different smoothing parameters correctly produced different reparameterizations."
        );
    }

    #[test]
    fn pirls_penalized_deviance_is_monotone() {
        let (result, trace) = super::capture_pirls_penalized_deviance(|| {
            run_pirls_test_scenario(LinkFunction::Logit, SignalType::LinearSignal)
        });

        let scenario = result.expect("P-IRLS scenario should converge");
        assert!(
            trace.len() > 1,
            "expected multiple PIRLS iterations to be recorded"
        );

        for window in trace.windows(2) {
            let prev = window[0];
            let next = window[1];
            assert!(
                next <= prev * (1.0 + 1e-10) + 1e-12,
                "penalized deviance should be non-increasing (prev={prev}, next={next})"
            );
        }

        assert!(
            trace.windows(2).any(|window| window[1] < window[0] - 1e-8),
            "expected at least one strict penalized deviance decrease"
        );

        assert_eq!(
            scenario.pirls_result.status,
            PirlsStatus::Converged,
            "scenario should converge successfully"
        );
    }

    /// The stable reparameterization must correctly detect the null space of
    /// standard spline penalties. If it treats the entire block as full rank,
    /// the pseudo-determinant and EDF calculations become invalid.
    #[test]
    fn test_stable_reparameterization_preserves_nullspace_rank() {
        use crate::calibrate::construction::{
            ModelLayout, compute_penalty_square_roots, stable_reparameterization,
        };

        // Create a canonical cubic spline penalty (second-order differences)
        // whose null space has dimension two.
        let num_basis_functions = 10;
        let penalty_order = 2;
        let penalty = create_difference_penalty_matrix(num_basis_functions, penalty_order)
            .expect("valid difference penalty");

        // Compute the analytical rank from the eigen-spectrum.
        let (eigenvalues, _) = penalty
            .eigh(Side::Lower)
            .expect("eigendecomposition of penalty matrix");
        let max_eigenvalue = eigenvalues
            .iter()
            .fold(0.0_f64, |acc: f64, &val| acc.max(val));
        let tolerance = if max_eigenvalue > 0.0 {
            max_eigenvalue * 1e-12
        } else {
            1e-12
        };
        let expected_rank = eigenvalues.iter().filter(|&&ev| ev > tolerance).count();
        // Confirm the canonical null-space dimension (rank = k - order).
        assert_eq!(expected_rank, num_basis_functions - penalty_order);

        // Construct penalty square roots and verify their rank matches expectations.
        let rs_list = compute_penalty_square_roots(&[penalty.clone()]).expect("penalty roots");
        assert_eq!(rs_list[0].nrows(), expected_rank);
        assert_eq!(rs_list[0].ncols(), num_basis_functions);

        // Run stable reparameterization and confirm the null space dimension is preserved.
        let layout = ModelLayout::external(num_basis_functions, 1);
        let lambdas = vec![1.0];
        let reparam = stable_reparameterization(&rs_list, &lambdas, &layout)
            .expect("stable reparameterization");

        assert_eq!(
            reparam.e_transformed.nrows(),
            expected_rank,
            "Stable reparameterization should preserve the penalty's null space dimension",
        );

        // Validate the pseudo-determinant uses only the positive eigenvalues.
        let positive_eigs: Vec<f64> = eigenvalues
            .iter()
            .copied()
            .filter(|&ev| ev > tolerance)
            .collect();
        let expected_log_det: f64 = positive_eigs.iter().map(|&ev| ev.ln()).sum::<f64>();
        assert_abs_diff_eq!(reparam.log_det, expected_log_det, epsilon = 1e-9);

        // The transformed penalty should expose the same null-space dimension.
        let (transformed_eigs, _) = reparam
            .s_transformed
            .eigh(Side::Lower)
            .expect("eigendecomposition of transformed penalty");
        let transformed_max = transformed_eigs
            .iter()
            .fold(0.0_f64, |acc: f64, &val| acc.max(val));
        let transformed_tol = if transformed_max > 0.0 {
            transformed_max * 1e-12
        } else {
            1e-12
        };
        let transformed_rank = transformed_eigs
            .iter()
            .filter(|&&ev| ev > transformed_tol)
            .count();
        assert_eq!(transformed_rank, expected_rank);
    }

    /// Helper to set up the inputs required for `fit_model_for_fixed_rho`.
    /// This encapsulates the boilerplate of setting up test inputs.
    fn setup_pirls_test_inputs(
        data: &TrainingData,
        config: &ModelConfig,
    ) -> Result<(Array2<f64>, Vec<Array2<f64>>, ModelLayout), Box<dyn std::error::Error>> {
        let (x_matrix, s_list, layout, _, _, _, _, _, _, penalty_structs) =
            build_design_and_penalty_matrices(data, config)?;
        drop(penalty_structs);
        let rs_original = compute_penalty_square_roots(&s_list)?;
        Ok((x_matrix, rs_original, layout))
    }

    /// Test that the unpivot_columns function correctly reverses a column pivot
    #[test]
    fn test_unpivot_columns_basic() {
        // Create a simple test matrix
        let original = arr2(&[[1.0, 2.0, 3.0], [4.0, 5.0, 6.0]]);

        // Simulate a pivot where columns are reordered as: [0, 2, 1] -> [2, 0, 1]
        let pivot = vec![2, 0, 1]; // This means: col 0 goes to pos 2, col 1 goes to pos 0, col 2 goes to pos 1

        // Create a manually pivoted matrix to simulate what QR would produce
        let pivoted = arr2(&[
            [3.0, 1.0, 2.0], // Column order: original[2], original[0], original[1]
            [6.0, 4.0, 5.0],
        ]);

        // Un-pivot using our function
        let unpivoted = unpivot_columns(pivoted.view(), &pivot);

        // Check that we get back the original column order
        assert_eq!(unpivoted, original);
        println!("✓ unpivot_columns correctly reversed the column pivot");
    }

    /// This integration test verifies that the fit_model_for_fixed_rho function
    /// performs reparameterization for each set of smoothing parameters and
    /// correctly converges with the P-IRLS algorithm.
    #[test]
    fn test_reparameterization_per_rho() {
        use crate::calibrate::construction::{ModelLayout, compute_penalty_square_roots};

        // Create a simple test case with more samples - using simple model known to converge
        let n_samples = 100;
        let x = Array2::from_shape_fn((n_samples, 2), |(i, j)| {
            if j == 0 {
                1.0
            } else {
                (i as f64) / (n_samples as f64)
            }
        });
        let y = Array1::from_shape_fn(n_samples, |i| {
            // Perfect linear relationship for guaranteed convergence
            2.0 + 3.0 * ((i as f64) / (n_samples as f64))
        });

        // Create unit weights for the test
        let weights = Array1::from_elem(n_samples, 1.0);

        // Create penalty matrices with DIFFERENT eigenvector structures (matching working test)
        // s1 penalizes the difference between the two coefficients: (β₁ - β₂)²
        let s1 = arr2(&[[1.0, -1.0], [-1.0, 1.0]]);
        // s2 is a ridge penalty on the first coefficient only: β₁²
        let s2 = arr2(&[[1.0, 0.0], [0.0, 0.0]]);

        let s_list = vec![s1, s2];
        let rs_original = compute_penalty_square_roots(&s_list).unwrap();

        // Create a model layout
        let layout = ModelLayout {
            intercept_col: 0,
            sex_col: None,
            pgs_main_cols: 0..0,
            sex_pgs_cols: None,
            pc_null_cols: vec![],
            pc_null_block_idx: vec![],
            penalty_map: vec![],
            pc_main_block_idx: vec![],
            interaction_block_idx: vec![],
            sex_pgs_block_idx: None,
            interaction_factor_widths: vec![],
            total_coeffs: 2,
            num_penalties: 2,
        };

        // Create a simple config with values known to lead to convergence
        let config = ModelConfig {
            model_family: ModelFamily::Gam(LinkFunction::Identity), // Simple linear model for stability
            max_iterations: 100,                                    // Increased for stability
            convergence_tolerance: 1e-6, // Less strict for test stability
            penalty_order: 2,
            reml_convergence_tolerance: 1e-6,
            reml_max_iterations: 50,
            firth_bias_reduction: false,
            reml_parallel_threshold: crate::calibrate::model::default_reml_parallel_threshold(),
            pgs_basis_config: BasisConfig {
                num_knots: 3,
                degree: 3,
            },
            pc_configs: vec![],
            pgs_range: (-1.0, 1.0),
            interaction_penalty: InteractionPenaltyKind::Anisotropic,
            sum_to_zero_constraints: HashMap::new(),
            knot_vectors: HashMap::new(),
            range_transforms: HashMap::new(),
            pc_null_transforms: HashMap::new(),
            interaction_centering_means: HashMap::new(),
            interaction_orth_alpha: HashMap::new(),
            survival: None,
        };

        // Test with lambda values that match the working test pattern
        log::info!("Running test_reparameterization_per_rho with detailed diagnostics");
        let rho_vec1 = arr1(&[f64::ln(100.0), f64::ln(0.01)]); // Lambda: [100.0, 0.01] - s1 dominates
        let rho_vec2 = arr1(&[f64::ln(0.01), f64::ln(100.0)]); // Lambda: [0.01, 100.0] - s2 dominates
        log::info!(
            "Testing P-IRLS with rho values: {:?} (lambdas: {:?})",
            rho_vec1,
            rho_vec1.mapv(f64::exp)
        );

        // Call the function with first rho vector
        let offset = Array1::<f64>::zeros(n_samples);
        let (result1, _pirls_working1) = super::fit_model_for_fixed_rho(
            rho_vec1.view(),
            x.view(),
            offset.view(),
            y.view(),
            weights.view(),
            &rs_original,
            None,
            &layout,
            &config,
        )
        .expect("First fit should converge for this stable test case");

        // Call the function with second rho vector
        let (result2, _pirls_working2) = super::fit_model_for_fixed_rho(
            rho_vec2.view(),
            x.view(),
            offset.view(),
            y.view(),
            weights.view(),
            &rs_original,
            None,
            &layout,
            &config,
        )
        .expect("Second fit should converge for this stable test case");

        // The key test: directly check that the transformation matrices are different
        // This is the core behavior we want to verify - each set of smoothing parameters
        // should produce a different transformation matrix
        let qs_diff = (&result1.reparam_result.qs - &result2.reparam_result.qs)
            .mapv(|x| x.abs())
            .sum();
        assert!(
            qs_diff > 1e-6,
            "The transformation matrices 'qs' should be different for different rho values"
        );

        // As a secondary check, confirm the coefficient estimates are also different
        let beta_diff = (&result1.beta_transformed - &result2.beta_transformed)
            .mapv(|x| x.abs())
            .sum();
        assert!(
            beta_diff > 1e-6,
            "Expected different coefficient estimates for different rho values"
        );

        // Check convergence status
        assert_eq!(
            result1.status,
            PirlsStatus::Converged,
            "First fit should have converged"
        );
        assert_eq!(
            result2.status,
            PirlsStatus::Converged,
            "Second fit should have converged"
        );

        println!(
            "✓ Test passed: P-IRLS converged with different smoothing parameters, producing different reparameterizations."
        );
    }

    /// This is a definitive test to prove whether the P-IRLS algorithm is numerically stable
    /// on a perfectly well-behaved dataset with zero signal.
    ///
    /// If this test fails, it confirms a fundamental instability in the fitting algorithm itself,
    /// independent of any data-related issues like quasi-perfect separation.
    #[test]
    fn test_pirls_is_stable_on_perfectly_good_data() -> Result<(), Box<dyn std::error::Error>> {
        // === PHASE 1 & 2: Create an "impossible-to-fail" dataset ===
        let n_samples = 1000;
        let mut rng = StdRng::seed_from_u64(1337);

        // Predictor `p`: Perfectly uniform and centered.
        let p = Array1::linspace(-2.0, 2.0, n_samples);

        // Outcome `y`: Pure 50/50 random noise, mathematically independent of `p`.
        // This makes separation impossible and provides maximum stability.
        let y_values: Vec<f64> = (0..n_samples)
            .map(|_| if rng.r#gen::<f64>() < 0.5 { 1.0 } else { 0.0 })
            .collect();
        let y = Array1::from_vec(y_values);

        // Assemble into TrainingData struct (no PCs).
        let data = TrainingData {
            y,
            p,
            sex: Array1::from_iter((0..n_samples).map(|i| (i % 2) as f64)),
            pcs: Array2::zeros((n_samples, 0)),
            weights: Array1::from_elem(n_samples, 1.0),
        };

        // === PHASE 3: Configure a simple, stable model ===
        let config = ModelConfig {
            model_family: ModelFamily::Gam(LinkFunction::Logit),
            penalty_order: 2,
            convergence_tolerance: 1e-7,
            max_iterations: 150,
            reml_convergence_tolerance: 1e-3,
            reml_max_iterations: 50,
            firth_bias_reduction: true,
            reml_parallel_threshold: crate::calibrate::model::default_reml_parallel_threshold(),
            pgs_basis_config: BasisConfig {
                num_knots: 5,
                degree: 3,
            }, // Stable basis
            pc_configs: vec![],     // PGS-only model
            pgs_range: (-2.0, 2.0), // Match the data
            interaction_penalty: InteractionPenaltyKind::Anisotropic,
            sum_to_zero_constraints: HashMap::new(),
            knot_vectors: HashMap::new(),
            range_transforms: HashMap::new(),
            pc_null_transforms: HashMap::new(),
            interaction_centering_means: HashMap::new(),
            interaction_orth_alpha: HashMap::new(),
            survival: None,
        };

        // === PHASE 4: Prepare inputs for the target function ===
        let (x_matrix, rs_original, layout) = setup_pirls_test_inputs(&data, &config)?;

        // Size rho vector to match actual number of penalties
        let rho_vec = Array1::<f64>::zeros(rs_original.len());

        // === PHASE 5: Execute the target function ===
        let offset = Array1::<f64>::zeros(data.y.len());
        let (pirls_result, _pirls_working) = fit_model_for_fixed_rho(
            rho_vec.view(),
            x_matrix.view(),
            offset.view(),
            data.y.view(),
            data.weights.view(),
            &rs_original,
            None,
            &layout,
            &config,
        )
        .expect("P-IRLS MUST NOT FAIL on a perfectly stable, zero-signal dataset.");

        // === PHASE 6: Assert stability and correctness ===

        // Stage: Assert finiteness by ensuring the result contains no non-finite numbers
        assert!(
            pirls_result.deviance.is_finite(),
            "Deviance must be a finite number, but was {}",
            pirls_result.deviance
        );
        assert!(
            pirls_result.beta_transformed.iter().all(|&b| b.is_finite()),
            "All beta coefficients in the transformed basis must be finite."
        );
        assert!(
            pirls_result
                .penalized_hessian_transformed
                .iter()
                .all(|&h| h.is_finite()),
            "The penalized Hessian must be finite."
        );

        // Stage: Assert correctness by verifying the model learns a flat function
        // Transform beta back to the original, interpretable basis.
        let beta_original = pirls_result
            .reparam_result
            .qs
            .dot(&pirls_result.beta_transformed);

        // Map the flat vector to a structured object to easily isolate the spline part.
        let mapped_coeffs = map_coefficients(&beta_original, &layout)?;
        let pgs_spline_coeffs = mapped_coeffs.main_effects.pgs;

        // The norm of the spline coefficients should be reasonable for random data.
        // For logistic regression with random 50/50 data, we expect coefficients to be small but not tiny.
        let pgs_coeffs_norm = pgs_spline_coeffs
            .iter()
            .map(|&c| c.powi(2))
            .sum::<f64>()
            .sqrt();
        assert!(
            pgs_coeffs_norm < 10.0, // Much more lenient - we're testing stability, not exact magnitude
            "Spline coefficients should be finite and reasonable. Got norm: {}",
            pgs_coeffs_norm
        );

        // Log the actual values for diagnostic purposes
        println!("Spline coefficients norm: {:.6}", pgs_coeffs_norm);
        println!(
            "Individual spline coefficients: {:?}",
            &pgs_spline_coeffs[..pgs_spline_coeffs.len().min(5)]
        );

        println!("✓ Test passed: `fit_model_for_fixed_rho` is stable and correct on ideal data.");

        Ok(())
    }

    /// Test that P-IRLS is stable and correctly learns from realistic data with a clear signal.
    /// This verifies the algorithm not only converges, but finds meaningful patterns when they exist.
    #[test]
    fn test_pirls_learns_realistic_signal() -> Result<(), Box<dyn std::error::Error>> {
        // === Create realistic dataset WITH a clear signal ===
        let n_samples = 1000;
        let mut rng = StdRng::seed_from_u64(42); // Different seed for variety

        // Predictor: uniform distribution
        let p = Array1::linspace(-2.0, 2.0, n_samples);

        // Outcome: Generate from a clear logistic relationship
        // True function: log_odds = -0.5 + 1.5 * p (strong linear signal)
        let y_values: Vec<f64> = p
            .iter()
            .map(|&p_val| {
                let log_odds: f64 = -0.5 + 1.5 * p_val;
                let prob = 1.0 / (1.0 + (-log_odds).exp());
                if rng.r#gen::<f64>() < prob { 1.0 } else { 0.0 }
            })
            .collect();
        let y = Array1::from_vec(y_values);

        let data = TrainingData {
            y,
            p,
            sex: Array1::from_iter((0..n_samples).map(|i| (i % 2) as f64)),
            pcs: Array2::zeros((n_samples, 0)),
            weights: Array1::from_elem(n_samples, 1.0),
        };

        // === Use same stable model configuration ===
        let config = ModelConfig {
            model_family: ModelFamily::Gam(LinkFunction::Logit),
            penalty_order: 2,
            convergence_tolerance: 1e-7,
            max_iterations: 150,
            reml_convergence_tolerance: 1e-3,
            reml_max_iterations: 50,
            firth_bias_reduction: true,
            reml_parallel_threshold: crate::calibrate::model::default_reml_parallel_threshold(),
            pgs_basis_config: BasisConfig {
                num_knots: 5,
                degree: 3,
            },
            pc_configs: vec![],
            pgs_range: (-2.0, 2.0),
            interaction_penalty: InteractionPenaltyKind::Anisotropic,
            sum_to_zero_constraints: HashMap::new(),
            knot_vectors: HashMap::new(),
            range_transforms: HashMap::new(),
            pc_null_transforms: HashMap::new(),
            interaction_centering_means: HashMap::new(),
            interaction_orth_alpha: HashMap::new(),
            survival: None,
        };

        // === Set up inputs using helper ===
        let (x_matrix, rs_original, layout) = setup_pirls_test_inputs(&data, &config)?;
        let rho_vec = Array1::<f64>::zeros(rs_original.len()); // Size to match penalties

        // === Execute P-IRLS ===
        let offset = Array1::<f64>::zeros(data.y.len());
        let (pirls_result, _pirls_working) = fit_model_for_fixed_rho(
            rho_vec.view(),
            x_matrix.view(),
            offset.view(),
            data.y.view(),
            data.weights.view(),
            &rs_original,
            None,
            &layout,
            &config,
        )
        .expect("P-IRLS should converge on realistic data with clear signal");

        // === Assert stability (same as random data test) ===
        assert!(
            pirls_result.deviance.is_finite(),
            "Deviance must be finite, got: {}",
            pirls_result.deviance
        );
        assert!(
            pirls_result.beta_transformed.iter().all(|&b| b.is_finite()),
            "All beta coefficients must be finite"
        );
        assert!(
            pirls_result
                .penalized_hessian_transformed
                .iter()
                .all(|&h| h.is_finite()),
            "Penalized Hessian must be finite"
        );

        // === Assert signal detection (different from random data test) ===
        // Transform back to interpretable basis
        let beta_original = pirls_result
            .reparam_result
            .qs
            .dot(&pirls_result.beta_transformed);
        let mapped_coeffs = map_coefficients(&beta_original, &layout)?;
        let pgs_spline_coeffs = mapped_coeffs.main_effects.pgs;

        // For data with a strong signal, coefficients should be substantial
        let pgs_coeffs_norm = pgs_spline_coeffs
            .iter()
            .map(|&c| c.powi(2))
            .sum::<f64>()
            .sqrt();
        assert!(
            pgs_coeffs_norm > 0.5, // Should be much larger than random noise
            "Model should detect the clear signal, got coefficient norm: {}",
            pgs_coeffs_norm
        );

        // === More principled test: Compare fitted vs true function ===
        let predicted_log_odds = x_matrix.dot(&beta_original);
        let true_log_odds = data.p.mapv(|p_val| -0.5 + 1.5 * p_val);

        // Calculate correlation coefficient (scale-invariant measure)
        let pred_mean = predicted_log_odds.mean().unwrap();
        let true_mean = true_log_odds.mean().unwrap();

        let numerator = (&predicted_log_odds - pred_mean).dot(&(&true_log_odds - true_mean));
        let pred_var = (&predicted_log_odds - pred_mean).mapv(|v| v.powi(2)).sum();
        let true_var = (&true_log_odds - true_mean).mapv(|v| v.powi(2)).sum();
        let correlation = numerator / (pred_var * true_var).sqrt();

        println!(
            "Correlation between fitted and true function: {:.6}",
            correlation
        );
        assert!(
            correlation > 0.9, // Strong positive correlation expected
            "The fitted function should strongly correlate with the true function. Correlation: {:.6}",
            correlation
        );

        // Log diagnostics
        println!(
            "Signal data - Spline coefficients norm: {:.6}",
            pgs_coeffs_norm
        );
        println!(
            "Signal data - Sample coefficients: {:?}",
            &pgs_spline_coeffs[..pgs_spline_coeffs.len().min(3)]
        );
        println!("✓ Test passed: P-IRLS stable and correctly learns realistic signal");

        Ok(())
    }

    /// Test that P-IRLS is stable and correct on ideal data with Identity link (Gaussian).
    /// This verifies the algorithm converges and behaves correctly on easy data.
    #[test]
    fn test_pirls_is_stable_on_perfectly_good_data_identity()
    -> Result<(), Box<dyn std::error::Error>> {
        let result = run_pirls_test_scenario(LinkFunction::Identity, SignalType::NoSignal)?;

        // === Assert stability ===
        assert!(
            result.pirls_result.deviance.is_finite(),
            "Deviance must be finite, got: {}",
            result.pirls_result.deviance
        );
        assert!(
            result
                .pirls_result
                .beta_transformed
                .iter()
                .all(|&b| b.is_finite()),
            "All beta coefficients must be finite"
        );
        assert!(
            result
                .pirls_result
                .penalized_hessian_transformed
                .iter()
                .all(|&h| h.is_finite()),
            "Penalized Hessian must be finite"
        );

        // === Assert that coefficients are small (no signal case) ===
        let beta_original = result
            .pirls_result
            .reparam_result
            .qs
            .dot(&result.pirls_result.beta_transformed);
        let mapped_coeffs = map_coefficients(&beta_original, &result.layout)?;
        let pgs_spline_coeffs = mapped_coeffs.main_effects.pgs;

        let pgs_coeffs_norm = pgs_spline_coeffs
            .iter()
            .map(|&c| c.powi(2))
            .sum::<f64>()
            .sqrt();
        assert!(
            pgs_coeffs_norm < 0.5, // Should be small for no-signal data
            "With no signal, spline coeffs should be near zero. Norm: {}",
            pgs_coeffs_norm
        );

        // Log the actual values for diagnostic purposes
        println!(
            "Identity No Signal - Spline coefficients norm: {:.6}",
            pgs_coeffs_norm
        );
        println!(
            "Identity No Signal - Individual spline coefficients: {:?}",
            &pgs_spline_coeffs[..pgs_spline_coeffs.len().min(5)]
        );

        println!(
            "✓ Test passed: `fit_model_for_fixed_rho` is stable and correct on ideal data with Identity link."
        );

        Ok(())
    }

    /// Test that P-IRLS is stable and correctly learns from realistic data with a clear signal using Identity link.
    /// This verifies the algorithm not only converges, but finds meaningful patterns when they exist.
    #[test]
    fn test_pirls_learns_realistic_signal_identity() -> Result<(), Box<dyn std::error::Error>> {
        let result = run_pirls_test_scenario(LinkFunction::Identity, SignalType::LinearSignal)?;

        // === Assert stability (same as random data test) ===
        assert!(
            result.pirls_result.deviance.is_finite(),
            "Deviance must be finite, got: {}",
            result.pirls_result.deviance
        );
        assert!(
            result
                .pirls_result
                .beta_transformed
                .iter()
                .all(|&b| b.is_finite()),
            "All beta coefficients must be finite"
        );
        assert!(
            result
                .pirls_result
                .penalized_hessian_transformed
                .iter()
                .all(|&h| h.is_finite()),
            "Penalized Hessian must be finite"
        );

        // === Assert signal detection ===
        // Transform back to interpretable basis
        let beta_original = result
            .pirls_result
            .reparam_result
            .qs
            .dot(&result.pirls_result.beta_transformed);
        let mapped_coeffs = map_coefficients(&beta_original, &result.layout)?;
        let pgs_spline_coeffs = mapped_coeffs.main_effects.pgs;

        // For data with a strong signal, coefficients should be substantial
        let pgs_coeffs_norm = pgs_spline_coeffs
            .iter()
            .map(|&c| c.powi(2))
            .sum::<f64>()
            .sqrt();
        assert!(
            pgs_coeffs_norm > 0.5, // Should be much larger than random noise
            "Model should detect the clear signal, got coefficient norm: {}",
            pgs_coeffs_norm
        );

        // === More principled test: Compare fitted vs true function ===
        let predicted_linear_predictor = result.x_matrix.dot(&beta_original);
        let correlation = calculate_correlation(
            predicted_linear_predictor.view(),
            result.true_linear_predictor.view(),
        );

        println!(
            "Correlation between fitted and true function: {:.6}",
            correlation
        );
        assert!(
            correlation > 0.9, // Strong positive correlation expected
            "The fitted function should strongly correlate with the true function. Correlation: {:.6}",
            correlation
        );

        // Log diagnostics
        println!(
            "Identity Signal data - Spline coefficients norm: {:.6}",
            pgs_coeffs_norm
        );
        println!(
            "Identity Signal data - Sample coefficients: {:?}",
            &pgs_spline_coeffs[..pgs_spline_coeffs.len().min(3)]
        );
        println!(
            "✓ Test passed: P-IRLS stable and correctly learns realistic signal with Identity link"
        );

        Ok(())
    }

    /// Test that normal equations hold for the solver (unpenalized, any pivots)
    /// Catches coefficient reconstruction bugs (H1) immediately
    #[test]
    fn test_pls_normal_equations_hold_unpenalized() {
        use ndarray::{Array1, Array2};
        use rand::rngs::StdRng;
        use rand::{Rng, SeedableRng};

        // Tall random matrix (well-conditioned-ish)
        let n = 80usize;
        let p = 12usize;
        let mut rng = StdRng::seed_from_u64(12345);
        let x = Array2::from_shape_fn((n, p), |_| rng.r#gen::<f64>() - 0.5);
        let z = Array1::from_shape_fn(n, |_| rng.r#gen::<f64>() - 0.5);
        let w = Array1::from_elem(n, 1.0);

        // No penalty at all
        let e = Array2::<f64>::zeros((0, p));

        // Solve once
        let s = e.t().dot(&e);
        let mut ws = super::PirlsWorkspace::new(x.nrows(), x.ncols(), e.nrows(), e.nrows());
        let offset = Array1::<f64>::zeros(n);
        let (res, ..) = super::solve_penalized_least_squares(
            x.view(),
            z.view(),
            w.view(),
            offset.view(),
            &e,
            &e,
            &s,
            &mut ws,
            z.view(),
            super::LinkFunction::Identity,
        )
        .expect("solver ok");

        // Check stationarity of the *quadratic* objective that the solver actually minimized:
        // grad = Xᵀ W (Xβ - z) + Sβ, with S=0 here.
        let sqrt_w = w.mapv(f64::sqrt);
        let wx = &x * &sqrt_w.view().insert_axis(ndarray::Axis(1));
        let wz = &sqrt_w * &z;
        let grad = wx.t().dot(&(wx.dot(&res.beta) - &wz));

        let inf_norm = grad.iter().fold(0.0f64, |a, &v| a.max(v.abs()));
        assert!(
            inf_norm < 1e-10,
            "Normal equations not satisfied: ||grad||_∞={}",
            inf_norm
        );

        // And ensure residual is orthogonal to the column space in the weighted sense
        let resid = &wz - &wx.dot(&res.beta);
        let ortho_check = wx.t().dot(&resid);
        let inf_norm2 = ortho_check.iter().fold(0.0f64, |a, &v| a.max(v.abs()));
        assert!(inf_norm2 < 1e-10, "Residual not orthogonal: {}", inf_norm2);
    }

    /// Test that the WLS step must never be rejected for Gaussian models
    /// Catches step-halving issues (H3)
    #[test]
    fn test_step_accepts_wls_for_gaussian() {
        use ndarray::{Array1, Array2};
        use rand::rngs::StdRng;
        use rand::{Rng, SeedableRng};

        // Random tall problem
        let n = 200usize;
        let p = 10usize;
        let mut rng = StdRng::seed_from_u64(54321);
        let x = Array2::from_shape_fn((n, p), |_| rng.r#gen::<f64>() - 0.5);
        let y = Array1::from_shape_fn(n, |_| rng.r#gen::<f64>() - 0.5);
        let w = Array1::from_elem(n, 1.0);

        // No penalty to keep it pure LS
        let e = Array2::<f64>::zeros((0, p));

        // "Current" state: beta=0
        let beta0 = Array1::<f64>::zeros(p);
        let mu0 = x.dot(&beta0);
        let dev0: f64 = (&y - &mu0).mapv(|r| r * r).sum(); // your calculate_deviance does this

        // WLS solution
        let s = e.t().dot(&e);
        let mut ws = super::PirlsWorkspace::new(x.nrows(), x.ncols(), e.nrows(), e.nrows());
        let offset = Array1::<f64>::zeros(n);
        let (res, _) = super::solve_penalized_least_squares(
            x.view(),
            y.view(),
            w.view(),
            offset.view(),
            &e,
            &e,
            &s,
            &mut ws,
            y.view(),
            super::LinkFunction::Identity,
        )
        .expect("solver ok");

        let mu1 = x.dot(&res.beta);
        let dev1: f64 = (&y - &mu1).mapv(|r| r * r).sum();

        assert!(
            dev1 <= dev0 * (1.0 + 1e-12) || (dev0 - dev1).abs() < 1e-12,
            "Exact WLS step should not increase deviance: dev0={} dev1={}",
            dev0,
            dev1
        );
    }

    /// Test that proves the gradient gate is using the wrong weights (logit)
    /// Exposes convergence check issue (H2)
    #[test]
    fn test_wls_stationarity_old_vs_new_weights_logit() {
        use ndarray::{Array1, Array2};
        use rand::rngs::StdRng;
        use rand::{Rng, SeedableRng};

        // Modest logit problem
        let n = 400usize;
        let p = 8usize;
        let mut rng = StdRng::seed_from_u64(98765);
        let x = Array2::from_shape_fn((n, p), |_| rng.r#gen::<f64>() - 0.5);
        let eta0 = Array1::zeros(n);
        // y ~ Bernoulli(0.5)
        let y = Array1::from_shape_fn(n, |_| if rng.r#gen::<f64>() > 0.5 { 1.0 } else { 0.0 });
        let w_prior = Array1::from_elem(n, 1.0);

        // Build IRLS vectors at beta=0
        // Use a tuple with let binding to explicitly declare variable usage
        let (_, w_old, z_old) = {
            let vectors = super::update_glm_vectors(
                y.view(),
                &eta0,
                super::LinkFunction::Logit,
                w_prior.view(),
            );
            ((), vectors.1, vectors.2)
        };
        assert!(w_old.iter().all(|w| *w >= 0.0));

        // No penalty to keep it simple
        let e = Array2::<f64>::zeros((0, p));
        let s = e.t().dot(&e);
        let mut ws = super::PirlsWorkspace::new(x.nrows(), x.ncols(), e.nrows(), e.nrows());
        let offset = Array1::<f64>::zeros(n);
        let (res, _) = super::solve_penalized_least_squares(
            x.view(),
            z_old.view(),
            w_old.view(),
            offset.view(),
            &e,
            &e,
            &s,
            &mut ws,
            y.view(),
            super::LinkFunction::Logit,
        )
        .expect("solver ok");

        // Stationarity with OLD weights and z (the quadratic model you just solved)
        let sqrt_w_old = w_old.mapv(f64::sqrt);
        let wx_old = &x * &sqrt_w_old.view().insert_axis(ndarray::Axis(1));
        let wz_old = &sqrt_w_old * &z_old;
        let grad_old = wx_old.t().dot(&(wx_old.dot(&res.beta) - &wz_old)); // S=0 here
        let inf_old = grad_old.iter().fold(0.0f64, |a, &v| a.max(v.abs()));
        assert!(
            inf_old < 1e-8,
            "Should be stationary w.r.t. old weights, ||grad||_∞={}",
            inf_old
        );

        // Now recompute eta, mu, and updated weights at the accepted beta
        let eta1 = x.dot(&res.beta);
        // Use same approach for the second update_glm_vectors call
        let (_, w_new, z_new) = {
            let vectors = super::update_glm_vectors(
                y.view(),
                &eta1,
                super::LinkFunction::Logit,
                w_prior.view(),
            );
            ((), vectors.1, vectors.2)
        };

        let sqrt_w_new = w_new.mapv(f64::sqrt);
        let wx_new = &x * &sqrt_w_new.view().insert_axis(ndarray::Axis(1));
        let wz_new = &sqrt_w_new * &z_new;

        let grad_new = wx_new.t().dot(&(wx_new.dot(&res.beta) - &wz_new));
        let inf_new = grad_new.iter().fold(0.0f64, |a, &v| a.max(v.abs()));

        // This SHOULD NOT be required to be tiny for convergence right after one step.
        assert!(
            inf_new > 1e-4,
            "If this is tiny, IRLS basically solved in one step — suspicious"
        );
    }

    /// Test that rank-deficient projections must be exact (perfect fit when possible)
    /// This is a stronger, permanent guard against coefficient reconstruction bugs
    #[test]
    fn test_pls_rank_deficient_hits_projection() {
        use ndarray::{Array1, Array2, arr1, arr2};

        // Same structure as your failing test: col3 = col1 + col2
        let x = arr2(&[
            [1.0, 0.0, 1.0],
            [1.0, 1.0, 2.0],
            [1.0, 2.0, 3.0],
            [1.0, 3.0, 4.0],
            [1.0, 4.0, 5.0],
        ]);
        let z = arr1(&[0.1, 0.2, 0.3, 0.4, 0.5]);
        let w = Array1::from_elem(5, 1.0);

        let e = Array2::<f64>::zeros((0, 3));

        let s = e.t().dot(&e);
        let mut ws = super::PirlsWorkspace::new(x.nrows(), x.ncols(), e.nrows(), e.nrows());
        let offset = Array1::<f64>::zeros(z.len());
        let (res, rank) = super::solve_penalized_least_squares(
            x.view(),
            z.view(),
            w.view(),
            offset.view(),
            &e,
            &e,
            &s,
            &mut ws,
            z.view(),
            super::LinkFunction::Identity,
        )
        .expect("solver ok");
        assert_eq!(rank, 2);

        // Fitted values must equal the weighted projection of z onto Col(X)
        let fitted = x.dot(&res.beta);
        let rss: f64 = (&z - &fitted).mapv(|r| r * r).sum();

        assert!(
            rss < 1e-12,
            "Rank-deficient LS should project exactly (RSS={})",
            rss
        );

        // And the KKT/normal-equation residual must be ~0 for kept cols
        let sqrt_w = w.mapv(f64::sqrt);
        let wx = &x * &sqrt_w.view().insert_axis(ndarray::Axis(1));
        let wz = &sqrt_w * &z;
        let grad = wx.t().dot(&(wx.dot(&res.beta) - &wz));
        let inf_norm = grad.iter().fold(0.0f64, |a, &v| a.max(v.abs()));
        assert!(
            inf_norm < 1e-10,
            "Normal equations not satisfied: {}",
            inf_norm
        );
    }

    /// Test permutation chain property - locks down coefficient reconstruction logic
    #[test]
    fn test_permutation_chain_property() {
        use ndarray::Array1;
        use rand::rngs::StdRng;
        use rand::{SeedableRng, seq::SliceRandom};

        let mut rng = StdRng::seed_from_u64(42);

        let p = 17usize;
        let rank = 9usize;

        // random initial_pivot: pivoted idx -> original idx
        let mut initial_pivot: Vec<usize> = (0..p).collect();
        initial_pivot.shuffle(&mut rng);

        // choose kept positions in pivoted space and name them 0..rank-1 (kept-space)
        let mut kept_in_pivoted: Vec<usize> = (0..p).collect();
        kept_in_pivoted.shuffle(&mut rng);
        kept_in_pivoted.truncate(rank);
        kept_in_pivoted.sort_unstable(); // order doesn't matter, but your kept-space uses 0..rank-1

        // kept_positions[i] = pivoted-space index of kept col i
        let kept_positions = kept_in_pivoted.clone();

        // final_pivot[j] = kept-space index for coeff j
        let mut final_pivot: Vec<usize> = (0..rank).collect();
        final_pivot.shuffle(&mut rng);

        // distinct sentinels
        let beta_dropped = Array1::from_shape_fn(rank, |j| 1000.0 + j as f64);

        // your placement
        let mut placed = Array1::<f64>::zeros(p);
        for j in 0..rank {
            let k_kept = final_pivot[j];
            let k_pivoted = kept_positions[k_kept];
            let k_orig = initial_pivot[k_pivoted];
            placed[k_orig] = beta_dropped[j];
        }

        // reference via explicit composition
        let mut placed_ref = Array1::<f64>::zeros(p);
        for j in 0..rank {
            let k_orig = initial_pivot[kept_positions[final_pivot[j]]];
            placed_ref[k_orig] = beta_dropped[j];
        }

        assert!(
            placed
                .iter()
                .zip(placed_ref.iter())
                .all(|(a, b)| (a - b).abs() < 1e-12)
        );
    }

    /// Test penalty consistency sanity check
    /// Locks down penalty root consistency issues (H4)
    #[test]
    fn test_penalty_root_consistency() {
        use crate::calibrate::construction::{
            ModelLayout, compute_penalty_square_roots, stable_reparameterization,
        };
        use ndarray::arr2;

        // Two small penalties with different eigenvectors
        let s1 = arr2(&[[1.0, -0.2], [-0.2, 0.5]]);
        let s2 = arr2(&[[0.1, 0.0], [0.0, 0.0]]);
        let s_list = vec![s1, s2];
        let rs = compute_penalty_square_roots(&s_list).expect("roots");

        let layout = ModelLayout {
            intercept_col: 0,
            sex_col: None,
            pgs_main_cols: 0..0,
            sex_pgs_cols: None,
            pc_null_cols: vec![],
            pc_null_block_idx: vec![],
            penalty_map: vec![],
            pc_main_block_idx: vec![],
            interaction_block_idx: vec![],
            sex_pgs_block_idx: None,
            interaction_factor_widths: vec![],
            total_coeffs: 2,
            num_penalties: 2,
        };
        let lambdas = vec![0.7, 3.0];

        let rp = stable_reparameterization(&rs, &lambdas, &layout).expect("reparam");
        let lhs = rp.s_transformed;
        let rhs = rp.e_transformed.t().dot(&rp.e_transformed);

        let diff = (&lhs - &rhs).mapv(|v| v.abs()).sum();
        assert!(
            diff < 1e-10,
            "S != EᵀE in transformed basis (sum abs diff = {})",
            diff
        );
    }

    /// This test verifies that the permutation logic in `pivoted_qr_faer` is correct
    /// and mathematically sound.
    ///
    /// It works by checking the fundamental mathematical identity of a pivoted QR decomposition: A*P = Q*R.
    /// If the permutation P is correct, the identity will hold, and the reconstruction error
    /// || A*P - Q*R || will be small (close to machine precision).
    #[test]
    fn test_pivoted_qr_permutation_is_reliable() {
        use ndarray::arr2;

        // Stage: Set up a matrix that is tricky to pivot
        // It's nearly rank-deficient, with highly correlated columns, forcing a non-trivial pivot.
        // This is representative of the design matrices created in the model tests.
        let a = arr2(&[
            [1.0, 2.0, 3.0, 1.0000001],
            [4.0, 5.0, 9.0, 4.0000002],
            [6.0, 7.0, 13.0, 6.0000003],
            [8.0, 9.0, 17.0, 8.0000004],
        ]);

        // Stage: Execute the function under test
        let (q, r, pivot) = pivoted_qr_faer(&a).expect("QR decomposition itself should not fail");

        // Stage: Verify that the fundamental QR identity holds
        // First, apply the permutation to the original matrix 'a'.
        let a_pivoted = pivot_columns(a.view(), &pivot);

        // Then, compute Q*R using the results from the function.
        let qr_product = q.dot(&r);

        // Calculate the reconstruction error. If the pivot is correct, this should be near zero.
        let reconstruction_error_matrix = &a_pivoted - &qr_product;
        let reconstruction_error_norm = reconstruction_error_matrix.mapv(|x| x.abs()).sum();

        println!("Matrix A:\n{:?}", a);
        println!("Permutation P: {:?}", pivot);
        println!("Reconstructed A*P (from pivot):\n{:?}", a_pivoted);
        println!("Q*R Product:\n{:?}", qr_product);
        println!("Reconstruction Error Norm: {}", reconstruction_error_norm);

        // Stage: Assert that the reconstruction error is small, proving the pivot is correct
        // A correct implementation should have an error norm close to machine epsilon (~1e-15).
        // An error norm greater than 1e-6 would be a definitive failure.
        assert!(
            reconstruction_error_norm < 1e-6,
            "The reconstruction error is too large ({:e}), which indicates the permutation vector is incorrect. The contract A*P = Q*R is violated.",
            reconstruction_error_norm
        );
    }
}

/// Ensure positive definiteness by adding a small constant ridge to the diagonal if needed.
/// This mirrors the outer objective/gradient stabilization (H_eff = H or H + c I),
/// avoiding eigenvalue-dependent clamps that can diverge from the outer path.
fn compute_firth_hat_and_half_logdet(
    x_transformed: ArrayView2<f64>,
    x_original: ArrayView2<f64>,
    weights: ArrayView1<f64>,
    s_transformed: &Array2<f64>,
    workspace: &mut PirlsWorkspace,
) -> Result<(Array1<f64>, f64), EstimationError> {
    let n = x_transformed.nrows();
    let p = x_transformed.ncols();

    workspace
        .sqrt_w
        .assign(&weights.mapv(|w| w.max(0.0).sqrt()));
    let sqrt_w_col = workspace.sqrt_w.view().insert_axis(Axis(1));
    if workspace.wx.dim() != x_transformed.dim() {
        workspace.wx = Array2::zeros(x_transformed.dim());
    }
    workspace.wx.assign(&x_transformed);
    workspace.wx *= &sqrt_w_col;

    let xtwx_transformed = workspace.wx.t().dot(&workspace.wx);
    let mut penalized_hessian = xtwx_transformed.clone() + s_transformed;
    for i in 0..p {
        for j in 0..i {
            let v = 0.5 * (penalized_hessian[[i, j]] + penalized_hessian[[j, i]]);
            penalized_hessian[[i, j]] = v;
            penalized_hessian[[j, i]] = v;
        }
    }

    let mut stabilized = penalized_hessian.clone();
    ensure_positive_definite(&mut stabilized)?;

    let mut fisher = Array2::<f64>::zeros((p, p));
    for i in 0..n {
        let wi = weights[i].max(0.0);
        if wi == 0.0 {
            continue;
        }
        let xi = x_original.row(i);
        for j in 0..p {
            let xij = xi[j];
            for k in 0..p {
                fisher[[j, k]] += wi * xij * xi[k];
            }
        }
    }
    let mut fisher = fisher;
    ensure_positive_definite_with_label(&mut fisher, "Firth Fisher information")?;
    let chol_fisher = fisher.clone().cholesky(Side::Lower).map_err(|_| {
        EstimationError::HessianNotPositiveDefinite {
            min_eigenvalue: f64::NEG_INFINITY,
        }
    })?;
    let half_log_det = chol_fisher.diag().mapv(f64::ln).sum();

    let h_view = FaerArrayView::new(&stabilized);
    let chol_faer = FaerLlt::new(h_view.as_ref(), Side::Lower).map_err(|_| {
        EstimationError::ModelIsIllConditioned {
            condition_number: f64::INFINITY,
        }
    })?;
    let rhs = workspace.wx.t().to_owned();
    let rhs_view = FaerArrayView::new(&rhs);
    let sol = chol_faer.solve(rhs_view.as_ref());

    let mut hat_diag = Array1::<f64>::zeros(n);
    for i in 0..n {
        let mut acc = 0.0;
        for k in 0..p {
            let val = sol[(k, i)];
            acc += val * workspace.wx[[i, k]];
        }
        hat_diag[i] = acc;
    }

    Ok((hat_diag, half_log_det))
}

fn ensure_positive_definite(hess: &mut Array2<f64>) -> Result<(), EstimationError> {
    ensure_positive_definite_with_label(hess, "Penalized Hessian")
}

fn ensure_positive_definite_with_label(
    hess: &mut Array2<f64>,
    label: &str,
) -> Result<(), EstimationError> {
    // If already PD, do nothing
    if hess.cholesky(Side::Lower).is_ok() {
        return Ok(());
    }

    let cond_est = calculate_condition_number(hess).ok();
    let diag_scale = max_abs_diag(hess);
    let mut ridge = match cond_est {
        Some(cond) if cond.is_finite() && cond > HESSIAN_CONDITION_TARGET => {
            diag_scale * 1e-10 * (cond / HESSIAN_CONDITION_TARGET)
        }
        Some(cond) if cond.is_finite() => {
            if diag_scale > 0.0 {
                diag_scale * 1e-12
            } else {
                0.0
            }
        }
        _ => diag_scale * 1e-8,
    };
    let mut total_added = 0.0;

    for attempt in 0..=PLS_MAX_FACTORIZATION_ATTEMPTS {
        if ridge > total_added {
            let delta = ridge - total_added;
            for i in 0..hess.nrows() {
                hess[[i, i]] += delta;
            }
            total_added = ridge;
        }

        if hess.cholesky(Side::Lower).is_ok() {
            if total_added > 0.0 {
                let cond_display = cond_est
                    .map(|c| format!("{c:.2e}"))
                    .unwrap_or_else(|| "unavailable".to_string());
                log::warn!(
                    "{} not PD; added ridge {:.1e} (cond ≈ {}) to ensure stability.",
                    label,
                    total_added,
                    cond_display
                );
            }
            return Ok(());
        }

        if attempt == PLS_MAX_FACTORIZATION_ATTEMPTS {
            break;
        }

        if ridge <= 0.0 {
            ridge = diag_scale * 1e-10;
        } else {
            ridge = (ridge * 10.0).max(diag_scale * 1e-10);
        }
        if !ridge.is_finite() || ridge <= 0.0 {
            ridge = diag_scale;
        }
    }

    // As a last resort, report indefiniteness with min eigenvalue for diagnostics
    if let Ok((evals, _)) = hess.eigh(Side::Lower) {
        let min_eig = evals.iter().fold(f64::INFINITY, |a, &b| a.min(b));
        return Err(EstimationError::HessianNotPositiveDefinite {
            min_eigenvalue: min_eig,
        });
    }
    Err(EstimationError::HessianNotPositiveDefinite {
        min_eigenvalue: f64::NEG_INFINITY,
    })
}<|MERGE_RESOLUTION|>--- conflicted
+++ resolved
@@ -798,26 +798,15 @@
 ///
 /// This architecture ensures optimal numerical stability throughout the entire
 /// fitting process by working in a well-conditioned parameter space.  
-<<<<<<< HEAD
+
 pub fn fit_model_for_fixed_rho<'a>(
     rho_vec: ArrayView1<f64>,
     x: ArrayView2<f64>,
     offset: ArrayView1<f64>,
     y: ArrayView1<'a, f64>,
-    prior_weights: ArrayView1<'a, f64>, // Prior weights vector
-    rs_original: &[Array2<f64>],    // Original, untransformed penalty square roots
-    balanced_penalty_root: Option<&Array2<f64>>, // Optional cached lambda-independent root
-=======
-
-pub fn fit_model_for_fixed_rho(
-    rho_vec: ArrayView1<f64>,
-    x: ArrayView2<f64>,
-    offset: ArrayView1<f64>,
-    y: ArrayView1<f64>,
-    prior_weights: ArrayView1<f64>,
+    prior_weights: ArrayView1<'a, f64>,
     rs_original: &[Array2<f64>],
     balanced_penalty_root: Option<&Array2<f64>>,
->>>>>>> 714f047d
     layout: &ModelLayout,
     config: &ModelConfig,
 ) -> Result<(PirlsResult, WorkingModelPirlsResult), EstimationError> {
@@ -852,84 +841,9 @@
     let reparam_result = stable_reparameterization(rs_original, &lambdas.to_vec(), layout)?;
     let x_transformed = x.dot(&reparam_result.qs);
 
-<<<<<<< HEAD
-    println!(
-        "[Matrix Multiply] <== x.dot(qs) complete. x_transformed_sum: {:.4e}",
-        x_transformed.sum()
-    );
-
-    // Transform eb to the same stable basis
-    // As per mgcv (Eb <- Eb%*%T), transform eb into the same stable basis as x_transformed.
-    // The transformation for a penalty root R (shape k x p) is R_new = R * Q.
-    // Here, eb is `rank x p` and qs is `p x p`, so the result is `rank x p`.
-    let eb_transformed = eb.dot(&reparam_result.qs);
-    println!(
-        "[Basis Fix] Transformed eb from original to stable basis. eb_transformed_sum: {:.4e}",
-        eb_transformed.sum()
-    );
-
-    // Stage: Extract penalty matrices using the truly lambda-independent eb
-    // Note: eb is computed from unweighted penalties and never changes with lambda
-    let s_transformed = &reparam_result.s_transformed;
-    // eb is already computed above as lambda-INDEPENDENT
-    let e_transformed = &reparam_result.e_transformed; // Lambda-DEPENDENT for penalty application
-
-    // Suggestion #4/#12: Precompute S = EᵀE once per rho and cache Xᵀ
-    let s_from_e_precomputed = e_transformed.t().dot(e_transformed);
-    let x_transformed_t = x_transformed.t().to_owned();
-
-    // Stage: Initialize P-IRLS state variables in the transformed basis
-    let mut beta_transformed = Array1::zeros(layout.total_coeffs);
-
-    let mut logit_working_model = if config.link_function() == LinkFunction::Logit {
-        Some(GamLogitWorkingModel::new(
-            x_transformed.view(),
-            offset.view(),
-            y,
-            prior_weights,
-            s_transformed,
-        ))
-    } else {
-        None
-    };
-
-    let (mut eta, mut mu, mut weights, mut z, mut last_deviance) = match config.link_function() {
-        LinkFunction::Logit => {
-            let state = logit_working_model
-                .as_mut()
-                .expect("logit working model")
-                .update(&beta_transformed)?;
-            (
-                state.eta.clone(),
-                logit_working_model.as_ref().unwrap().mu().to_owned(),
-                logit_working_model.as_ref().unwrap().weights().to_owned(),
-                logit_working_model
-                    .as_ref()
-                    .unwrap()
-                    .working_response()
-                    .to_owned(),
-                state.deviance,
-            )
-        }
-        LinkFunction::Identity => {
-            let mut eta = offset.to_owned();
-            eta += &x_transformed.dot(&beta_transformed);
-            let (mu, weights, z) =
-                update_glm_vectors(y, &eta, config.link_function(), prior_weights);
-            let dev = calculate_deviance(y, &mu, config.link_function(), prior_weights);
-            (eta, mu, weights, z, dev)
-        }
-    };
-    let mut max_abs_eta = 0.0;
-    let mut last_iter = 0;
-
-    // Preallocate workspace once (Suggestion #6)
-    let mut workspace = PirlsWorkspace::new(
-=======
     let eb_rows = eb.nrows();
     let e_rows = reparam_result.e_transformed.nrows();
     let workspace = PirlsWorkspace::new(
->>>>>>> 714f047d
         x_transformed.nrows(),
         x_transformed.ncols(),
         eb_rows,
@@ -956,608 +870,6 @@
         min_step_size: 1e-6,
     };
 
-<<<<<<< HEAD
-    log::info!("Reparameterization complete. Starting P-IRLS loop in transformed basis...");
-
-    // Track the last linear system weights/working response used in the solve
-    let mut last_weights_solve = weights.clone();
-    let mut last_z_solve = z.clone();
-    // Track coefficient norm growth to detect divergence in unpenalized logistic fits
-    let mut prev_beta_norm: f64 = 0.0;
-
-    let mut last_deviance_change = f64::NAN;
-    let mut last_penalized_deviance = f64::NAN;
-    let mut last_gradient_norm = f64::NAN;
-    let mut last_gradient_tol = f64::NAN;
-    let mut last_step_halving = 0usize;
-    let firth_active =
-        config.firth_bias_reduction && matches!(config.link_function(), LinkFunction::Logit);
-    let mut firth_log_det_value: Option<f64> = None;
-
-    for iter in 1..=config.max_iterations {
-        last_iter = iter; // Update on every iteration
-
-        // --- Store the state from the START of the iteration ---
-        let beta_current = beta_transformed.clone();
-        let deviance_current = last_deviance;
-
-        last_mu_solve = mu.clone();
-
-        // Calculate the penalty for the current beta using the transformed total penalty matrix
-        let penalty_current = beta_current.dot(&s_transformed.dot(&beta_current));
-
-        // This is the true objective function value at the start of the iteration
-        let penalized_deviance_current = deviance_current + penalty_current;
-
-        #[cfg(test)]
-        record_penalized_deviance(penalized_deviance_current);
-
-        // Check for non-finite values - this safety check is kept from modern version
-        if !eta.iter().all(|x| x.is_finite())
-            || !mu.iter().all(|x| x.is_finite())
-            || !weights.iter().all(|x| x.is_finite())
-            || !z.iter().all(|x| x.is_finite())
-        {
-            return Err(EstimationError::PirlsDidNotConverge {
-                max_iterations: config.max_iterations,
-                last_change: f64::NAN,
-            });
-        }
-
-        if firth_active {
-            let (hat_diag, half_log_det) = compute_firth_hat_and_half_logdet(
-                x_transformed.view(),
-                x.view(),
-                weights.view(),
-                s_transformed,
-                &mut workspace,
-            )?;
-            firth_log_det_value = Some(half_log_det);
-
-            for i in 0..z.len() {
-                let wi = weights[i];
-                if wi > 0.0 {
-                    let adjustment = hat_diag[i] * (0.5 - mu[i]);
-                    z[i] += adjustment / wi;
-                }
-            }
-        }
-
-        // CRITICAL: Cache the weights and working response actually used in the WLS solve
-        let weights_solve = weights.clone();
-        let z_solve = z.clone();
-        last_weights_solve = weights_solve.clone();
-        last_z_solve = z_solve.clone();
-
-        // The penalized least squares solver computes coefficient updates using a rank-revealing
-        // QR decomposition with careful handling of potential rank deficiencies in the weighted
-        // design matrix. It applies 5-stage numerical stability techniques following Wood (2011).
-        let penalty_info = if !lambdas.is_empty() {
-            format!(" | λ={:.4e}", lambdas[0])
-        } else {
-            String::new()
-        };
-
-        // Use our robust solver that handles rank deficiency correctly
-        // Note: Pass both penalty matrices for proper separation of concerns
-        let stable_result = solve_penalized_least_squares(
-            x_transformed.view(), // Pass transformed x
-            z.view(),
-            weights.view(),
-            offset.view(),
-            &eb_transformed, // Lambda-INDEPENDENT balanced penalty root for rank detection (NOW IN STABLE BASIS)
-            e_transformed,   // Lambda-DEPENDENT penalty root for penalty application
-            &s_from_e_precomputed, // Precomputed S = EᵀE
-            &mut workspace,  // Preallocated buffers (Suggestion #6)
-            y.view(),        // Pass original response
-            config.link_function(), // Pass link function for correct scale calculation
-        )?;
-
-        // Save the most recent stable result to avoid redundant computation at the end
-        last_stable_result = Some(stable_result.clone());
-
-        // Capture the EDF from the solver for correct scale calculation
-        let edf_from_solver = stable_result.0.edf;
-
-        let beta_trial_initial = stable_result.0.beta.clone();
-        let mut step_halving_count = 0;
-        let mut last_halving_change: f64 = f64::NAN;
-        const MAX_STEP_HALVING: usize = 30;
-
-        // Use a robust loop for step-halving that prioritizes numerical stability.
-        // Reuse XΔβ step direction in step-halving
-        let beta_update = &beta_trial_initial - &beta_current; // Δβ
-        // Reuse workspace for XΔβ
-        workspace.delta_eta = x_transformed.dot(&beta_update);
-        // Quadratic form reuse for penalty(β + αΔ)
-        let s_beta_current = s_transformed.dot(&beta_current);
-        let penalty_current_cached = beta_current.dot(&s_beta_current);
-        let s_delta = s_transformed.dot(&beta_update);
-        let cross = s_beta_current.dot(&beta_update);
-        let quad = beta_update.dot(&s_delta);
-        let mut alpha = 1.0;
-        loop {
-            // Candidate eta for current α (avoid forming beta_candidate until accept)
-            let eta_trial = &eta + &(alpha * &workspace.delta_eta);
-            let mu_trial = mu_only(&eta_trial, config.link_function());
-            let deviance_trial =
-                calculate_deviance(y, &mu_trial, config.link_function(), prior_weights);
-
-            // First, check if the trial step resulted in a numerically valid state.
-            // This is the most important check.
-            let is_numerically_valid = eta_trial.iter().all(|v| v.is_finite())
-                && mu_trial.iter().all(|v| v.is_finite())
-                && deviance_trial.is_finite();
-
-            if is_numerically_valid {
-                // penalty(β + αΔ) = penalty(β) + 2α (Sβ·Δ) + α² (Δ·SΔ)
-                let penalty_trial =
-                    penalty_current_cached + 2.0 * alpha * cross + alpha * alpha * quad;
-                let penalized_deviance_trial = deviance_trial + penalty_trial;
-                // Track the last attempted change for diagnostics
-                last_halving_change = (penalized_deviance_trial - penalized_deviance_current).abs();
-
-                // If it's valid, NOW check if the penalized deviance has decreased.
-                // Use epsilon tolerance to handle numerical precision issues in Gaussian models
-                let accept_step = if firth_active {
-                    true
-                } else {
-                    penalized_deviance_trial <= penalized_deviance_current * (1.0 + 1e-12)
-                        || (penalized_deviance_current - penalized_deviance_trial).abs() < 1e-12
-                };
-
-                if accept_step {
-                    // SUCCESS: The step is valid and improves the fit.
-                    // Update the main state variables and exit the step-halving loop.
-                    beta_transformed = &beta_current + &(alpha * &beta_update);
-
-                    match config.link_function() {
-                        LinkFunction::Logit => {
-                            let state = logit_working_model
-                                .as_mut()
-                                .expect("logit working model")
-                                .update(&beta_transformed)?;
-                            eta = state.eta.clone();
-                            mu = logit_working_model.as_ref().unwrap().mu().to_owned();
-                            weights = logit_working_model.as_ref().unwrap().weights().to_owned();
-                            z = logit_working_model
-                                .as_ref()
-                                .unwrap()
-                                .working_response()
-                                .to_owned();
-                            last_deviance = state.deviance;
-                        }
-                        LinkFunction::Identity => {
-                            eta = eta_trial;
-                            last_deviance = deviance_trial;
-                            (mu, weights, z) =
-                                update_glm_vectors(y, &eta, config.link_function(), prior_weights);
-                        }
-                    }
-
-                    if step_halving_count > 0 {
-                        println!(
-                            "Step halving successful after {} attempts",
-                            step_halving_count
-                        );
-                    }
-                    break; // Exit the loop
-                }
-            }
-            // If we reach here, it's because the step was either invalid or increased the deviance.
-            step_halving_count += 1;
-            if step_halving_count >= MAX_STEP_HALVING {
-                log::warn!(
-                    "P-IRLS failed to find a valid step after {} halvings. This often indicates model instability.",
-                    MAX_STEP_HALVING
-                );
-                return Err(EstimationError::PirlsDidNotConverge {
-                    max_iterations: config.max_iterations,
-                    last_change: if last_halving_change.is_finite() {
-                        last_halving_change
-                    } else {
-                        penalized_deviance_current.abs()
-                    },
-                });
-            }
-            // Halve α and try again
-            alpha *= 0.5;
-        }
-
-        // Monitor maximum eta value (to detect separation)
-        max_abs_eta = eta
-            .iter()
-            .map(|v| v.abs())
-            .fold(f64::NEG_INFINITY, f64::max);
-
-        // Check for separation - this is a modern feature we'll keep
-        const ETA_STABILITY_THRESHOLD: f64 = 100.0;
-        if max_abs_eta > ETA_STABILITY_THRESHOLD && config.link_function() == LinkFunction::Logit {
-            log::warn!(
-                "P-IRLS instability detected at iteration {iter}: max|eta| = {max_abs_eta:.2e}. Likely perfect separation."
-            );
-
-            // Return with instability status using the saved stable result
-            let penalized_hessian_transformed = if let Some((ref result, _)) = last_stable_result {
-                // Use the Hessian from the last stable solve
-                result.penalized_hessian.clone()
-            } else {
-                // This should never happen, but as a fallback, compute the Hessian
-                log::warn!("No stable result saved, computing Hessian as fallback");
-                let (result, rank) = solve_penalized_least_squares(
-                    x_transformed.view(),
-                    z.view(),
-                    weights.view(),
-                    offset.view(),
-                    &eb_transformed,
-                    e_transformed,
-                    &s_from_e_precomputed,
-                    &mut workspace,
-                    y.view(),
-                    config.link_function(),
-                )?;
-                log::trace!("Fallback solve rank: {}", rank);
-                result.penalized_hessian
-            };
-
-            // Calculate the stable penalty term using the transformed quantities
-            let stable_penalty_term = beta_transformed.dot(&s_transformed.dot(&beta_transformed));
-
-            // CRITICAL: Create single stabilized Hessian for consistent cost/gradient computation
-            let mut stabilized_hessian_transformed = penalized_hessian_transformed.clone();
-            ensure_positive_definite(&mut stabilized_hessian_transformed)?;
-
-            // Populate the new PirlsResult struct with stable, transformed quantities
-            println!(
-                "[P-IRLS] Terminated at iteration {} due to instability | max|eta|: {:.3e}",
-                iter, max_abs_eta
-            );
-            return Ok(PirlsResult {
-                beta_transformed: beta_transformed.clone(),
-                penalized_hessian_transformed,
-                stabilized_hessian_transformed,
-                deviance: last_deviance,
-                edf: if let Some((ref result, _)) = last_stable_result {
-                    result.edf
-                } else {
-                    0.0
-                },
-                stable_penalty_term,
-                firth_log_det: firth_log_det_value,
-                final_weights: weights.clone(),
-                final_mu: mu.clone(),
-                solve_weights: last_weights_solve.clone(),
-                solve_working_response: last_z_solve.clone(),
-                solve_mu: last_mu_solve.clone(),
-                status: PirlsStatus::Unstable,
-                iteration: iter,
-                max_abs_eta,
-                reparam_result: reparam_result.clone(),
-                x_transformed: x_transformed.clone(),
-            });
-        }
-
-        // Additional robust separation checks for unpenalized logistic models
-        let no_penalty = eb_transformed.nrows() == 0 && e_transformed.nrows() == 0;
-        if config.link_function() == LinkFunction::Logit && no_penalty {
-            let eta_soft_threshold = 30.0; // softer threshold than 100 for unpenalized cases
-            let eps_sat = 1e-3;
-            let sat_frac = {
-                let n = mu.len() as f64;
-                let k = mu
-                    .iter()
-                    .filter(|&&m| m <= eps_sat || m >= 1.0 - eps_sat)
-                    .count() as f64;
-                if n > 0.0 { k / n } else { 0.0 }
-            };
-            // Beta divergence: large absolute norm or rapid growth
-            let beta_norm = beta_transformed.dot(&beta_transformed).sqrt();
-            let beta_grew_fast = prev_beta_norm > 0.0 && beta_norm > prev_beta_norm * 2.5;
-            let beta_too_large = beta_norm > 1e3;
-            let eta_too_large = max_abs_eta > eta_soft_threshold;
-            let probs_saturated = sat_frac > 0.95;
-            // Extremely low deviance per sample indicates near-perfect separation
-            let n_samples = y.len() as f64;
-            let dev_per_sample = if n_samples > 0.0 {
-                last_deviance / n_samples
-            } else {
-                last_deviance
-            };
-            let dev_tiny = dev_per_sample < 1e-2; // e.g., < 0.01 per sample
-
-            // Direct separation-by-order check: all positives have higher η than all negatives
-            let mut min_eta_pos = f64::INFINITY;
-            let mut max_eta_neg = f64::NEG_INFINITY;
-            let mut has_pos = false;
-            let mut has_neg = false;
-            for (i, &yi) in y.iter().enumerate() {
-                if yi > 0.5 {
-                    has_pos = true;
-                    let v = eta[i];
-                    if v < min_eta_pos {
-                        min_eta_pos = v;
-                    }
-                } else {
-                    has_neg = true;
-                    let v = eta[i];
-                    if v > max_eta_neg {
-                        max_eta_neg = v;
-                    }
-                }
-            }
-            let order_separated = has_pos && has_neg && (min_eta_pos - max_eta_neg) > 1e-3;
-
-            if eta_too_large
-                || probs_saturated
-                || dev_tiny
-                || order_separated
-                || (iter >= 3 && (beta_grew_fast || beta_too_large))
-            {
-                log::warn!(
-                    "P-IRLS instability (unpenalized Logit) at iter {}: max|eta|={:.2e}, sat_frac={:.3}, dev/n={:.3e}, order_sep={}, ||beta||={:.2e} (prev {:.2e})",
-                    iter,
-                    max_abs_eta,
-                    sat_frac,
-                    dev_per_sample,
-                    order_separated,
-                    beta_norm,
-                    prev_beta_norm
-                );
-
-                let penalized_hessian_transformed =
-                    if let Some((ref result, _)) = last_stable_result {
-                        result.penalized_hessian.clone()
-                    } else {
-                        log::warn!("No stable result saved, computing Hessian as fallback");
-                        let (result, rank) = solve_penalized_least_squares(
-                            x_transformed.view(),
-                            z.view(),
-                            weights.view(),
-                            offset.view(),
-                            &eb_transformed,
-                            e_transformed,
-                            &s_from_e_precomputed,
-                            &mut workspace,
-                            y.view(),
-                            config.link_function(),
-                        )?;
-                        log::trace!("Fallback solve rank: {}", rank);
-                        result.penalized_hessian
-                    };
-                let stable_penalty_term =
-                    beta_transformed.dot(&s_transformed.dot(&beta_transformed));
-                let mut stabilized_hessian_transformed = penalized_hessian_transformed.clone();
-                ensure_positive_definite(&mut stabilized_hessian_transformed)?;
-                println!(
-                    "[P-IRLS] Terminated at iteration {} due to instability | max|eta|: {:.3e}",
-                    iter, max_abs_eta
-                );
-                let _ = logit_working_model.take();
-                let _ = logit_working_model.take();
-                return Ok(PirlsResult {
-                    beta_transformed: beta_transformed.clone(),
-                    penalized_hessian_transformed,
-                    stabilized_hessian_transformed,
-                    deviance: last_deviance,
-                    edf: if let Some((ref result, _)) = last_stable_result {
-                        result.edf
-                    } else {
-                        0.0
-                    },
-                    stable_penalty_term,
-                    firth_log_det: firth_log_det_value,
-                    final_weights: weights.clone(),
-                    final_mu: mu.clone(),
-                    solve_weights: last_weights_solve.clone(),
-                    solve_working_response: last_z_solve.clone(),
-                    solve_mu: last_mu_solve.clone(),
-                    status: PirlsStatus::Unstable,
-                    iteration: iter,
-                    max_abs_eta,
-                    reparam_result: reparam_result.clone(),
-                    x_transformed: x_transformed.clone(),
-                });
-            }
-            // Update previous beta norm for next iteration
-            prev_beta_norm = beta_norm;
-        }
-
-        // Calculate the penalized deviance using the transformed penalty matrix
-        let penalty_new = beta_transformed.dot(&s_transformed.dot(&beta_transformed));
-        let penalized_deviance_new = last_deviance + penalty_new;
-
-        // Set scale parameter based on link function
-        let scale = match config.link_function() {
-            LinkFunction::Logit => 1.0,
-            LinkFunction::Identity => {
-                // For Gaussian, use WEIGHTED residual variance consistent with objective
-                let residuals = &y.view() - &mu;
-                let weighted_rss: f64 = prior_weights
-                    .iter()
-                    .zip(residuals.iter())
-                    .map(|(&w, &r)| w * r * r)
-                    .sum();
-                // Use the EDF from the solver: df = n - edf
-                let df = (x_transformed.nrows() as f64 - edf_from_solver).max(1.0);
-                weighted_rss / df
-            }
-        };
-
-        // This scaling factor is the key to mgcv's numerical stability.
-        // It prevents the tolerance from collapsing when the deviance is small.
-        let convergence_scale = scale.abs() + penalized_deviance_new.abs();
-        let deviance_change_scaled = (penalized_deviance_current - penalized_deviance_new).abs();
-
-        // Log iteration info
-        let step_halving_info = if step_halving_count > 0 {
-            format!(" | Step Halving: {} attempts", step_halving_count)
-        } else {
-            String::new()
-        };
-        last_deviance_change = deviance_change_scaled;
-        last_penalized_deviance = penalized_deviance_new;
-        last_step_halving = step_halving_count;
-
-        // First convergence check: has the change in deviance become negligible relative to the scale of the problem?
-        if deviance_change_scaled < config.convergence_tolerance * (0.1 + convergence_scale) {
-            // Check gradient with the SAME (W, z) used in the last WLS solve
-            // The solver solved: X'W_solve(Xβ - z_solve) + Sβ = 0
-            // So we must check stationarity with respect to those same W_solve, z_solve
-
-            // Use the cached weights and working response from the solve
-            // Suggestion #3: Compute gradient without building WX and WZ
-            // grad_data_part = Xᵀ W (Xβ - z); reuse workspace buffers
-            let tmp_eta = {
-                let mut eta = offset.to_owned();
-                eta += &x_transformed.dot(&beta_transformed);
-                eta
-            };
-            workspace.working_residual = &tmp_eta - &z_solve; // (offset + Xβ) - z
-            workspace.weighted_residual = &weights_solve * &workspace.working_residual; // W (Xβ - z)
-            let grad_data_part = x_transformed_t.dot(&workspace.weighted_residual);
-            let grad_penalty_part = s_transformed.dot(&beta_transformed);
-            // Drop the 2x factor to match the objective we actually minimize
-            let gradient_wrt_solve = &grad_data_part + &grad_penalty_part;
-
-            let gradient_norm = gradient_wrt_solve
-                .iter()
-                .map(|&x| x.abs())
-                .fold(0.0, f64::max);
-
-            // This is the ROBUST gradient tolerance from mgcv. It's scaled by the same factor
-            // and uses the user's epsilon, not machine epsilon.
-            let gradient_tol = config.convergence_tolerance * (0.1 + convergence_scale);
-
-            last_gradient_norm = gradient_norm;
-            last_gradient_tol = gradient_tol;
-
-            if gradient_norm < gradient_tol && iter >= min_iterations {
-                // SUCCESS: Both deviance and gradient have converged.
-                log::info!(
-                    "P-IRLS Converged with deviance change {:.2e} and gradient norm {:.2e}.",
-                    deviance_change_scaled,
-                    gradient_norm
-                );
-
-                let beta_norm = beta_transformed.dot(&beta_transformed).sqrt();
-                println!(
-                    "[P-IRLS] Converged in {} iterations | Δ: {:.3e} | ∥grad∥∞: {:.3e} | β-norm: {:.3e} | Dev: {:.6e}{}{}",
-                    iter,
-                    deviance_change_scaled,
-                    gradient_norm,
-                    beta_norm,
-                    penalized_deviance_new,
-                    step_halving_info,
-                    penalty_info
-                );
-
-                let penalized_hessian_transformed =
-                    if let Some((ref result, _)) = last_stable_result {
-                        result.penalized_hessian.clone()
-                    } else {
-                        let (result, _) = solve_penalized_least_squares(
-                            x_transformed.view(),
-                            z.view(),
-                            weights.view(),
-                            offset.view(),
-                            &eb_transformed,
-                            e_transformed,
-                            &s_from_e_precomputed,
-                            &mut workspace,
-                            y.view(),
-                            config.link_function(),
-                        )?;
-                        result.penalized_hessian
-                    };
-
-                // Calculate the stable penalty term using the transformed quantities
-                let stable_penalty_term =
-                    beta_transformed.dot(&s_transformed.dot(&beta_transformed));
-
-                // CRITICAL: Create single stabilized Hessian for consistent cost/gradient computation
-                let mut stabilized_hessian_transformed = penalized_hessian_transformed.clone();
-                ensure_positive_definite(&mut stabilized_hessian_transformed)?;
-
-                // Populate the new PirlsResult struct with stable, transformed quantities
-                let _ = logit_working_model.take();
-                return Ok(PirlsResult {
-                    beta_transformed: beta_transformed.clone(),
-                    penalized_hessian_transformed,
-                    stabilized_hessian_transformed,
-                    deviance: last_deviance,
-                    edf: edf_from_solver,
-                    stable_penalty_term,
-                    firth_log_det: firth_log_det_value,
-                    final_weights: weights.clone(),
-                    final_mu: mu.clone(),
-                    solve_weights: last_weights_solve.clone(),
-                    solve_working_response: last_z_solve.clone(),
-                    solve_mu: last_mu_solve.clone(),
-                    status: PirlsStatus::Converged,
-                    iteration: iter,
-                    max_abs_eta,
-                    reparam_result: reparam_result.clone(),
-                    x_transformed: x_transformed.clone(),
-                });
-            }
-        }
-    }
-
-    // If we reach here, we've hit max iterations without converging
-    log::warn!("P-IRLS FAILED to converge after {} iterations.", last_iter);
-
-    let beta_norm = beta_transformed.dot(&beta_transformed).sqrt();
-    let grad_display = if last_gradient_norm.is_finite() {
-        format!("{:.3e}", last_gradient_norm)
-    } else {
-        "n/a".to_string()
-    };
-    let tol_display = if last_gradient_tol.is_finite() {
-        format!("{:.3e}", last_gradient_tol)
-    } else {
-        "n/a".to_string()
-    };
-    let step_info = if last_step_halving > 0 {
-        format!(" | Step Halving: {}", last_step_halving)
-    } else {
-        String::new()
-    };
-    println!(
-        "[P-IRLS] Exited after {} iterations | Δ: {:.3e} | ∥grad∥∞: {} | tol: {} | β-norm: {:.3e} | Dev: {:.6e}{}",
-        last_iter,
-        last_deviance_change,
-        grad_display,
-        tol_display,
-        beta_norm,
-        last_penalized_deviance,
-        step_info
-    );
-
-    // Before returning, perform a final stationarity check using the SAME (W, z) as the last solve.
-    // If the gradient is small, we can report a valid stalled minimum for the outer loop to accept.
-
-    // Use the saved stable result to avoid redundant computation
-    let penalized_hessian_transformed = if let Some((ref result, _)) = last_stable_result {
-        // Use the Hessian from the last stable solve
-        result.penalized_hessian.clone()
-    } else {
-        // This should never happen, but as a fallback, compute the Hessian
-        log::warn!("No stable result saved, computing Hessian as fallback");
-        let (result, rank) = solve_penalized_least_squares(
-            x_transformed.view(),
-            z.view(),
-            weights.view(),
-            offset.view(),
-            &eb_transformed,
-            e_transformed,
-            &s_from_e_precomputed,
-            &mut workspace,
-            y.view(),
-            config.link_function(),
-        )?;
-        log::trace!("Final solve rank: {}", rank);
-        result.penalized_hessian
-=======
     let mut iteration_logger = |info: &WorkingModelIterationInfo| {
         log::debug!(
             "[PIRLS] iter {:>3} | deviance {:.6e} | |grad| {:.3e} | step {:.3e} (halving {})",
@@ -1567,7 +879,6 @@
             info.step_size,
             info.step_halving
         );
->>>>>>> 714f047d
     };
 
     let working_summary = run_working_model_pirls(
@@ -1599,14 +910,8 @@
         edf = (p - r).max(0.0);
     }
 
-<<<<<<< HEAD
-    let _ = logit_working_model.take();
-    Ok(PirlsResult {
-        beta_transformed,
-=======
     let pirls_result = PirlsResult {
         beta_transformed: working_summary.beta.clone(),
->>>>>>> 714f047d
         penalized_hessian_transformed,
         stabilized_hessian_transformed,
         deviance: working_summary.state.deviance,
