--- conflicted
+++ resolved
@@ -1547,18 +1547,7 @@
     // Transform RHS using Q1' (first transformation of the RHS)
     let q1_t_wz = q1.t().dot(wz);
 
-<<<<<<< HEAD
-    println!(
-        "[PLS Solver] Stage 1/5: Initial QR complete. [{:.2?}]",
-        stage1_timer.elapsed()
-    );
-
     // Stage: Rank determination using the scaled augmented system
-=======
-    //-----------------------------------------------------------------------
-    // STAGE 2: Rank determination using scaled augmented system
-    //-----------------------------------------------------------------------
->>>>>>> ed0c1b5c
 
     // Instead of un-pivoting r1, apply the SAME pivot to the penalty matrix `eb`
     // This ensures the columns of both matrices are aligned correctly
@@ -1647,18 +1636,7 @@
     // Record kept positions in the initial pivoted order for later reconstruction
     let kept_positions: Vec<usize> = rank_pivot_scaled[..rank].to_vec();
 
-<<<<<<< HEAD
-    println!(
-        "[PLS Solver] Stage 3/5: System reduction complete. [{:.2?}]",
-        stage3_timer.elapsed()
-    );
-
     // Stage: Final QR decomposition on the unscaled, reduced system
-=======
-    //-----------------------------------------------------------------------
-    // STAGE 4: Final QR decomposition on the unscaled, reduced system
-    //-----------------------------------------------------------------------
->>>>>>> ed0c1b5c
 
     // Form the final augmented matrix: [R1_dropped; E_transformed_dropped]
     // This uses the lambda-DEPENDENT penalty for actual penalty application
