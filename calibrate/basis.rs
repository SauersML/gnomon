--- conflicted
+++ resolved
@@ -1,4 +1,4 @@
-use crate::calibrate::faer_ndarray::{FaerEigh, FaerLinalgError};
+use crate::calibrate::faer_ndarray::{FaerEigh, FaerLinalgError, FaerSvd};
 use faer::Side;
 use ndarray::{Array, Array1, Array2, ArrayView1, ArrayView2, Axis, s};
 
@@ -344,12 +344,8 @@
 
     let constraint_cross = basis_matrix.t().dot(&weighted_constraints); // k×q
 
-    use crate::calibrate::faer_ndarray::FaerSvd;
-<<<<<<< HEAD
     let constraint_cross_t = constraint_cross.t().to_owned();
-=======
-    let mut constraint_cross_t = constraint_cross.t().to_owned();
->>>>>>> a32c0ccd
+
     let (_, singular_values, vt_opt) = constraint_cross_t
         .svd(false, true)
         .map_err(BasisError::LinalgError)?;
@@ -362,7 +358,6 @@
     let max_sigma = singular_values
         .iter()
         .fold(0.0_f64, |max_val, &sigma| max_val.max(sigma));
-<<<<<<< HEAD
     let tol = if max_sigma > 0.0 {
         (k.max(q) as f64) * 1e-12 * max_sigma
     } else {
@@ -376,27 +371,7 @@
     }
 
     let transform = v.slice(s![.., rank..]).to_owned();
-=======
-    let dim_scale = k.max(q) as f64;
-    let tol = if max_sigma > 0.0 {
-        max_sigma * 1e-9 * dim_scale
-    } else {
-        1e-12
-    };
-
-    let mut zero_sigma_indices = Vec::new();
-    for (idx, &sigma) in singular_values.iter().enumerate() {
-        if sigma <= tol {
-            zero_sigma_indices.push(idx);
-        }
-    }
-
-    if zero_sigma_indices.is_empty() {
-        return Err(BasisError::ConstraintNullspaceNotFound);
-    }
-
-    let transform = v.select(Axis(1), &zero_sigma_indices);
->>>>>>> a32c0ccd
+
     if transform.ncols() == 0 {
         return Err(BasisError::ConstraintNullspaceNotFound);
     }
