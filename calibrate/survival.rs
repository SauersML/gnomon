--- conflicted
+++ resolved
@@ -455,7 +455,7 @@
 pub fn build_survival_layout(
     data: &SurvivalTrainingData,
     age_basis: &BasisDescriptor,
-    age_transform: AgeTransform,
+    delta: f64,
     baseline_penalty_order: usize,
     baseline_lambda: f64,
     monotonic_grid_size: usize,
@@ -463,6 +463,7 @@
 ) -> Result<(SurvivalLayout, MonotonicityPenalty), SurvivalError> {
     data.validate()?;
     let n = data.age_entry.len();
+    let age_transform = AgeTransform::from_training(&data.age_entry, delta)?;
     let log_entry = age_transform.transform_array(&data.age_entry)?;
     let log_exit = age_transform.transform_array(&data.age_exit)?;
 
@@ -1217,14 +1218,8 @@
             knot_vector: array![0.0, 0.0, 0.0, 0.33, 0.66, 1.0, 1.0, 1.0],
             degree: 2,
         };
-<<<<<<< HEAD
-        let age_transform = AgeTransform::from_training(&data.age_entry, 0.1).unwrap();
-        let (layout, penalty) =
-            build_survival_layout(&data, &basis, age_transform, 2, 1.0, 10).unwrap();
-=======
         let (layout, penalty) =
             build_survival_layout(&data, &basis, 0.1, 2, 1.0, 10, None).unwrap();
->>>>>>> 74449c09
         let mut model =
             WorkingModelSurvival::new(layout, &data, penalty, SurvivalSpec::default()).unwrap();
         let beta = Array1::<f64>::zeros(model.layout.combined_exit.ncols());
@@ -1239,14 +1234,8 @@
             knot_vector: array![0.0, 0.0, 0.0, 0.33, 0.66, 1.0, 1.0, 1.0],
             degree: 2,
         };
-<<<<<<< HEAD
-        let age_transform = AgeTransform::from_training(&data.age_entry, 0.1).unwrap();
-        let (layout, penalty) =
-            build_survival_layout(&data, &basis, age_transform, 2, 0.5, 10).unwrap();
-=======
         let (layout, penalty) =
             build_survival_layout(&data, &basis, 0.1, 2, 0.5, 10, None).unwrap();
->>>>>>> 74449c09
         let model = WorkingModelSurvival::new(
             layout.clone(),
             &data,
@@ -1354,14 +1343,8 @@
             knot_vector: array![0.0, 0.0, 0.0, 0.33, 0.66, 1.0, 1.0, 1.0],
             degree: 2,
         };
-<<<<<<< HEAD
-        let age_transform = AgeTransform::from_training(&data.age_entry, 0.1).unwrap();
-        let (layout, penalty) =
-            build_survival_layout(&data, &basis, age_transform, 2, 0.5, 8).unwrap();
-=======
         let (layout, penalty) =
             build_survival_layout(&data, &basis, 0.1, 2, 0.5, 8, None).unwrap();
->>>>>>> 74449c09
         let mut model =
             WorkingModelSurvival::new(layout, &data, penalty, SurvivalSpec::default()).unwrap();
         let beta = Array1::<f64>::zeros(model.layout.combined_exit.ncols());
@@ -1378,14 +1361,8 @@
             knot_vector: array![0.0, 0.0, 0.0, 0.4, 0.7, 1.0, 1.0, 1.0],
             degree: 2,
         };
-<<<<<<< HEAD
-        let age_transform = AgeTransform::from_training(&data.age_entry, 0.1).unwrap();
-        let (layout, monotonicity) =
-            build_survival_layout(&data, &basis, age_transform, 2, 0.0, 0).unwrap();
-=======
         let (layout, monotonicity) =
             build_survival_layout(&data, &basis, 0.1, 2, 0.0, 0, None).unwrap();
->>>>>>> 74449c09
         let mut spec = SurvivalSpec::default();
         spec.barrier_weight = 0.0;
         spec.derivative_guard = 1e-12;
@@ -1423,14 +1400,8 @@
             knot_vector: array![0.0, 0.0, 0.0, 0.45, 0.7, 1.0, 1.0, 1.0],
             degree: 2,
         };
-<<<<<<< HEAD
-        let age_transform = AgeTransform::from_training(&data.age_entry, 0.1).unwrap();
-        let (layout, monotonicity) =
-            build_survival_layout(&data, &basis, age_transform, 2, 0.0, 4).unwrap();
-=======
         let (layout, monotonicity) =
             build_survival_layout(&data, &basis, 0.1, 2, 0.0, 4, None).unwrap();
->>>>>>> 74449c09
         let mut spec = SurvivalSpec::default();
         spec.barrier_weight = 0.0;
         spec.derivative_guard = 1e-12;
@@ -1490,14 +1461,8 @@
             knot_vector: array![0.0, 0.0, 0.0, 0.5, 1.0, 1.0, 1.0],
             degree: 2,
         };
-<<<<<<< HEAD
-        let age_transform = AgeTransform::from_training(&data.age_entry, 0.1).unwrap();
-        let (layout, monotonicity) =
-            build_survival_layout(&data, &basis, age_transform, 2, 0.0, 0).unwrap();
-=======
         let (layout, monotonicity) =
             build_survival_layout(&data, &basis, 0.1, 2, 0.0, 0, None).unwrap();
->>>>>>> 74449c09
         let mut spec = SurvivalSpec::default();
         spec.barrier_weight = 0.0;
         spec.derivative_guard = 1e-12;
@@ -1603,14 +1568,8 @@
             knot_vector: array![0.0, 0.0, 0.0, 0.5, 0.75, 1.0, 1.0, 1.0],
             degree: 2,
         };
-<<<<<<< HEAD
-        let age_transform = AgeTransform::from_training(&data.age_entry, 0.1).unwrap();
-        let (layout, monotonicity) =
-            build_survival_layout(&data, &basis, age_transform, 2, 0.2, 6).unwrap();
-=======
         let (layout, monotonicity) =
             build_survival_layout(&data, &basis, 0.1, 2, 0.2, 6, None).unwrap();
->>>>>>> 74449c09
         let mut spec = SurvivalSpec::default();
         spec.barrier_weight = 0.0;
         spec.use_expected_information = true;
@@ -1662,14 +1621,8 @@
             knot_vector: array![0.0, 0.0, 0.0, 0.45, 0.75, 1.0, 1.0, 1.0],
             degree: 2,
         };
-<<<<<<< HEAD
-        let age_transform = AgeTransform::from_training(&data.age_entry, 0.1).unwrap();
-        let (layout, monotonicity) =
-            build_survival_layout(&data, &basis, age_transform, 2, 0.0, 0).unwrap();
-=======
         let (layout, monotonicity) =
             build_survival_layout(&data, &basis, 0.1, 2, 0.0, 0, None).unwrap();
->>>>>>> 74449c09
         let mut spec_observed = SurvivalSpec::default();
         spec_observed.barrier_weight = 0.0;
         spec_observed.use_expected_information = false;
@@ -1775,11 +1728,7 @@
         let weighted_transform =
             AgeTransform::from_training(&weighted_data.age_entry, 0.1).unwrap();
         let (layout_weighted, monotonic_weighted) =
-<<<<<<< HEAD
-            build_survival_layout(&weighted_data, &basis, weighted_transform, 2, 0.0, 0).unwrap();
-=======
             build_survival_layout(&weighted_data, &basis, 0.1, 2, 0.0, 0, None).unwrap();
->>>>>>> 74449c09
         let replicate_pattern = [0usize, 1, 1];
         let layout_expanded = SurvivalLayout {
             baseline_entry: repeat_rows(&layout_weighted.baseline_entry, &replicate_pattern),
@@ -1871,14 +1820,8 @@
             knot_vector: array![0.0, 0.0, 0.0, 0.5, 1.0, 1.0, 1.0],
             degree: 2,
         };
-<<<<<<< HEAD
-        let age_transform = AgeTransform::from_training(&data.age_entry, 0.1).unwrap();
-        let (layout, monotonicity) =
-            build_survival_layout(&data, &basis, age_transform, 2, 0.6, 0).unwrap();
-=======
         let (layout, monotonicity) =
             build_survival_layout(&data, &basis, 0.1, 2, 0.6, 0, None).unwrap();
->>>>>>> 74449c09
         let penalised_layout = layout.clone();
         let mut unpenalised_layout = layout.clone();
         for block in &mut unpenalised_layout.penalties.blocks {
@@ -1933,14 +1876,8 @@
             knot_vector: array![0.0, 0.0, 0.0, 0.5, 1.0, 1.0, 1.0],
             degree: 2,
         };
-<<<<<<< HEAD
-        let age_transform = AgeTransform::from_training(&data.age_entry, 0.1).unwrap();
-        let (layout, penalty) =
-            build_survival_layout(&data, &basis, age_transform, 2, 0.75, 0).unwrap();
-=======
         let (layout, penalty) =
             build_survival_layout(&data, &basis, 0.1, 2, 0.75, 0, None).unwrap();
->>>>>>> 74449c09
         let p = layout.combined_exit.ncols();
         let baseline_cols = layout.baseline_exit.ncols();
         let mut beta = Array1::<f64>::zeros(p);
@@ -1986,14 +1923,8 @@
             knot_vector: array![0.0, 0.0, 0.0, 0.5, 1.0, 1.0, 1.0],
             degree: 2,
         };
-<<<<<<< HEAD
-        let age_transform = AgeTransform::from_training(&data.age_entry, 0.1).unwrap();
-        let (layout, penalty) =
-            build_survival_layout(&data, &basis, age_transform, 2, 0.5, 6).unwrap();
-=======
         let (layout, penalty) =
             build_survival_layout(&data, &basis, 0.1, 2, 0.5, 6, None).unwrap();
->>>>>>> 74449c09
         let static_names: Vec<String> = (0..layout.static_covariates.ncols())
             .map(|idx| format!("cov{idx}"))
             .collect();
@@ -2084,13 +2015,8 @@
             knot_vector: array![0.0, 0.0, 0.0, 0.5, 1.0, 1.0, 1.0],
             degree: 2,
         };
-<<<<<<< HEAD
-        let age_transform = AgeTransform::from_training(&data.age_entry, 0.1).unwrap();
-        let (layout, _) = build_survival_layout(&data, &basis, age_transform, 2, 0.5, 4).unwrap();
-=======
         let (layout, _) =
             build_survival_layout(&data, &basis, 0.1, 2, 0.5, 4, None).unwrap();
->>>>>>> 74449c09
         let static_names: Vec<String> = (0..layout.static_covariates.ncols())
             .map(|idx| format!("cov{idx}"))
             .collect();
