use crate::calibrate::basis::{
    BasisError, create_bspline_basis_with_knots, create_difference_penalty_matrix,
};
use crate::calibrate::faer_ndarray::{FaerArrayView, FaerColView, FaerSvd};
use faer::Side;
use faer::linalg::solvers::{Ldlt as FaerLdlt, Llt as FaerLlt, Solve as FaerSolve};
use log::warn;
use ndarray::prelude::*;
use ndarray::{ArrayBase, Data, Ix1, Zip, arr1, concatenate};
use serde::{Deserialize, Serialize};
use std::ops::Range;
use thiserror::Error;

const DEFAULT_DERIVATIVE_GUARD: f64 = 1e-8;
const DEFAULT_BARRIER_WEIGHT: f64 = 1e-4;
const DEFAULT_BARRIER_SCALE: f64 = 1.0;
const DEFAULT_RISK_EPSILON: f64 = 1e-12;

/// Errors surfaced while validating survival data structures or evaluating the model.
#[derive(Debug, Error)]
pub enum SurvivalError {
    #[error("age vectors must have at least one element")]
    EmptyAgeVector,
    #[error("age values must be finite")]
    NonFiniteAge,
    #[error("age transform guard delta must be positive")]
    NonPositiveGuard,
    #[error("age {age} is outside the guarded log-age domain (a_min={minimum}, delta={delta})")]
    GuardDomainViolation { age: f64, minimum: f64, delta: f64 },
    #[error("age_entry must be strictly less than age_exit for every subject")]
    InvalidAgeOrder,
    #[error("event indicators must be 0 or 1")]
    InvalidEventFlag,
    #[error("event_target and event_competing indicators must be mutually exclusive")]
    ConflictingEvents,
    #[error("sample weights must be finite and non-negative")]
    InvalidSampleWeight,
    #[error("covariate arrays must have consistent dimensions")]
    CovariateDimensionMismatch,
    #[error("covariate values must be finite")]
    NonFiniteCovariate,
    #[error("linear predictor became non-finite during evaluation")]
    NonFiniteLinearPredictor,
    #[error("design matrix columns do not match coefficient length")]
    DesignDimensionMismatch,
    #[error("basis evaluation failed: {0}")]
    Basis(#[from] BasisError),
    #[error("delta-method variance computation failed: {0}")]
    DeltaMethod(String),
    #[error("calibrator inputs must have {expected} observations, got {provided}")]
    CalibratorInputLengthMismatch { expected: usize, provided: usize },
}

/// Working model abstraction shared between GAM and survival implementations.
pub trait WorkingModel {
    fn update(&mut self, beta: &Array1<f64>) -> Result<WorkingState, SurvivalError>;
}

/// Aggregated state returned by [`WorkingModel::update`].
#[derive(Debug, Clone)]
pub struct WorkingState {
    pub eta: Array1<f64>,
    pub gradient: Array1<f64>,
    pub hessian: Array2<f64>,
    pub deviance: f64,
}

/// Guarded log-age transformation used across training and scoring.
#[derive(Debug, Clone, Copy, Serialize, Deserialize)]
pub struct AgeTransform {
    pub minimum_age: f64,
    pub delta: f64,
}

impl AgeTransform {
    pub fn from_training(age_entry: &Array1<f64>, delta: f64) -> Result<Self, SurvivalError> {
        if delta <= 0.0 {
            return Err(SurvivalError::NonPositiveGuard);
        }
        if age_entry.is_empty() {
            return Err(SurvivalError::EmptyAgeVector);
        }
        let mut min_age = f64::INFINITY;
        for &value in age_entry.iter() {
            if !value.is_finite() {
                return Err(SurvivalError::NonFiniteAge);
            }
            if value < min_age {
                min_age = value;
            }
        }
        Ok(Self {
            minimum_age: min_age,
            delta,
        })
    }

    fn guard_shift(&self, age: f64) -> Result<f64, SurvivalError> {
        if !age.is_finite() {
            return Err(SurvivalError::NonFiniteAge);
        }
        let shifted = age - self.minimum_age + self.delta;
        if !shifted.is_finite() || shifted <= 0.0 {
            return Err(SurvivalError::GuardDomainViolation {
                age,
                minimum: self.minimum_age,
                delta: self.delta,
            });
        }
        Ok(shifted)
    }

    #[inline]
    pub fn transform(&self, age: f64) -> Result<f64, SurvivalError> {
        let shifted = self.guard_shift(age)?;
        Ok(shifted.ln())
    }

    #[inline]
    pub fn derivative_factor(&self, age: f64) -> Result<f64, SurvivalError> {
        let shifted = self.guard_shift(age)?;
        Ok(1.0 / shifted)
    }

    pub fn transform_array(&self, ages: &Array1<f64>) -> Result<Array1<f64>, SurvivalError> {
        let mut result = Array1::<f64>::zeros(ages.len());
        for (idx, &age) in ages.iter().enumerate() {
            result[idx] = self.transform(age)?;
        }
        Ok(result)
    }
}

/// Linear transform that removes the baseline spline's null direction.
#[derive(Debug, Clone, Serialize, Deserialize)]
pub struct ReferenceConstraint {
    pub transform: Array2<f64>,
    pub reference_log_age: f64,
}

impl ReferenceConstraint {
    pub fn apply(&self, basis: &Array2<f64>) -> Array2<f64> {
        basis.dot(&self.transform)
    }
}

/// Describes a spline basis that can be reconstructed during scoring.
#[derive(Debug, Clone, Serialize, Deserialize)]
pub struct BasisDescriptor {
    pub knot_vector: Array1<f64>,
    pub degree: usize,
}

/// Stored smoothing metadata for reproduction at prediction time.
#[derive(Debug, Clone, Serialize, Deserialize)]
pub struct PenaltyDescriptor {
    pub order: usize,
    pub lambda: f64,
}

/// Column descriptions for static covariates.
#[derive(Debug, Clone, Serialize, Deserialize)]
pub struct CovariateLayout {
    pub column_names: Vec<String>,
}

/// Borrowed covariate slices used during prediction.
#[derive(Debug, Clone)]
pub struct CovariateViews<'a> {
    pub static_covariates: ArrayView2<'a, f64>,
    pub time_varying: Option<ArrayView2<'a, f64>>,
}

impl<'a> CovariateViews<'a> {
    pub fn len(&self) -> usize {
        self.static_covariates.nrows()
    }

    pub fn row(&'a self, index: usize) -> CovariateValues<'a> {
        let static_covariates = self.static_covariates.row(index);
        let time_varying = self.time_varying.as_ref().map(|matrix| matrix.row(index));
        CovariateValues {
            static_covariates,
            time_varying,
        }
    }

    pub fn validate(&self) -> Result<(), SurvivalError> {
        if let Some(matrix) = &self.time_varying {
            if matrix.nrows() != self.static_covariates.nrows() {
                return Err(SurvivalError::CovariateDimensionMismatch);
            }
        }
        Ok(())
    }
}

/// Borrowed per-subject covariate values.
#[derive(Debug, Clone)]
pub struct CovariateValues<'a> {
    pub static_covariates: ArrayView1<'a, f64>,
    pub time_varying: Option<ArrayView1<'a, f64>>,
}

#[derive(Debug, Clone)]
pub struct PenaltyBlock {
    pub matrix: Array2<f64>,
    pub lambda: f64,
    pub range: Range<usize>,
}

#[derive(Debug, Clone)]
pub struct PenaltyBlocks {
    pub blocks: Vec<PenaltyBlock>,
}

impl PenaltyBlocks {
    pub fn new(blocks: Vec<PenaltyBlock>) -> Self {
        Self { blocks }
    }

    pub fn gradient(&self, beta: &Array1<f64>) -> Array1<f64> {
        let mut grad = Array1::zeros(beta.len());
        for block in &self.blocks {
            if block.lambda == 0.0 {
                continue;
            }

            let view = beta.slice(s![block.range.clone()]);
            let contrib = block.matrix.dot(&view.to_owned());
            let mut grad_slice = grad.slice_mut(s![block.range.clone()]);
            grad_slice += &(2.0 * block.lambda * contrib);
        }
        grad
    }

    pub fn hessian(&self, dim: usize) -> Array2<f64> {
        let mut hessian = Array2::zeros((dim, dim));
        for block in &self.blocks {
            if block.lambda == 0.0 {
                continue;
            }
            let rows = block.range.clone();
            for (local_i, row_idx) in rows.clone().enumerate() {
                for (local_j, col_idx) in rows.clone().enumerate() {
                    hessian[[row_idx, col_idx]] +=
                        2.0 * block.lambda * block.matrix[[local_i, local_j]];
                }
            }
        }
        hessian
    }

    pub fn deviance(&self, beta: &Array1<f64>) -> f64 {
        let mut value = 0.0;
        for block in &self.blocks {
            if block.lambda == 0.0 {
                continue;
            }
            let view = beta.slice(s![block.range.clone()]);
            let quad = view.dot(&block.matrix.dot(&view.to_owned()));
            value += block.lambda * quad;
        }
        value
    }
}

/// Training-time cached design matrices.
#[derive(Debug, Clone)]
pub struct SurvivalLayout {
    pub baseline_entry: Array2<f64>,
    pub baseline_exit: Array2<f64>,
    pub baseline_derivative_exit: Array2<f64>,
    pub time_varying_entry: Option<Array2<f64>>,
    pub time_varying_exit: Option<Array2<f64>>,
    pub time_varying_derivative_exit: Option<Array2<f64>>,
    pub static_covariates: Array2<f64>,
    pub age_transform: AgeTransform,
    pub reference_constraint: ReferenceConstraint,
    pub penalties: PenaltyBlocks,
    pub combined_entry: Array2<f64>,
    pub combined_exit: Array2<f64>,
    pub combined_derivative_exit: Array2<f64>,
}

/// Frequency-weighted survival training data bundle.
#[derive(Debug, Clone)]
pub struct SurvivalTrainingData {
    pub age_entry: Array1<f64>,
    pub age_exit: Array1<f64>,
    pub event_target: Array1<u8>,
    pub event_competing: Array1<u8>,
    pub sample_weight: Array1<f64>,
    pub pgs: Array1<f64>,
    pub sex: Array1<f64>,
    pub pcs: Array2<f64>,
}

impl SurvivalTrainingData {
    pub fn validate(&self) -> Result<(), SurvivalError> {
        let n = self.age_entry.len();
        if n == 0 {
            return Err(SurvivalError::EmptyAgeVector);
        }
        let dimension_mismatch = self.age_exit.len() != n
            || self.event_target.len() != n
            || self.event_competing.len() != n
            || self.sample_weight.len() != n
            || self.pgs.len() != n
            || self.sex.len() != n
            || self.pcs.nrows() != n;
        if dimension_mismatch {
            return Err(SurvivalError::CovariateDimensionMismatch);
        }

        for i in 0..n {
            let entry = self.age_entry[i];
            let exit = self.age_exit[i];
            if !entry.is_finite() || !exit.is_finite() {
                return Err(SurvivalError::NonFiniteAge);
            }
            if !(entry < exit) {
                return Err(SurvivalError::InvalidAgeOrder);
            }

            let target = self.event_target[i];
            let competing = self.event_competing[i];
            if target > 1 || competing > 1 {
                return Err(SurvivalError::InvalidEventFlag);
            }
            if target == 1 && competing == 1 {
                return Err(SurvivalError::ConflictingEvents);
            }

            let weight = self.sample_weight[i];
            if !weight.is_finite() || weight < 0.0 {
                return Err(SurvivalError::InvalidSampleWeight);
            }

            let pgs = self.pgs[i];
            let sex = self.sex[i];
            if !pgs.is_finite() || !sex.is_finite() {
                return Err(SurvivalError::NonFiniteCovariate);
            }
            for j in 0..self.pcs.ncols() {
                if !self.pcs[[i, j]].is_finite() {
                    return Err(SurvivalError::NonFiniteCovariate);
                }
            }
        }

        Ok(())
    }
}

/// Guard that constrains the baseline spline at the chosen reference point.
fn make_reference_constraint(
    knot_vector: ArrayView1<f64>,
    degree: usize,
    reference_u: f64,
) -> Result<ReferenceConstraint, SurvivalError> {
    let data = array![reference_u];
    let (basis_arc, _) = create_bspline_basis_with_knots(data.view(), knot_vector, degree)?;
    let basis = (*basis_arc).clone();
    let row = basis.row(0).to_owned();
    let transform = nullspace_transform(&row)?;
    Ok(ReferenceConstraint {
        transform,
        reference_log_age: reference_u,
    })
}

/// Build a nullspace transform for a single-row constraint.
fn nullspace_transform(constraint_row: &Array1<f64>) -> Result<Array2<f64>, SurvivalError> {
    let k = constraint_row.len();
    let mut row_mat = Array2::<f64>::zeros((k, 1));
    row_mat.column_mut(0).assign(constraint_row);
    let (u_opt, ..) = row_mat
        .svd(true, false)
        .map_err(|err| SurvivalError::Basis(BasisError::from(err)))?;
    let u = u_opt.ok_or_else(|| SurvivalError::Basis(BasisError::ConstraintNullspaceNotFound))?;
    Ok(u.slice(s![.., 1..]).to_owned())
}

/// Evaluate a basis and its derivative with respect to the guarded log-age.
fn evaluate_basis_and_derivative(
    log_ages: ArrayView1<f64>,
    descriptor: &BasisDescriptor,
) -> Result<(Array2<f64>, Array2<f64>), SurvivalError> {
    let (basis_arc, _) = create_bspline_basis_with_knots(
        log_ages,
        descriptor.knot_vector.view(),
        descriptor.degree,
    )?;
    let basis = (*basis_arc).clone();

    let eps = 1e-6;
    let mut perturbed_plus = log_ages.to_owned();
    let mut perturbed_minus = log_ages.to_owned();
    perturbed_plus.mapv_inplace(|v| v + eps);
    perturbed_minus.mapv_inplace(|v| v - eps);
    let (basis_plus_arc, _) = create_bspline_basis_with_knots(
        perturbed_plus.view(),
        descriptor.knot_vector.view(),
        descriptor.degree,
    )?;
    let (basis_minus_arc, _) = create_bspline_basis_with_knots(
        perturbed_minus.view(),
        descriptor.knot_vector.view(),
        descriptor.degree,
    )?;
    let basis_plus = (*basis_plus_arc).clone();
    let basis_minus = (*basis_minus_arc).clone();
    let mut derivative = basis_plus;
    derivative -= &basis_minus;
    derivative.mapv_inplace(|v| v / (2.0 * eps));

    Ok((basis, derivative))
}

fn stable_softplus(x: f64) -> f64 {
    if x.is_infinite() {
        if x.is_sign_positive() { x } else { 0.0 }
    } else if x > 20.0 {
        x
    } else if x < -20.0 {
        x.exp().ln_1p()
    } else {
        (1.0 + x.exp()).ln()
    }
}

fn stable_sigmoid(x: f64) -> f64 {
    if x >= 0.0 {
        1.0 / (1.0 + (-x).exp())
    } else {
        let exp_x = x.exp();
        exp_x / (1.0 + exp_x)
    }
}

fn accumulate_weighted_vector<S>(target: &mut Array1<f64>, scale: f64, values: &ArrayBase<S, Ix1>)
where
    S: Data<Elem = f64>,
{
    if scale == 0.0 {
        return;
    }
    Zip::from(target)
        .and(values)
        .for_each(|t, &v| *t += scale * v);
}

fn accumulate_symmetric_outer<S>(target: &mut Array2<f64>, scale: f64, values: &ArrayBase<S, Ix1>)
where
    S: Data<Elem = f64>,
{
    if scale == 0.0 {
        return;
    }
    let len = values.len();
    for j in 0..len {
        let vj = values[j];
        for k in j..len {
            let contribution = scale * vj * values[k];
            target[[j, k]] += contribution;
            if j != k {
                target[[k, j]] += contribution;
            }
        }
    }
}

/// Construct the cached survival layout for PIRLS updates.
#[allow(clippy::too_many_arguments)]
pub fn build_survival_layout(
    data: &SurvivalTrainingData,
    age_basis: &BasisDescriptor,
    delta: f64,
    baseline_penalty_order: usize,
    baseline_lambda: f64,
    monotonic_grid_size: usize,
) -> Result<(SurvivalLayout, MonotonicityPenalty), SurvivalError> {
    data.validate()?;
    let n = data.age_entry.len();
    let age_transform = AgeTransform::from_training(&data.age_entry, delta)?;
    let log_entry = age_transform.transform_array(&data.age_entry)?;
    let log_exit = age_transform.transform_array(&data.age_exit)?;

    let reference_u = log_exit.mean().unwrap_or(0.0);
    let reference_constraint =
        make_reference_constraint(age_basis.knot_vector.view(), age_basis.degree, reference_u)?;

    let (baseline_entry_raw, _) = evaluate_basis_and_derivative(log_entry.view(), age_basis)?;
    let (baseline_exit_raw, baseline_exit_deriv_u) =
        evaluate_basis_and_derivative(log_exit.view(), age_basis)?;

    let constrained_entry = reference_constraint.apply(&baseline_entry_raw);
    let constrained_exit = reference_constraint.apply(&baseline_exit_raw);
    let constrained_derivative_exit_u = reference_constraint.apply(&baseline_exit_deriv_u);

    let mut baseline_derivative_exit = constrained_derivative_exit_u;
    for (mut row, age) in baseline_derivative_exit
        .rows_mut()
        .into_iter()
        .zip(data.age_exit.iter().copied())
    {
        let factor = age_transform.derivative_factor(age)?;
        row.mapv_inplace(|v| v * factor);
    }

    let static_covariates = assemble_static_covariates(data);

    let combined_entry = concatenate_design(&constrained_entry, None, &static_covariates);
    let combined_exit = concatenate_design(&constrained_exit, None, &static_covariates);
    let zero_static = Array2::<f64>::zeros((n, static_covariates.ncols()));
    let combined_derivative_exit =
        concatenate_design(&baseline_derivative_exit, None, &zero_static);

    let penalty_matrix =
        create_difference_penalty_matrix(constrained_exit.ncols(), baseline_penalty_order)?;
    let penalties = PenaltyBlocks::new(vec![PenaltyBlock {
        matrix: penalty_matrix,
        lambda: baseline_lambda,
        range: 0..constrained_exit.ncols(),
    }]);

    let layout = SurvivalLayout {
        baseline_entry: constrained_entry,
        baseline_exit: constrained_exit,
        baseline_derivative_exit,
        time_varying_entry: None,
        time_varying_exit: None,
        time_varying_derivative_exit: None,
        static_covariates,
        age_transform,
        reference_constraint,
        penalties,
        combined_entry,
        combined_exit,
        combined_derivative_exit,
    };

    let monotonicity = build_monotonicity_penalty(
        &layout,
        age_basis,
        &data.age_exit,
        monotonic_grid_size,
        baseline_lambda * 1e-4,
    )?;

    Ok((layout, monotonicity))
}

fn assemble_static_covariates(data: &SurvivalTrainingData) -> Array2<f64> {
    let n = data.age_entry.len();
    let num_pcs = data.pcs.ncols();
    let mut matrix = Array2::<f64>::zeros((n, 2 + num_pcs));
    for i in 0..n {
        matrix[[i, 0]] = data.pgs[i];
        matrix[[i, 1]] = data.sex[i];
        for j in 0..num_pcs {
            matrix[[i, 2 + j]] = data.pcs[[i, j]];
        }
    }
    matrix
}

fn concatenate_design(
    baseline: &Array2<f64>,
    time_varying: Option<&Array2<f64>>,
    static_covariates: &Array2<f64>,
) -> Array2<f64> {
    let mut parts: Vec<ArrayView2<f64>> = Vec::new();
    parts.push(baseline.view());
    if let Some(tv) = time_varying {
        parts.push(tv.view());
    }
    parts.push(static_covariates.view());
    concatenate(Axis(1), &parts).expect("design concatenation")
}

/// Soft barrier discouraging negative exit derivatives.
#[derive(Debug, Clone)]
pub struct MonotonicityPenalty {
    pub lambda: f64,
    pub derivative_design: Array2<f64>,
}

/// Configuration controlling guard behaviour and optional softplus barrier.
#[derive(Debug, Clone, Copy, Serialize, Deserialize, PartialEq)]
pub struct SurvivalSpec {
    pub derivative_guard: f64,
    pub barrier_weight: f64,
    pub barrier_scale: f64,
    pub use_expected_information: bool,
}

impl Default for SurvivalSpec {
    fn default() -> Self {
        Self {
            derivative_guard: DEFAULT_DERIVATIVE_GUARD,
            barrier_weight: DEFAULT_BARRIER_WEIGHT,
            barrier_scale: DEFAULT_BARRIER_SCALE,
            use_expected_information: false,
        }
    }
}

fn build_monotonicity_penalty(
    layout: &SurvivalLayout,
    age_basis: &BasisDescriptor,
    ages_exit: &Array1<f64>,
    grid_size: usize,
    lambda: f64,
) -> Result<MonotonicityPenalty, SurvivalError> {
    if grid_size == 0 {
        return Ok(MonotonicityPenalty {
            lambda,
            derivative_design: Array2::<f64>::zeros((0, layout.combined_exit.ncols())),
        });
    }

    let mut min_age = f64::INFINITY;
    let mut max_age = f64::NEG_INFINITY;
    for &age in ages_exit.iter() {
        if age < min_age {
            min_age = age;
        }
        if age > max_age {
            max_age = age;
        }
    }
    if !min_age.is_finite() || !max_age.is_finite() || min_age >= max_age {
        return Ok(MonotonicityPenalty {
            lambda,
            derivative_design: Array2::<f64>::zeros((0, layout.combined_exit.ncols())),
        });
    }

    let mut grid = Array1::<f64>::zeros(grid_size);
    if grid_size == 1 {
        grid[0] = min_age;
    } else {
        let span = max_age - min_age;
        for (idx, value) in grid.iter_mut().enumerate() {
            let frac = idx as f64 / (grid_size as f64 - 1.0);
            *value = min_age + frac * span;
        }
    }

    let mut log_grid = Array1::<f64>::zeros(grid_size);
    for (idx, &age) in grid.iter().enumerate() {
        log_grid[idx] = layout.age_transform.transform(age)?;
    }
    let (_, derivative_u) = evaluate_basis_and_derivative(log_grid.view(), age_basis)?;
    let constrained_derivative_u = layout.reference_constraint.apply(&derivative_u);
    let mut derivative_age = constrained_derivative_u;
    for (mut row, &age) in derivative_age.rows_mut().into_iter().zip(grid.iter()) {
        let factor = layout.age_transform.derivative_factor(age)?;
        row *= factor;
    }

    let mut combined = Array2::<f64>::zeros((grid_size, layout.combined_exit.ncols()));
    let baseline_cols = layout.baseline_exit.ncols();
    combined
        .slice_mut(s![.., ..baseline_cols])
        .assign(&derivative_age);
    Ok(MonotonicityPenalty {
        lambda,
        derivative_design: combined,
    })
}

/// Royston–Parmar working model implementation.
pub struct WorkingModelSurvival {
    pub layout: SurvivalLayout,
    pub sample_weight: Array1<f64>,
    pub event_target: Array1<u8>,
    pub monotonicity: MonotonicityPenalty,
    pub spec: SurvivalSpec,
}

impl WorkingModelSurvival {
    pub fn new(
        layout: SurvivalLayout,
        data: &SurvivalTrainingData,
        monotonicity: MonotonicityPenalty,
        spec: SurvivalSpec,
    ) -> Result<Self, SurvivalError> {
        data.validate()?;
        Ok(Self {
            layout,
            sample_weight: data.sample_weight.clone(),
            event_target: data.event_target.clone(),
            monotonicity,
            spec,
        })
    }
}

impl WorkingModel for WorkingModelSurvival {
    fn update(&mut self, beta: &Array1<f64>) -> Result<WorkingState, SurvivalError> {
        let expected_dim = self.layout.combined_exit.ncols();
        if beta.len() != expected_dim {
            return Err(SurvivalError::DesignDimensionMismatch);
        }

        let eta_exit = self.layout.combined_exit.dot(beta);
        let eta_entry = self.layout.combined_entry.dot(beta);
        let derivative_exit = self.layout.combined_derivative_exit.dot(beta);

        let n = eta_exit.len();
        let p = beta.len();
        let mut gradient = Array1::<f64>::zeros(p);
        let mut hessian = Array2::<f64>::zeros((p, p));
        let mut log_likelihood = 0.0;
        let mut barrier_deviance = 0.0;
        let mut barrier_gradient = Array1::<f64>::zeros(p);
        let mut barrier_hessian = Array2::<f64>::zeros((p, p));
        let mut guard_activation_count = 0usize;
        let mut negative_derivative_count = 0usize;
        let mut guard_examples: Vec<(usize, f64)> = Vec::new();
        let guard_threshold = self.spec.derivative_guard.max(f64::EPSILON);
        let h_exit = eta_exit.mapv(f64::exp);
        let h_entry = eta_entry.mapv(f64::exp);

        for i in 0..n {
            let weight = self.sample_weight[i];
            if weight == 0.0 {
                continue;
            }
            let d = f64::from(self.event_target[i]);
            let eta_e = eta_exit[i];
            let h_e = h_exit[i];
            let h_s = h_entry[i];
            if !eta_e.is_finite() || !h_e.is_finite() || !h_s.is_finite() {
                return Err(SurvivalError::NonFiniteLinearPredictor);
            }
            let d_eta_exit = derivative_exit[i];
            if !d_eta_exit.is_finite() {
                return Err(SurvivalError::NonFiniteLinearPredictor);
            }
            let guard_applied = d_eta_exit <= guard_threshold;
            let guarded_derivative = if guard_applied {
                guard_threshold
            } else {
                d_eta_exit
            };
            let log_guard = guarded_derivative.ln();
            let delta = h_e - h_s;
            log_likelihood += weight * (d * (eta_e + log_guard) - delta);

            if guard_applied {
                guard_activation_count += 1;
                if d_eta_exit < 0.0 {
                    negative_derivative_count += 1;
                    if guard_examples.len() < 5 {
                        guard_examples.push((i, d_eta_exit));
                    }
                }
            }

            let x_exit = self.layout.combined_exit.row(i);
            let x_entry = self.layout.combined_entry.row(i);
            let d_exit = self.layout.combined_derivative_exit.row(i);
            accumulate_weighted_vector(&mut gradient, -weight * h_e, &x_exit);
            accumulate_weighted_vector(&mut gradient, weight * h_s, &x_entry);

            let scale = 1.0 / guarded_derivative;
            let mut x_tilde = x_exit.to_owned();
            Zip::from(&mut x_tilde)
                .and(&d_exit)
                .for_each(|value, &deriv| *value += deriv * scale);

            if d > 0.0 {
                accumulate_weighted_vector(&mut gradient, weight * d, &x_tilde);
            }

            accumulate_symmetric_outer(&mut hessian, weight * h_e, &x_exit);
            accumulate_symmetric_outer(&mut hessian, weight * h_s, &x_entry);

            let event_scale = if self.spec.use_expected_information {
                weight * h_e
            } else {
                weight * d
            };
            if event_scale != 0.0 {
                accumulate_symmetric_outer(&mut hessian, event_scale, &x_tilde);
            }

            if self.spec.barrier_weight > 0.0 {
                let scaled = -d_eta_exit / self.spec.barrier_scale;
                let softplus = stable_softplus(scaled);
                barrier_deviance += 2.0 * self.spec.barrier_weight * weight * softplus;
                let sigmoid = stable_sigmoid(scaled);
                let barrier_grad_coeff =
                    2.0 * self.spec.barrier_weight * weight * sigmoid / self.spec.barrier_scale;
                accumulate_weighted_vector(&mut barrier_gradient, -barrier_grad_coeff, &d_exit);
                let barrier_hess_coeff =
                    2.0 * self.spec.barrier_weight * weight * sigmoid * (1.0 - sigmoid)
                        / (self.spec.barrier_scale * self.spec.barrier_scale);
                accumulate_symmetric_outer(&mut barrier_hessian, barrier_hess_coeff, &d_exit);
            }
        }

        gradient.mapv_inplace(|value| value * -2.0);
        hessian.mapv_inplace(|value| value * -2.0);
        gradient += &barrier_gradient;
        hessian += &barrier_hessian;
        let mut deviance = -2.0 * log_likelihood + barrier_deviance;

        let penalty_gradient = self.layout.penalties.gradient(beta);
        gradient += &penalty_gradient;
        let penalty_hessian = self.layout.penalties.hessian(beta.len());
        hessian += &penalty_hessian;
        deviance += self.layout.penalties.deviance(beta);

        if self.monotonicity.lambda > 0.0 && self.monotonicity.derivative_design.nrows() > 0 {
            apply_monotonicity_penalty(
                &self.monotonicity,
                beta,
                &mut gradient,
                &mut hessian,
                &mut deviance,
            );
        }

        if guard_activation_count > 0 {
            let guard_fraction = guard_activation_count as f64 / n as f64;
            warn!(
                "Derivative guard activated for {guard_activation_count} of {n} subjects ({:.2}% of sample). Negative derivatives observed for {} subjects. Example raw dη_exit values: {:?}.",
                guard_fraction * 100.0,
                negative_derivative_count,
                guard_examples
            );
        }

        Ok(WorkingState {
            eta: eta_exit,
            gradient,
            hessian,
            deviance,
        })
    }
}

fn apply_monotonicity_penalty(
    penalty: &MonotonicityPenalty,
    beta: &Array1<f64>,
    gradient: &mut Array1<f64>,
    hessian: &mut Array2<f64>,
    deviance: &mut f64,
) {
    let lambda = penalty.lambda;
    if lambda == 0.0 {
        return;
    }
    let design = &penalty.derivative_design;
    let values = design.dot(beta);
    let mut penalty_sum = 0.0;
    let mut violation_count = 0usize;
    let mut violation_examples: Vec<f64> = Vec::new();
    for (row, &value) in design.rows().into_iter().zip(values.iter()) {
        let softplus = stable_softplus(-value);
        penalty_sum += softplus;
        let sigma = stable_sigmoid(-value);
        let grad_scale = -2.0 * lambda * sigma;
        accumulate_weighted_vector(gradient, grad_scale, &row);
        let h_scale = 2.0 * lambda * sigma * (1.0 - sigma);
        accumulate_symmetric_outer(hessian, h_scale, &row);
        if value < 0.0 {
            violation_count += 1;
            if violation_examples.len() < 5 {
                violation_examples.push(value);
            }
        }
    }
    *deviance += 2.0 * lambda * penalty_sum;

    if design.nrows() > 0 && violation_count > 0 {
        let fraction = violation_count as f64 / design.nrows() as f64;
        warn!(
            "Monotonicity grid penalty activated for {violation_count} of {} evaluation ages ({:.2}% of grid). Example derivative values: {:?}.",
            design.nrows(),
            fraction * 100.0,
            violation_examples
        );
        if fraction > 0.05 {
            warn!(
                "More than 5% of grid ages triggered the monotonicity penalty; consider increasing baseline knots or smoothing."
            );
        }
    }
}

/// Stored factorization metadata for downstream diagnostics.
#[derive(Debug, Clone, Serialize, Deserialize)]
pub enum HessianFactor {
    Observed {
        ldlt_factor: Array2<f64>,
        permutation: Vec<usize>,
        inertia: (usize, usize, usize),
    },
    Expected {
        cholesky_factor: Array2<f64>,
    },
}

#[derive(Debug, Clone, Serialize, Deserialize)]
pub struct SurvivalModelArtifacts {
    pub coefficients: Array1<f64>,
    pub age_basis: BasisDescriptor,
    pub time_varying_basis: Option<BasisDescriptor>,
    pub static_covariate_layout: CovariateLayout,
    pub penalties: PenaltyDescriptor,
    pub age_transform: AgeTransform,
    pub reference_constraint: ReferenceConstraint,
    pub hessian_factor: Option<HessianFactor>,
}

impl SurvivalModelArtifacts {
    fn expected_static_dim(&self) -> usize {
        self.static_covariate_layout.column_names.len()
    }

    fn validate_covariates(&self, covariates: &CovariateValues<'_>) -> Result<(), SurvivalError> {
        if covariates.static_covariates.len() != self.expected_static_dim() {
            return Err(SurvivalError::CovariateDimensionMismatch);
        }
        Ok(())
    }

    fn evaluate_baseline_row(&self, log_age: f64) -> Result<Array1<f64>, SurvivalError> {
        let age_array = arr1(&[log_age]);
        let (basis_arc, _) = create_bspline_basis_with_knots(
            age_array.view(),
            self.age_basis.knot_vector.view(),
            self.age_basis.degree,
        )?;
        let basis = (*basis_arc).clone();
        let constrained = self.reference_constraint.apply(&basis);
        Ok(constrained.row(0).to_owned())
    }

    fn evaluate_time_varying_row(
        &self,
        log_age: f64,
    ) -> Result<Option<Array1<f64>>, SurvivalError> {
        if let Some(time_basis) = &self.time_varying_basis {
            let age_array = arr1(&[log_age]);
            let (tv_arc, _) = create_bspline_basis_with_knots(
                age_array.view(),
                time_basis.knot_vector.view(),
                time_basis.degree,
            )?;
            let tv = self.reference_constraint.apply(&(*tv_arc).clone());
            Ok(Some(tv.row(0).to_owned()))
        } else {
            Ok(None)
        }
    }

    fn assemble_design(
        &self,
        baseline: Array1<f64>,
        time_varying: Option<Array1<f64>>,
        covariates: &CovariateValues<'_>,
    ) -> Result<Array1<f64>, SurvivalError> {
        let mut design = Array1::<f64>::zeros(self.coefficients.len());
        let mut offset = 0;
        let baseline_len = baseline.len();
        design
            .slice_mut(s![offset..offset + baseline_len])
            .assign(&baseline);
        offset += baseline_len;
        if let Some(time_row) = time_varying {
            let len = time_row.len();
            design.slice_mut(s![offset..offset + len]).assign(&time_row);
            offset += len;
        }
        if let Some(subject_time) = &covariates.time_varying {
            let len = subject_time.len();
            design
                .slice_mut(s![offset..offset + len])
                .assign(subject_time);
            offset += len;
        }
        let static_len = covariates.static_covariates.len();
        design
            .slice_mut(s![offset..offset + static_len])
            .assign(&covariates.static_covariates);
        if offset + static_len != design.len() {
            return Err(SurvivalError::DesignDimensionMismatch);
        }
        Ok(design)
    }

    /// Evaluate the cumulative hazard at a given age.
    pub fn cumulative_hazard(
        &self,
        age: f64,
        covariates: &CovariateValues<'_>,
    ) -> Result<f64, SurvivalError> {
        self.validate_covariates(covariates)?;
        let log_age = self.age_transform.transform(age)?;
        let baseline = self.evaluate_baseline_row(log_age)?;
        let time_varying = self.evaluate_time_varying_row(log_age)?;
        let design = self.assemble_design(baseline, time_varying, covariates)?;
        let eta = design.dot(&self.coefficients);
        Ok(eta.exp())
    }

    /// Evaluate the cumulative incidence at a given age.
    pub fn cumulative_incidence(
        &self,
        age: f64,
        covariates: &CovariateValues<'_>,
    ) -> Result<f64, SurvivalError> {
        let hazard = self.cumulative_hazard(age, covariates)?;
        Ok(1.0 - (-hazard).exp())
    }

    /// Compute the absolute risk between two ages conditioned on survival to `t0`.
    pub fn conditional_absolute_risk(
        &self,
        t0: f64,
        t1: f64,
        covariates: &CovariateValues<'_>,
        cif_competing_t0: f64,
    ) -> Result<f64, SurvivalError> {
        let cif0 = self.cumulative_incidence(t0, covariates)?;
        let cif1 = self.cumulative_incidence(t1, covariates)?;
        let delta = (cif1 - cif0).max(0.0);
        let denom = (1.0 - cif0 - cif_competing_t0).max(DEFAULT_RISK_EPSILON);
        Ok(delta / denom)
    }

    /// Conditioned risk using a supplied competing cumulative incidence value.
    pub fn conditional_absolute_risk_with_competing_cif(
        &self,
        t0: f64,
        t1: f64,
        covariates: &CovariateValues<'_>,
        cif_competing_t0: f64,
    ) -> Result<f64, SurvivalError> {
        self.conditional_absolute_risk(t0, t1, covariates, cif_competing_t0)
    }

    /// Conditioned risk using a companion survival model for competing events.
    pub fn conditional_absolute_risk_with_companion(
        &self,
        t0: f64,
        t1: f64,
        covariates: &CovariateValues<'_>,
        competing: &SurvivalModelArtifacts,
        competing_covariates: &CovariateValues<'_>,
    ) -> Result<f64, SurvivalError> {
        let competing_cif = competing.cumulative_incidence(t0, competing_covariates)?;
        self.conditional_absolute_risk(t0, t1, covariates, competing_cif)
    }
}

/// Prediction inputs referencing existing arrays.
pub struct SurvivalPredictionInputs<'a> {
    pub age_entry: ArrayView1<'a, f64>,
    pub age_exit: ArrayView1<'a, f64>,
    pub event_target: ArrayView1<'a, u8>,
    pub event_competing: ArrayView1<'a, u8>,
    pub sample_weight: ArrayView1<'a, f64>,
    pub covariates: CovariateViews<'a>,
}

/// Guarded age evaluations used for scoring.
pub struct GuardedAges {
    pub log_age_entry: Array1<f64>,
    pub log_age_exit: Array1<f64>,
    pub derivative_exit: Array1<f64>,
}

impl<'a> SurvivalPredictionInputs<'a> {
    pub fn len(&self) -> usize {
        self.age_entry.len()
    }

    pub fn validate(&self) -> Result<(), SurvivalError> {
        let n = self.age_entry.len();
        let dims_mismatch = self.age_exit.len() != n
            || self.event_target.len() != n
            || self.event_competing.len() != n
            || self.sample_weight.len() != n
            || self.covariates.static_covariates.nrows() != n;
        if dims_mismatch {
            return Err(SurvivalError::CovariateDimensionMismatch);
        }
        self.covariates.validate()?;
        for i in 0..n {
            if !(self.age_entry[i] < self.age_exit[i]) {
                return Err(SurvivalError::InvalidAgeOrder);
            }
        }
        Ok(())
    }

    pub fn evaluate_guarded_ages(
        &self,
        transform: &AgeTransform,
    ) -> Result<GuardedAges, SurvivalError> {
        let log_age_entry = transform.transform_array(&self.age_entry.to_owned())?;
        let log_age_exit = transform.transform_array(&self.age_exit.to_owned())?;
        let mut derivative_exit = Array1::<f64>::zeros(self.age_exit.len());
        for (value, &age) in derivative_exit.iter_mut().zip(self.age_exit.iter()) {
            *value = transform.derivative_factor(age)?;
        }
        Ok(GuardedAges {
            log_age_entry,
            log_age_exit,
            derivative_exit,
        })
    }
}

/// Calibrator feature extraction for survival predictions.
pub fn survival_calibrator_features(
    risks: &Array1<f64>,
    jacobians: &Array2<f64>,
    hessian_factor: Option<&HessianFactor>,
    leverage: Option<&Array1<f64>>,
) -> Result<Array2<f64>, SurvivalError> {
    let n = risks.len();
    if jacobians.nrows() != n {
        return Err(SurvivalError::CalibratorInputLengthMismatch {
            expected: n,
            provided: jacobians.nrows(),
        });
    }
    if let Some(lev) = leverage {
        if lev.len() != n {
            return Err(SurvivalError::CalibratorInputLengthMismatch {
                expected: n,
                provided: lev.len(),
            });
        }
    }

    if let Some(factor) = hessian_factor {
        let expected_dim = match factor {
            HessianFactor::Observed { ldlt_factor, .. } => ldlt_factor.nrows(),
            HessianFactor::Expected { cholesky_factor } => cholesky_factor.nrows(),
        };
        if jacobians.ncols() != expected_dim {
            return Err(SurvivalError::CalibratorInputLengthMismatch {
                expected: expected_dim,
                provided: jacobians.ncols(),
            });
        }
    }

    let mut se_logit = Array1::<f64>::zeros(n);
    if let Some(factor) = hessian_factor {
        for (row_idx, jac_row) in jacobians.rows().into_iter().enumerate() {
            let risk = risks[row_idx].clamp(1e-12, 1.0 - 1e-12);
            let denom = (risk * (1.0 - risk)).max(1e-12);
            let grad_logit = jac_row.to_owned().mapv(|v| v / denom);
            let variance = delta_quadratic_form(factor, &grad_logit)?;
            se_logit[row_idx] = variance.max(0.0).sqrt();
        }
    }

    let cols = if leverage.is_some() { 3 } else { 2 };
    let mut features = Array2::<f64>::zeros((n, cols));
    for i in 0..n {
        let risk = risks[i].clamp(1e-12, 1.0 - 1e-12);
        features[[i, 0]] = risk.logit();
        features[[i, 1]] = se_logit[i];
        if let Some(lev) = leverage {
            features[[i, 2]] = lev[i].clamp(0.0, 0.999);
        }
    }
    Ok(features)
}

fn delta_quadratic_form(factor: &HessianFactor, grad: &Array1<f64>) -> Result<f64, SurvivalError> {
    match factor {
        HessianFactor::Observed { ldlt_factor, .. } => {
            let view = FaerArrayView::new(ldlt_factor);
            let solver = FaerLdlt::new(view.as_ref(), Side::Lower)
                .map_err(|err| SurvivalError::DeltaMethod(format!("LDLT solve failed: {err:?}")))?;
            let grad_view = FaerColView::new(grad);
            let solved = solver.solve(grad_view.as_ref());
            let solved_view = solved.as_ref();
            let mut accum = 0.0;
            for (idx, value) in grad.iter().enumerate() {
                accum += value * solved_view[(idx, 0)];
            }
            Ok(accum)
        }
        HessianFactor::Expected { cholesky_factor } => {
            let view = FaerArrayView::new(cholesky_factor);
            let solver = FaerLlt::new(view.as_ref(), Side::Lower).map_err(|err| {
                SurvivalError::DeltaMethod(format!("Cholesky solve failed: {err:?}"))
            })?;
            let grad_view = FaerColView::new(grad);
            let solved = solver.solve(grad_view.as_ref());
            let solved_view = solved.as_ref();
            let mut accum = 0.0;
            for (idx, value) in grad.iter().enumerate() {
                accum += value * solved_view[(idx, 0)];
            }
            Ok(accum)
        }
    }
}

trait LogitExt {
    fn logit(self) -> f64;
}

impl LogitExt for f64 {
    fn logit(self) -> f64 {
        let clamped = self.max(1e-12).min(1.0 - 1e-12);
        (clamped / (1.0 - clamped)).ln()
    }
}

#[cfg(test)]
mod tests {
    use super::*;
    use approx::assert_abs_diff_eq;
    use ndarray::{Array1, array};

    fn toy_training_data() -> SurvivalTrainingData {
        SurvivalTrainingData {
            age_entry: array![50.0, 55.0, 60.0],
            age_exit: array![55.0, 60.0, 65.0],
            event_target: array![1, 0, 1],
            event_competing: array![0, 0, 0],
            sample_weight: array![1.0, 1.0, 1.0],
            pgs: array![0.1, -0.2, 0.3],
            sex: array![0.0, 1.0, 0.0],
            pcs: array![[0.01, -0.02], [0.02, 0.03], [-0.04, 0.05]],
        }
    }

    fn repeat_rows(matrix: &Array2<f64>, pattern: &[usize]) -> Array2<f64> {
        let cols = matrix.ncols();
        let mut result = Array2::<f64>::zeros((pattern.len(), cols));
        for (row_idx, &source_idx) in pattern.iter().enumerate() {
            assert!(source_idx < matrix.nrows());
            result.row_mut(row_idx).assign(&matrix.row(source_idx));
        }
        result
    }

    fn repeat_optional(matrix: &Option<Array2<f64>>, pattern: &[usize]) -> Option<Array2<f64>> {
        matrix.as_ref().map(|array| repeat_rows(array, pattern))
    }

    fn trusted_reference_artifacts() -> SurvivalModelArtifacts {
        let basis = BasisDescriptor {
            knot_vector: array![0.0, 0.0, 1.0, 1.0],
            degree: 1,
        };
        let reference_log_age = 0.0_f64;
        let (basis_arc, _) = create_bspline_basis_with_knots(
            array![reference_log_age].view(),
            basis.knot_vector.view(),
            basis.degree,
        )
        .expect("basis evaluation");
        let basis_row = (*basis_arc).row(0);
        assert_eq!(
            basis_row.len(),
            2,
            "reference fixture expects two basis functions"
        );
        let norm = (basis_row[0].powi(2) + basis_row[1].powi(2)).sqrt();
        let transform = array![[basis_row[1] / norm], [-basis_row[0] / norm]];

        let static_names = vec!["pgs".to_string(), "sex".to_string()];
        let coefficients = array![0.35, 0.45, -0.12];

        SurvivalModelArtifacts {
            coefficients,
            age_basis: basis,
            time_varying_basis: None,
            static_covariate_layout: CovariateLayout {
                column_names: static_names,
            },
            penalties: PenaltyDescriptor {
                order: 2,
                lambda: 0.05,
            },
            age_transform: AgeTransform {
                minimum_age: 40.0,
                delta: 1.0,
            },
            reference_constraint: ReferenceConstraint {
                transform,
                reference_log_age,
            },
            hessian_factor: None,
        }
    }

    fn trusted_reference_covariates() -> Vec<(f64, Array1<f64>)> {
        vec![
            (58.0, array![0.25, 0.0]),
            (61.0, array![-0.15, 1.0]),
            (64.0, array![0.32, 0.0]),
            (67.0, array![0.05, 1.0]),
        ]
    }

    fn trusted_reference_events() -> (Array1<u8>, Array1<f64>) {
        (array![1, 0, 1, 0], array![1.0, 2.0, 3.0, 4.0])
    }

    fn trusted_reference_expected_cifs() -> Vec<f64> {
        vec![
            0.3292075181763382,
            0.24497924964961038,
            0.3122529095902712,
            0.2461683546859772,
        ]
    }

    fn trusted_reference_expected_brier() -> f64 {
        0.22313758356852675
    }

    fn weighted_brier(y: &Array1<u8>, p: &Array1<f64>, w: &Array1<f64>) -> f64 {
        let mut numerator = 0.0;
        let mut denom = 0.0;
        for i in 0..y.len() {
            let weight = w[i];
            numerator += weight * (p[i] - f64::from(y[i])).powi(2);
            denom += weight;
        }
        numerator / denom.max(f64::MIN_POSITIVE)
    }

    fn apply_reference_calibration(prob: f64) -> f64 {
        let clamped = prob.max(1e-12).min(1.0 - 1e-12);
        let logit = (clamped / (1.0 - clamped)).ln();
        let adjusted = 0.15 + 0.85 * logit;
        1.0 / (1.0 + (-adjusted).exp())
    }

    fn evaluate_state(
        layout: &SurvivalLayout,
        penalty: &MonotonicityPenalty,
        data: &SurvivalTrainingData,
        beta: &Array1<f64>,
    ) -> WorkingState {
        let mut model = WorkingModelSurvival::new(
            layout.clone(),
            data,
            penalty.clone(),
            SurvivalSpec::default(),
        )
        .unwrap();
        model.update(beta).unwrap()
    }

    #[test]
    fn logit_extension_behaves() {
        assert!(0.5f64.logit().abs() < 1e-12);
        assert!(f64::is_finite(0.01f64.logit()));
    }

    #[test]
    fn cumulative_incidence_matches_reference_library() {
        let artifacts = trusted_reference_artifacts();
        let expected = trusted_reference_expected_cifs();
        for ((age, covariates), expected_cif) in trusted_reference_covariates()
            .into_iter()
            .zip(expected.into_iter())
        {
            let observed = cumulative_incidence(age, &covariates, &artifacts)
                .expect("cumulative incidence evaluation");
            assert_abs_diff_eq!(observed, expected_cif, epsilon = 1e-9);
        }
    }

    #[test]
    fn brier_score_matches_reference_library() {
        let artifacts = trusted_reference_artifacts();
        let horizon = 70.0;
        let mut predictions = Array1::<f64>::zeros(4);
        for (idx, (age, covariates)) in trusted_reference_covariates().into_iter().enumerate() {
            let cif = cumulative_incidence(age.min(horizon), &covariates, &artifacts)
                .expect("cumulative incidence evaluation");
            predictions[idx] = cif;
        }
        let (events, weights) = trusted_reference_events();
        let brier = weighted_brier(&events, &predictions, &weights);
        let expected = trusted_reference_expected_brier();
        assert_abs_diff_eq!(brier, expected, epsilon = 1e-9);
    }

    #[test]
    fn age_transform_rejects_non_positive_guard() {
        let ages = array![50.0, 55.0];
        let err = AgeTransform::from_training(&ages, 0.0).unwrap_err();
        assert!(matches!(err, SurvivalError::NonPositiveGuard));
    }

    #[test]
    fn monotonic_penalty_positive() {
        let data = toy_training_data();
        let basis = BasisDescriptor {
            knot_vector: array![0.0, 0.0, 0.0, 0.33, 0.66, 1.0, 1.0, 1.0],
            degree: 2,
        };
        let (layout, penalty) = build_survival_layout(&data, &basis, 0.1, 2, 1.0, 10).unwrap();
        let mut model =
            WorkingModelSurvival::new(layout, &data, penalty, SurvivalSpec::default()).unwrap();
        let beta = Array1::<f64>::zeros(model.layout.combined_exit.ncols());
        let state = model.update(&beta).unwrap();
        assert!(state.deviance.is_finite());
    }

    #[test]
    fn conditional_risk_monotone() {
        let data = toy_training_data();
        let basis = BasisDescriptor {
            knot_vector: array![0.0, 0.0, 0.0, 0.33, 0.66, 1.0, 1.0, 1.0],
            degree: 2,
        };
        let (layout, penalty) = build_survival_layout(&data, &basis, 0.1, 2, 0.5, 10).unwrap();
        let model = WorkingModelSurvival::new(
            layout.clone(),
            &data,
            penalty.clone(),
            SurvivalSpec::default(),
        )
        .unwrap();
        let static_names: Vec<String> = (0..layout.static_covariates.ncols())
            .map(|idx| format!("cov{idx}"))
            .collect();
        let artifacts = SurvivalModelArtifacts {
            coefficients: Array1::<f64>::zeros(model.layout.combined_exit.ncols()),
            age_basis: basis.clone(),
            time_varying_basis: None,
            static_covariate_layout: CovariateLayout {
                column_names: static_names,
            },
            penalties: PenaltyDescriptor {
                order: 2,
                lambda: 0.5,
            },
            age_transform: layout.age_transform,
            reference_constraint: layout.reference_constraint.clone(),
            hessian_factor: None,
        };
        let covs = Array1::<f64>::zeros(model.layout.static_covariates.ncols());
        let cov_values = CovariateValues {
            static_covariates: covs.view(),
            time_varying: None,
        };
        let cif0 = artifacts.cumulative_incidence(55.0, &cov_values).unwrap();
        let cif1 = artifacts.cumulative_incidence(60.0, &cov_values).unwrap();
        assert!(cif1 >= cif0 - 1e-9);
        let risk = artifacts
            .conditional_absolute_risk(55.0, 60.0, &cov_values, 0.0)
            .unwrap();
        assert!(risk >= -1e-9);
    }

    #[test]
<<<<<<< HEAD
<<<<<<< HEAD
    fn conditional_risk_helpers_agree() {
        let data = toy_training_data();
        let basis = BasisDescriptor {
            knot_vector: array![0.0, 0.0, 0.0, 0.4, 0.7, 1.0, 1.0, 1.0],
            degree: 2,
        };
        let (layout, _) = build_survival_layout(&data, &basis, 0.1, 2, 0.5, 4).unwrap();
        let static_names: Vec<String> = (0..layout.static_covariates.ncols())
            .map(|idx| format!("cov{idx}"))
            .collect();
        let artifacts = SurvivalModelArtifacts {
            coefficients: Array1::<f64>::zeros(layout.combined_exit.ncols()),
            age_basis: basis.clone(),
            time_varying_basis: None,
            static_covariate_layout: CovariateLayout {
                column_names: static_names.clone(),
            },
            penalties: PenaltyDescriptor {
                order: 2,
                lambda: 0.5,
            },
            age_transform: layout.age_transform,
            reference_constraint: layout.reference_constraint.clone(),
            hessian_factor: None,
        };
        let companion = SurvivalModelArtifacts {
            coefficients: artifacts.coefficients.clone(),
            age_basis: basis,
            time_varying_basis: None,
            static_covariate_layout: CovariateLayout {
                column_names: static_names,
            },
            penalties: PenaltyDescriptor {
                order: 2,
                lambda: 0.25,
            },
            age_transform: layout.age_transform,
            reference_constraint: layout.reference_constraint.clone(),
            hessian_factor: None,
        };
        let covs = Array1::<f64>::zeros(layout.static_covariates.ncols());
        let cov_values = CovariateValues {
            static_covariates: covs.view(),
            time_varying: None,
        };
        let cif_competing = 0.2;
        let baseline = artifacts
            .conditional_absolute_risk(55.0, 60.0, &cov_values, cif_competing)
            .unwrap();
        let supplied = artifacts
            .conditional_absolute_risk_with_competing_cif(55.0, 60.0, &cov_values, cif_competing)
            .unwrap();
        assert_abs_diff_eq!(baseline, supplied, epsilon = 1e-12);

        let companion_cif = companion.cumulative_incidence(55.0, &cov_values).unwrap();
        let via_companion = artifacts
            .conditional_absolute_risk_with_companion(
                55.0,
                60.0,
                &cov_values,
                &companion,
                &cov_values,
            )
            .unwrap();
        let expected = artifacts
            .conditional_absolute_risk(55.0, 60.0, &cov_values, companion_cif)
            .unwrap();
        assert_abs_diff_eq!(via_companion, expected, epsilon = 1e-12);
    }

    #[test]
    fn prediction_inputs_apply_guard() {
        let data = toy_training_data();
        let basis = BasisDescriptor {
            knot_vector: array![0.0, 0.0, 0.0, 0.3, 0.6, 1.0, 1.0, 1.0],
            degree: 2,
        };
        let (layout, _) = build_survival_layout(&data, &basis, 0.1, 2, 0.5, 4).unwrap();
        let covariate_views = CovariateViews {
            static_covariates: layout.static_covariates.view(),
            time_varying: None,
        };
        let inputs = SurvivalPredictionInputs {
            age_entry: data.age_entry.view(),
            age_exit: data.age_exit.view(),
            event_target: data.event_target.view(),
            event_competing: data.event_competing.view(),
            sample_weight: data.sample_weight.view(),
            covariates: covariate_views,
        };
        inputs.validate().unwrap();
        let guarded = inputs.evaluate_guarded_ages(&layout.age_transform).unwrap();
        assert_eq!(guarded.log_age_entry.len(), data.age_entry.len());
        assert_eq!(guarded.log_age_exit.len(), data.age_exit.len());
        assert_eq!(guarded.derivative_exit.len(), data.age_exit.len());
        for (idx, &age) in data.age_exit.iter().enumerate() {
            let expected = layout.age_transform.derivative_factor(age).unwrap();
            assert_abs_diff_eq!(guarded.derivative_exit[idx], expected, epsilon = 1e-12);
        }
    }

    #[test]
    fn survival_calibrator_features_compute_logit_and_se() {
        let risks = array![0.2, 0.7];
        let jacobians = array![[0.1, 0.0], [0.0, 0.2]];
        let hessian = HessianFactor::Expected {
            cholesky_factor: Array2::<f64>::eye(2),
        };
        let leverage = array![1.2, -0.5];

        let features =
            survival_calibrator_features(&risks, &jacobians, Some(&hessian), Some(&leverage))
                .expect("feature extraction");

        assert_eq!(features.ncols(), 3);
        assert_eq!(features.nrows(), 2);
        assert_abs_diff_eq!(features[[0, 0]], risks[0].logit(), epsilon = 1e-12);
        assert_abs_diff_eq!(features[[1, 0]], risks[1].logit(), epsilon = 1e-12);

        let expected_se0 = 0.1 / (risks[0] * (1.0 - risks[0]));
        let expected_se1 = 0.2 / (risks[1] * (1.0 - risks[1]));
        assert_abs_diff_eq!(features[[0, 1]], expected_se0, epsilon = 1e-12);
        assert_abs_diff_eq!(features[[1, 1]], expected_se1, epsilon = 1e-12);

        assert_abs_diff_eq!(features[[0, 2]], 0.999, epsilon = 1e-12);
        assert_abs_diff_eq!(features[[1, 2]], 0.0, epsilon = 1e-12);
=======
    fn conditional_risk_monotonic_with_calibration_toggle() {
        let artifacts = trusted_reference_artifacts();
        let covariates = array![0.12, 1.0];
        let t0 = 55.0;
        let horizons = [60.0, 64.0, 68.0];

        let mut base: Vec<f64> = Vec::new();
        for &t1 in &horizons {
            let risk = conditional_absolute_risk(t0, t1, &covariates, 0.05, &artifacts)
                .expect("conditional risk evaluation");
            base.push(risk);
        }

        for window in base.windows(2) {
            assert!(
                window[1] >= window[0] - 1e-12,
                "base conditional risk must be monotone"
            );
        }

        let calibrated: Vec<f64> = base
            .iter()
            .copied()
            .map(apply_reference_calibration)
            .collect();
        for window in calibrated.windows(2) {
            assert!(
                window[1] >= window[0] - 1e-12,
                "calibrated conditional risk must be monotone"
            );
        }
>>>>>>> ab6d7922
    }

    #[test]
    fn working_state_shapes() {
        let data = toy_training_data();
        let basis = BasisDescriptor {
            knot_vector: array![0.0, 0.0, 0.0, 0.33, 0.66, 1.0, 1.0, 1.0],
            degree: 2,
        };
        let (layout, penalty) = build_survival_layout(&data, &basis, 0.1, 2, 0.5, 8).unwrap();
        let mut model =
            WorkingModelSurvival::new(layout, &data, penalty, SurvivalSpec::default()).unwrap();
        let beta = Array1::<f64>::zeros(model.layout.combined_exit.ncols());
        let state = model.update(&beta).unwrap();
        assert_eq!(state.gradient.len(), beta.len());
        assert_eq!(state.hessian.nrows(), beta.len());
        assert_eq!(state.hessian.ncols(), beta.len());
    }

    #[test]
    fn likelihood_matches_manual_computation() {
        let data = toy_training_data();
        let basis = BasisDescriptor {
            knot_vector: array![0.0, 0.0, 0.0, 0.4, 0.7, 1.0, 1.0, 1.0],
            degree: 2,
        };
        let (layout, monotonicity) = build_survival_layout(&data, &basis, 0.1, 2, 0.0, 0).unwrap();
        let mut spec = SurvivalSpec::default();
        spec.barrier_weight = 0.0;
        spec.derivative_guard = 1e-12;
        let mut model =
            WorkingModelSurvival::new(layout.clone(), &data, monotonicity.clone(), spec).unwrap();

        let mut beta = Array1::<f64>::zeros(layout.combined_exit.ncols());
        for (idx, value) in beta.iter_mut().enumerate() {
            *value = 0.01 * (idx as f64 + 1.0);
        }

        let state = model.update(&beta).unwrap();
        let eta_exit = layout.combined_exit.dot(&beta);
        let eta_entry = layout.combined_entry.dot(&beta);
        let derivative_exit = layout.combined_derivative_exit.dot(&beta);
        let guard = spec.derivative_guard.max(f64::EPSILON);

        let mut manual = 0.0;
        for i in 0..data.age_entry.len() {
            let d = f64::from(data.event_target[i]);
            let weight = data.sample_weight[i];
            let guarded = derivative_exit[i].max(guard);
            let h_exit = eta_exit[i].exp();
            let h_entry = eta_entry[i].exp();
            manual += weight * (d * (eta_exit[i] + guarded.ln()) - (h_exit - h_entry));
        }

        assert_abs_diff_eq!(state.deviance, -2.0 * manual, epsilon = 1e-10);
    }

    #[test]
    fn left_truncation_matches_scoring_difference() {
        let data = toy_training_data();
        let basis = BasisDescriptor {
            knot_vector: array![0.0, 0.0, 0.0, 0.45, 0.7, 1.0, 1.0, 1.0],
            degree: 2,
        };
        let (layout, monotonicity) = build_survival_layout(&data, &basis, 0.1, 2, 0.0, 4).unwrap();
        let mut spec = SurvivalSpec::default();
        spec.barrier_weight = 0.0;
        spec.derivative_guard = 1e-12;
        let mut model =
            WorkingModelSurvival::new(layout.clone(), &data, monotonicity.clone(), spec).unwrap();

        let p = layout.combined_exit.ncols();
        let baseline_cols = layout.baseline_exit.ncols();
        let mut beta = Array1::<f64>::zeros(p);
        for idx in 0..baseline_cols {
            beta[idx] = 0.05 * (idx as f64 + 1.0);
        }

        let state = model.update(&beta).unwrap();
        assert!(state.deviance.is_finite());

        let static_names: Vec<String> = (0..layout.static_covariates.ncols())
            .map(|idx| format!("cov{idx}"))
            .collect();
        let artifacts = SurvivalModelArtifacts {
            coefficients: beta.clone(),
            age_basis: basis.clone(),
            time_varying_basis: None,
            static_covariate_layout: CovariateLayout {
                column_names: static_names,
            },
            penalties: PenaltyDescriptor {
                order: 2,
                lambda: 0.0,
            },
            age_transform: layout.age_transform,
            reference_constraint: layout.reference_constraint.clone(),
            hessian_factor: None,
        };

        let eta_exit = layout.combined_exit.dot(&beta);
        let eta_entry = layout.combined_entry.dot(&beta);

        for i in 0..data.age_entry.len() {
            let covariates = layout.static_covariates.row(i).to_owned();
            let cov_values = CovariateValues {
                static_covariates: covariates.view(),
                time_varying: None,
            };
            let hazard_exit = artifacts
                .cumulative_hazard(data.age_exit[i], &cov_values)
                .unwrap();
            let hazard_entry = artifacts
                .cumulative_hazard(data.age_entry[i], &cov_values)
                .unwrap();
            let delta_scoring = hazard_exit - hazard_entry;
            let delta_training = eta_exit[i].exp() - eta_entry[i].exp();
            assert_abs_diff_eq!(delta_scoring, delta_training, epsilon = 1e-10);
        }
    }

    #[test]
    fn gradient_and_hessian_match_numeric() {
        let data = toy_training_data();
        let basis = BasisDescriptor {
            knot_vector: array![0.0, 0.0, 0.0, 0.5, 1.0, 1.0, 1.0],
            degree: 2,
        };
        let (layout, monotonicity) = build_survival_layout(&data, &basis, 0.1, 2, 0.0, 0).unwrap();
        let mut spec = SurvivalSpec::default();
        spec.barrier_weight = 0.0;
        spec.derivative_guard = 1e-12;
        let mut model =
            WorkingModelSurvival::new(layout.clone(), &data, monotonicity.clone(), spec).unwrap();

        let p = layout.combined_exit.ncols();
        let mut beta = Array1::<f64>::zeros(p);
        let baseline_cols = layout.baseline_exit.ncols();
        for idx in 0..baseline_cols {
            beta[idx] = 0.05 * (idx as f64 + 1.0);
        }
        for idx in baseline_cols..p {
            beta[idx] = 0.01 * (idx as f64 + 1.0);
        }

        let guard = spec.derivative_guard.max(f64::EPSILON);
        let derivative_exit = layout.combined_derivative_exit.dot(&beta);
        if derivative_exit.iter().any(|value| *value <= guard * 10.0) {
            for idx in 0..baseline_cols {
                beta[idx] += 0.05;
            }
        }

        let base_state = model.update(&beta).unwrap();
        let eta_exit = layout.combined_exit.dot(&beta);
        let eta_entry = layout.combined_entry.dot(&beta);
        let derivative_vector = layout.combined_derivative_exit.dot(&beta);
        let h_exit = eta_exit.mapv(f64::exp);
        let h_entry = eta_entry.mapv(f64::exp);

        let mut manual_gradient = Array1::<f64>::zeros(p);
        let mut manual_hessian = Array2::<f64>::zeros((p, p));

        for i in 0..data.age_entry.len() {
            let weight = data.sample_weight[i];
            if weight == 0.0 {
                continue;
            }
            let d = f64::from(data.event_target[i]);
            let x_exit_row = layout.combined_exit.row(i);
            let x_entry_row = layout.combined_entry.row(i);
            let d_exit_row = layout.combined_derivative_exit.row(i);
            let guard_threshold = spec.derivative_guard.max(f64::EPSILON);
            let raw_derivative = derivative_vector[i];
            let guard_applied = raw_derivative <= guard_threshold;
            let guarded = if guard_applied {
                guard_threshold
            } else {
                raw_derivative
            };
            let scale = 1.0 / guarded;
            let mut x_tilde = x_exit_row.to_owned();
            Zip::from(&mut x_tilde)
                .and(&d_exit_row)
                .for_each(|value, &deriv| *value += deriv * scale);

            accumulate_weighted_vector(&mut manual_gradient, 2.0 * weight * h_exit[i], &x_exit_row);
            accumulate_weighted_vector(
                &mut manual_gradient,
                -2.0 * weight * h_entry[i],
                &x_entry_row,
            );
            if d > 0.0 {
                accumulate_weighted_vector(&mut manual_gradient, -2.0 * weight * d, &x_tilde);
            }

            accumulate_symmetric_outer(&mut manual_hessian, -2.0 * weight * h_exit[i], &x_exit_row);
            accumulate_symmetric_outer(
                &mut manual_hessian,
                -2.0 * weight * h_entry[i],
                &x_entry_row,
            );
            let event_scale = if spec.use_expected_information {
                weight * h_exit[i]
            } else {
                weight * d
            };
            if event_scale != 0.0 {
                accumulate_symmetric_outer(&mut manual_hessian, -2.0 * event_scale, &x_tilde);
            }
        }

        for (observed, expected) in manual_gradient.iter().zip(base_state.gradient.iter()) {
            assert_abs_diff_eq!(*observed, *expected, epsilon = 1e-8);
        }

        for (manual_row, observed_row) in manual_hessian
            .rows()
            .into_iter()
            .zip(base_state.hessian.rows())
        {
            for (manual_val, observed_val) in manual_row.iter().zip(observed_row.iter()) {
                assert_abs_diff_eq!(*manual_val, *observed_val, epsilon = 1e-6);
            }
        }
    }

    #[test]
    fn deviance_decreases_with_expected_newton_step() {
        let data = toy_training_data();
        let basis = BasisDescriptor {
            knot_vector: array![0.0, 0.0, 0.0, 0.5, 0.75, 1.0, 1.0, 1.0],
            degree: 2,
        };
        let (layout, monotonicity) = build_survival_layout(&data, &basis, 0.1, 2, 0.2, 6).unwrap();
        let mut spec = SurvivalSpec::default();
        spec.barrier_weight = 0.0;
        spec.use_expected_information = true;
        let mut model =
            WorkingModelSurvival::new(layout.clone(), &data, monotonicity.clone(), spec).unwrap();

        let p = layout.combined_exit.ncols();
        let mut beta = Array1::<f64>::zeros(p);
        for idx in 0..p {
            beta[idx] = 0.02 * (idx as f64 + 1.0);
        }

        let state_initial = model.update(&beta).unwrap();
        let mut step = 1e-3;
        let mut beta_next = beta.clone();
        let mut state_next = state_initial.clone();
        loop {
            beta_next = &beta - &(state_initial.gradient.mapv(|g| step * g));
            match model.update(&beta_next) {
                Ok(next) => {
                    state_next = next;
                    if state_next.deviance < state_initial.deviance {
                        break;
                    }
                }
                Err(SurvivalError::NonFiniteLinearPredictor) => {
                    step *= 0.5;
                    assert!(
                        step > 1e-8,
                        "unable to reduce deviance via gradient descent"
                    );
                    continue;
                }
                Err(other) => panic!("unexpected update failure: {other:?}"),
            }
            step *= 0.5;
            assert!(
                step > 1e-8,
                "unable to reduce deviance via gradient descent"
            );
        }
        assert!(state_next.deviance < state_initial.deviance);
    }

    #[test]
    fn expected_information_adjusts_hessian() {
        let data = toy_training_data();
        let basis = BasisDescriptor {
            knot_vector: array![0.0, 0.0, 0.0, 0.45, 0.75, 1.0, 1.0, 1.0],
            degree: 2,
        };
        let (layout, monotonicity) = build_survival_layout(&data, &basis, 0.1, 2, 0.0, 0).unwrap();
        let mut spec_observed = SurvivalSpec::default();
        spec_observed.barrier_weight = 0.0;
        spec_observed.use_expected_information = false;
        let mut spec_expected = spec_observed;
        spec_expected.use_expected_information = true;

        let mut observed_model =
            WorkingModelSurvival::new(layout.clone(), &data, monotonicity.clone(), spec_observed)
                .unwrap();
        let mut expected_model =
            WorkingModelSurvival::new(layout.clone(), &data, monotonicity.clone(), spec_expected)
                .unwrap();

        let p = layout.combined_exit.ncols();
        let mut beta = Array1::<f64>::zeros(p);
        for idx in 0..p {
            beta[idx] = 0.015 * (idx as f64 + 1.0);
        }

        let observed_state = observed_model.update(&beta).unwrap();
        let expected_state = expected_model.update(&beta).unwrap();

        for (obs, exp) in observed_state
            .gradient
            .iter()
            .zip(expected_state.gradient.iter())
        {
            assert_abs_diff_eq!(*obs, *exp, epsilon = 1e-10);
        }

        let guard = spec_observed.derivative_guard.max(f64::EPSILON);
        let eta_exit = layout.combined_exit.dot(&beta);
        let derivative_exit = layout.combined_derivative_exit.dot(&beta);
        let mut expected_diff = Array2::<f64>::zeros((p, p));
        for i in 0..data.age_entry.len() {
            let weight = data.sample_weight[i];
            if weight == 0.0 {
                continue;
            }
            let h_exit = eta_exit[i].exp();
            let d = f64::from(data.event_target[i]);
            let raw_derivative = derivative_exit[i];
            let guard_applied = raw_derivative <= guard;
            let guarded = if guard_applied { guard } else { raw_derivative };
            let scale = 1.0 / guarded;
            let mut x_tilde = layout.combined_exit.row(i).to_owned();
            Zip::from(&mut x_tilde)
                .and(&layout.combined_derivative_exit.row(i))
                .for_each(|value, &deriv| *value += deriv * scale);
            let diff_scale = -2.0 * weight * (h_exit - d);
            if diff_scale == 0.0 {
                continue;
            }
            for j in 0..p {
                for k in 0..p {
                    expected_diff[[j, k]] += diff_scale * x_tilde[j] * x_tilde[k];
                }
            }
        }

        let diff = &expected_state.hessian - &observed_state.hessian;
        for (observed, expected) in diff.iter().zip(expected_diff.iter()) {
            let tolerance = 1e-12 * expected.abs().max(1.0);
            assert!(
                (*observed - *expected).abs() < tolerance,
                "expected-information difference mismatch: observed={}, expected={}, tolerance={}",
                observed,
                expected,
                tolerance
            );
        }
    }

    #[test]
    fn frequency_weights_match_replication() {
        let weighted_data = SurvivalTrainingData {
            age_entry: array![50.0, 55.0],
            age_exit: array![55.0, 60.0],
            event_target: array![1, 0],
            event_competing: array![0, 0],
            sample_weight: array![1.0, 2.0],
            pgs: array![0.1, -0.3],
            sex: array![0.0, 1.0],
            pcs: array![[0.01, -0.02], [0.02, 0.03]],
        };

        let expanded_data = SurvivalTrainingData {
            age_entry: array![50.0, 55.0, 55.0],
            age_exit: array![55.0, 60.0, 60.0],
            event_target: array![1, 0, 0],
            event_competing: array![0, 0, 0],
            sample_weight: array![1.0, 1.0, 1.0],
            pgs: array![0.1, -0.3, -0.3],
            sex: array![0.0, 1.0, 1.0],
            pcs: array![[0.01, -0.02], [0.02, 0.03], [0.02, 0.03]],
        };

        let basis = BasisDescriptor {
            knot_vector: array![0.0, 0.0, 0.0, 0.5, 0.75, 1.0, 1.0, 1.0],
            degree: 2,
        };

        let (layout_weighted, monotonic_weighted) =
            build_survival_layout(&weighted_data, &basis, 0.1, 2, 0.0, 0).unwrap();
        let replicate_pattern = [0usize, 1, 1];
        let layout_expanded = SurvivalLayout {
            baseline_entry: repeat_rows(&layout_weighted.baseline_entry, &replicate_pattern),
            baseline_exit: repeat_rows(&layout_weighted.baseline_exit, &replicate_pattern),
            baseline_derivative_exit: repeat_rows(
                &layout_weighted.baseline_derivative_exit,
                &replicate_pattern,
            ),
            time_varying_entry: repeat_optional(
                &layout_weighted.time_varying_entry,
                &replicate_pattern,
            ),
            time_varying_exit: repeat_optional(
                &layout_weighted.time_varying_exit,
                &replicate_pattern,
            ),
            time_varying_derivative_exit: repeat_optional(
                &layout_weighted.time_varying_derivative_exit,
                &replicate_pattern,
            ),
            static_covariates: repeat_rows(&layout_weighted.static_covariates, &replicate_pattern),
            age_transform: layout_weighted.age_transform,
            reference_constraint: layout_weighted.reference_constraint.clone(),
            penalties: layout_weighted.penalties.clone(),
            combined_entry: repeat_rows(&layout_weighted.combined_entry, &replicate_pattern),
            combined_exit: repeat_rows(&layout_weighted.combined_exit, &replicate_pattern),
            combined_derivative_exit: repeat_rows(
                &layout_weighted.combined_derivative_exit,
                &replicate_pattern,
            ),
        };
        let monotonic_expanded = monotonic_weighted.clone();

        let mut spec = SurvivalSpec::default();
        spec.barrier_weight = 0.0;
        spec.derivative_guard = 1e-12;

        let mut weighted_model = WorkingModelSurvival::new(
            layout_weighted.clone(),
            &weighted_data,
            monotonic_weighted.clone(),
            spec,
        )
        .unwrap();
        let mut expanded_model = WorkingModelSurvival::new(
            layout_expanded.clone(),
            &expanded_data,
            monotonic_expanded,
            spec,
        )
        .unwrap();

        let p = layout_weighted.combined_exit.ncols();
        assert_eq!(p, layout_expanded.combined_exit.ncols());
        let mut beta = Array1::<f64>::zeros(p);
        for idx in 0..p {
            beta[idx] = 0.03 * (idx as f64 + 1.0);
        }

        let state_weighted = weighted_model.update(&beta).unwrap();
        let state_expanded = expanded_model.update(&beta).unwrap();

        assert_abs_diff_eq!(
            state_weighted.deviance,
            state_expanded.deviance,
            epsilon = 1e-4
        );
        for (g_weighted, g_expanded) in state_weighted
            .gradient
            .iter()
            .zip(state_expanded.gradient.iter())
        {
            assert_abs_diff_eq!(*g_weighted, *g_expanded, epsilon = 1e-4);
        }
        for (h_weighted, h_expanded) in state_weighted
            .hessian
            .iter()
            .zip(state_expanded.hessian.iter())
        {
            assert_abs_diff_eq!(*h_weighted, *h_expanded, epsilon = 1e-4);
        }
    }

    #[test]
    fn weighted_brier_matches_frequency_replication() {
        let artifacts = trusted_reference_artifacts();
        let (events, weights) = trusted_reference_events();
        let horizon = 70.0;

        let predictions: Array1<f64> = trusted_reference_covariates()
            .into_iter()
            .map(|(age, cov)| {
                cumulative_incidence(age.min(horizon), &cov, &artifacts)
                    .expect("cumulative incidence evaluation")
            })
            .collect();

        let weighted = weighted_brier(&events, &predictions, &weights);

        let mut expanded_events = Vec::new();
        let mut expanded_predictions = Vec::new();
        for i in 0..events.len() {
            let copies = weights[i] as usize;
            for _ in 0..copies {
                expanded_events.push(events[i]);
                expanded_predictions.push(predictions[i]);
            }
        }

        let expanded_events = Array1::from(expanded_events);
        let expanded_predictions = Array1::from(expanded_predictions);
        let uniform_weights = Array1::from_elem(expanded_events.len(), 1.0);
        let replicated = weighted_brier(&expanded_events, &expanded_predictions, &uniform_weights);

        assert_abs_diff_eq!(weighted, replicated, epsilon = 1e-12);
    }

    #[test]
    fn penalty_contributes_to_working_state() {
        let data = toy_training_data();
        let basis = BasisDescriptor {
            knot_vector: array![0.0, 0.0, 0.0, 0.5, 1.0, 1.0, 1.0],
            degree: 2,
        };
        let (layout, monotonicity) = build_survival_layout(&data, &basis, 0.1, 2, 0.6, 0).unwrap();
        let penalised_layout = layout.clone();
        let mut unpenalised_layout = layout.clone();
        for block in &mut unpenalised_layout.penalties.blocks {
            block.lambda = 0.0;
        }

        let zero_monotonicity = MonotonicityPenalty {
            lambda: 0.0,
            derivative_design: monotonicity.derivative_design.clone(),
        };

        let mut beta = Array1::<f64>::zeros(penalised_layout.combined_exit.ncols());
        for (idx, value) in beta.iter_mut().enumerate() {
            *value = 0.03 * (idx as f64 + 1.0);
        }

        let penalised = evaluate_state(&penalised_layout, &zero_monotonicity, &data, &beta);
        let unpenalised = evaluate_state(&unpenalised_layout, &zero_monotonicity, &data, &beta);

        let penalty_deviance = penalised_layout.penalties.deviance(&beta);
        assert_abs_diff_eq!(
            penalised.deviance,
            unpenalised.deviance + penalty_deviance,
            epsilon = 1e-10
        );

        let penalty_gradient = penalised_layout.penalties.gradient(&beta);
        let expected_gradient = &unpenalised.gradient + &penalty_gradient;
        for (observed, expected) in penalised.gradient.iter().zip(expected_gradient.iter()) {
            assert_abs_diff_eq!(*observed, *expected, epsilon = 1e-10);
        }

        let penalty_hessian = penalised_layout.penalties.hessian(beta.len());
        let expected_hessian = &unpenalised.hessian + &penalty_hessian;
        for (observed_row, expected_row) in penalised
            .hessian
            .rows()
            .into_iter()
            .zip(expected_hessian.rows())
        {
            for (observed, expected) in observed_row.iter().zip(expected_row.iter()) {
                assert_abs_diff_eq!(*observed, *expected, epsilon = 1e-10);
            }
        }
    }

    #[test]
    fn smoothing_penalty_matches_finite_difference() {
        let mut data = toy_training_data();
        data.sample_weight.fill(0.0);
        let basis = BasisDescriptor {
            knot_vector: array![0.0, 0.0, 0.0, 0.5, 1.0, 1.0, 1.0],
            degree: 2,
        };
        let (layout, penalty) = build_survival_layout(&data, &basis, 0.1, 2, 0.75, 0).unwrap();
        let p = layout.combined_exit.ncols();
        let baseline_cols = layout.baseline_exit.ncols();
        let mut beta = Array1::<f64>::zeros(p);
        for idx in 0..baseline_cols {
            let centered = idx as f64 - (baseline_cols as f64 / 2.0);
            beta[idx] = 0.05 * centered * centered;
        }
        for idx in baseline_cols..p {
            beta[idx] = -0.02 * (idx as f64 + 1.0);
        }

        let base_state = evaluate_state(&layout, &penalty, &data, &beta);
        let eps = 1e-6;

        for j in 0..p {
            let mut beta_plus = beta.clone();
            beta_plus[j] += eps;
            let plus_state = evaluate_state(&layout, &penalty, &data, &beta_plus);

            let mut beta_minus = beta.clone();
            beta_minus[j] -= eps;
            let minus_state = evaluate_state(&layout, &penalty, &data, &beta_minus);

            let numeric_grad = (plus_state.deviance - minus_state.deviance) / (2.0 * eps);
            assert!(
                (numeric_grad - base_state.gradient[j]).abs() < 1e-4,
                "gradient mismatch at index {}",
                j
            );

            let numeric_hessian_col = (&plus_state.gradient - &minus_state.gradient) / (2.0 * eps);
            for k in 0..p {
                let diff = numeric_hessian_col[k] - base_state.hessian[[k, j]];
                assert!(diff.abs() < 1e-3, "hessian mismatch at ({}, {})", k, j);
            }
        }
    }

    #[test]
    fn cumulative_hazard_respects_guard() {
        let data = toy_training_data();
        let basis = BasisDescriptor {
            knot_vector: array![0.0, 0.0, 0.0, 0.5, 1.0, 1.0, 1.0],
            degree: 2,
        };
        let (layout, penalty) = build_survival_layout(&data, &basis, 0.1, 2, 0.5, 6).unwrap();
        let static_names: Vec<String> = (0..layout.static_covariates.ncols())
            .map(|idx| format!("cov{idx}"))
            .collect();
        let artifacts = SurvivalModelArtifacts {
            coefficients: Array1::<f64>::zeros(layout.combined_exit.ncols()),
            age_basis: basis.clone(),
            time_varying_basis: None,
            static_covariate_layout: CovariateLayout {
                column_names: static_names,
            },
            penalties: PenaltyDescriptor {
                order: 2,
                lambda: 0.5,
            },
            age_transform: layout.age_transform,
            reference_constraint: layout.reference_constraint.clone(),
            hessian_factor: None,
        };
        let covs = Array1::<f64>::zeros(layout.static_covariates.ncols());
        let cov_values = CovariateValues {
            static_covariates: covs.view(),
            time_varying: None,
        };

        let guard_floor = artifacts.age_transform.minimum_age - artifacts.age_transform.delta - 0.5;
        let err = artifacts
            .cumulative_hazard(guard_floor, &cov_values)
            .unwrap_err();
        assert!(matches!(err, SurvivalError::GuardDomainViolation { .. }));

        let ok_age = artifacts.age_transform.minimum_age;
        assert!(artifacts.cumulative_hazard(ok_age, &cov_values).is_ok());

        // Ensure the monotonicity penalty builder is still exercised.
        assert_eq!(
            penalty.derivative_design.ncols(),
            layout.combined_exit.ncols()
        );
    }

    #[test]
    fn cumulative_hazard_rejects_covariate_mismatch() {
        let data = toy_training_data();
        let basis = BasisDescriptor {
            knot_vector: array![0.0, 0.0, 0.0, 0.5, 1.0, 1.0, 1.0],
            degree: 2,
        };
        let (layout, _) = build_survival_layout(&data, &basis, 0.1, 2, 0.5, 4).unwrap();
        let static_names: Vec<String> = (0..layout.static_covariates.ncols())
            .map(|idx| format!("cov{idx}"))
            .collect();
        let artifacts = SurvivalModelArtifacts {
            coefficients: Array1::<f64>::zeros(layout.combined_exit.ncols()),
            age_basis: basis.clone(),
            time_varying_basis: None,
            static_covariate_layout: CovariateLayout {
                column_names: static_names.clone(),
            },
            penalties: PenaltyDescriptor {
                order: 2,
                lambda: 0.5,
            },
            age_transform: layout.age_transform,
            reference_constraint: layout.reference_constraint.clone(),
            hessian_factor: None,
        };
        let mismatched_covs = Array1::<f64>::zeros(static_names.len() + 1);
        let mismatched_values = CovariateValues {
            static_covariates: mismatched_covs.view(),
            time_varying: None,
        };
        let err = artifacts
            .cumulative_hazard(60.0, &mismatched_values)
            .unwrap_err();
        assert!(matches!(err, SurvivalError::CovariateDimensionMismatch));
    }
}<|MERGE_RESOLUTION|>--- conflicted
+++ resolved
@@ -1,12 +1,10 @@
 use crate::calibrate::basis::{
     BasisError, create_bspline_basis_with_knots, create_difference_penalty_matrix,
 };
-use crate::calibrate::faer_ndarray::{FaerArrayView, FaerColView, FaerSvd};
-use faer::Side;
-use faer::linalg::solvers::{Ldlt as FaerLdlt, Llt as FaerLlt, Solve as FaerSolve};
+use crate::calibrate::faer_ndarray::FaerSvd;
 use log::warn;
 use ndarray::prelude::*;
-use ndarray::{ArrayBase, Data, Ix1, Zip, arr1, concatenate};
+use ndarray::{ArrayBase, Data, Ix1, Zip, concatenate};
 use serde::{Deserialize, Serialize};
 use std::ops::Range;
 use thiserror::Error;
@@ -45,10 +43,6 @@
     DesignDimensionMismatch,
     #[error("basis evaluation failed: {0}")]
     Basis(#[from] BasisError),
-    #[error("delta-method variance computation failed: {0}")]
-    DeltaMethod(String),
-    #[error("calibrator inputs must have {expected} observations, got {provided}")]
-    CalibratorInputLengthMismatch { expected: usize, provided: usize },
 }
 
 /// Working model abstraction shared between GAM and survival implementations.
@@ -162,44 +156,6 @@
 #[derive(Debug, Clone, Serialize, Deserialize)]
 pub struct CovariateLayout {
     pub column_names: Vec<String>,
-}
-
-/// Borrowed covariate slices used during prediction.
-#[derive(Debug, Clone)]
-pub struct CovariateViews<'a> {
-    pub static_covariates: ArrayView2<'a, f64>,
-    pub time_varying: Option<ArrayView2<'a, f64>>,
-}
-
-impl<'a> CovariateViews<'a> {
-    pub fn len(&self) -> usize {
-        self.static_covariates.nrows()
-    }
-
-    pub fn row(&'a self, index: usize) -> CovariateValues<'a> {
-        let static_covariates = self.static_covariates.row(index);
-        let time_varying = self.time_varying.as_ref().map(|matrix| matrix.row(index));
-        CovariateValues {
-            static_covariates,
-            time_varying,
-        }
-    }
-
-    pub fn validate(&self) -> Result<(), SurvivalError> {
-        if let Some(matrix) = &self.time_varying {
-            if matrix.nrows() != self.static_covariates.nrows() {
-                return Err(SurvivalError::CovariateDimensionMismatch);
-            }
-        }
-        Ok(())
-    }
-}
-
-/// Borrowed per-subject covariate values.
-#[derive(Debug, Clone)]
-pub struct CovariateValues<'a> {
-    pub static_covariates: ArrayView1<'a, f64>,
-    pub time_varying: Option<ArrayView1<'a, f64>>,
 }
 
 #[derive(Debug, Clone)]
@@ -919,148 +875,6 @@
     pub hessian_factor: Option<HessianFactor>,
 }
 
-impl SurvivalModelArtifacts {
-    fn expected_static_dim(&self) -> usize {
-        self.static_covariate_layout.column_names.len()
-    }
-
-    fn validate_covariates(&self, covariates: &CovariateValues<'_>) -> Result<(), SurvivalError> {
-        if covariates.static_covariates.len() != self.expected_static_dim() {
-            return Err(SurvivalError::CovariateDimensionMismatch);
-        }
-        Ok(())
-    }
-
-    fn evaluate_baseline_row(&self, log_age: f64) -> Result<Array1<f64>, SurvivalError> {
-        let age_array = arr1(&[log_age]);
-        let (basis_arc, _) = create_bspline_basis_with_knots(
-            age_array.view(),
-            self.age_basis.knot_vector.view(),
-            self.age_basis.degree,
-        )?;
-        let basis = (*basis_arc).clone();
-        let constrained = self.reference_constraint.apply(&basis);
-        Ok(constrained.row(0).to_owned())
-    }
-
-    fn evaluate_time_varying_row(
-        &self,
-        log_age: f64,
-    ) -> Result<Option<Array1<f64>>, SurvivalError> {
-        if let Some(time_basis) = &self.time_varying_basis {
-            let age_array = arr1(&[log_age]);
-            let (tv_arc, _) = create_bspline_basis_with_knots(
-                age_array.view(),
-                time_basis.knot_vector.view(),
-                time_basis.degree,
-            )?;
-            let tv = self.reference_constraint.apply(&(*tv_arc).clone());
-            Ok(Some(tv.row(0).to_owned()))
-        } else {
-            Ok(None)
-        }
-    }
-
-    fn assemble_design(
-        &self,
-        baseline: Array1<f64>,
-        time_varying: Option<Array1<f64>>,
-        covariates: &CovariateValues<'_>,
-    ) -> Result<Array1<f64>, SurvivalError> {
-        let mut design = Array1::<f64>::zeros(self.coefficients.len());
-        let mut offset = 0;
-        let baseline_len = baseline.len();
-        design
-            .slice_mut(s![offset..offset + baseline_len])
-            .assign(&baseline);
-        offset += baseline_len;
-        if let Some(time_row) = time_varying {
-            let len = time_row.len();
-            design.slice_mut(s![offset..offset + len]).assign(&time_row);
-            offset += len;
-        }
-        if let Some(subject_time) = &covariates.time_varying {
-            let len = subject_time.len();
-            design
-                .slice_mut(s![offset..offset + len])
-                .assign(subject_time);
-            offset += len;
-        }
-        let static_len = covariates.static_covariates.len();
-        design
-            .slice_mut(s![offset..offset + static_len])
-            .assign(&covariates.static_covariates);
-        if offset + static_len != design.len() {
-            return Err(SurvivalError::DesignDimensionMismatch);
-        }
-        Ok(design)
-    }
-
-    /// Evaluate the cumulative hazard at a given age.
-    pub fn cumulative_hazard(
-        &self,
-        age: f64,
-        covariates: &CovariateValues<'_>,
-    ) -> Result<f64, SurvivalError> {
-        self.validate_covariates(covariates)?;
-        let log_age = self.age_transform.transform(age)?;
-        let baseline = self.evaluate_baseline_row(log_age)?;
-        let time_varying = self.evaluate_time_varying_row(log_age)?;
-        let design = self.assemble_design(baseline, time_varying, covariates)?;
-        let eta = design.dot(&self.coefficients);
-        Ok(eta.exp())
-    }
-
-    /// Evaluate the cumulative incidence at a given age.
-    pub fn cumulative_incidence(
-        &self,
-        age: f64,
-        covariates: &CovariateValues<'_>,
-    ) -> Result<f64, SurvivalError> {
-        let hazard = self.cumulative_hazard(age, covariates)?;
-        Ok(1.0 - (-hazard).exp())
-    }
-
-    /// Compute the absolute risk between two ages conditioned on survival to `t0`.
-    pub fn conditional_absolute_risk(
-        &self,
-        t0: f64,
-        t1: f64,
-        covariates: &CovariateValues<'_>,
-        cif_competing_t0: f64,
-    ) -> Result<f64, SurvivalError> {
-        let cif0 = self.cumulative_incidence(t0, covariates)?;
-        let cif1 = self.cumulative_incidence(t1, covariates)?;
-        let delta = (cif1 - cif0).max(0.0);
-        let denom = (1.0 - cif0 - cif_competing_t0).max(DEFAULT_RISK_EPSILON);
-        Ok(delta / denom)
-    }
-
-    /// Conditioned risk using a supplied competing cumulative incidence value.
-    pub fn conditional_absolute_risk_with_competing_cif(
-        &self,
-        t0: f64,
-        t1: f64,
-        covariates: &CovariateValues<'_>,
-        cif_competing_t0: f64,
-    ) -> Result<f64, SurvivalError> {
-        self.conditional_absolute_risk(t0, t1, covariates, cif_competing_t0)
-    }
-
-    /// Conditioned risk using a companion survival model for competing events.
-    pub fn conditional_absolute_risk_with_companion(
-        &self,
-        t0: f64,
-        t1: f64,
-        covariates: &CovariateValues<'_>,
-        competing: &SurvivalModelArtifacts,
-        competing_covariates: &CovariateValues<'_>,
-    ) -> Result<f64, SurvivalError> {
-        let competing_cif = competing.cumulative_incidence(t0, competing_covariates)?;
-        self.conditional_absolute_risk(t0, t1, covariates, competing_cif)
-    }
-}
-
 /// Prediction inputs referencing existing arrays.
 pub struct SurvivalPredictionInputs<'a> {
     pub age_entry: ArrayView1<'a, f64>,
@@ -1068,148 +882,95 @@
     pub event_target: ArrayView1<'a, u8>,
     pub event_competing: ArrayView1<'a, u8>,
     pub sample_weight: ArrayView1<'a, f64>,
-    pub covariates: CovariateViews<'a>,
-}
-
-/// Guarded age evaluations used for scoring.
-pub struct GuardedAges {
-    pub log_age_entry: Array1<f64>,
-    pub log_age_exit: Array1<f64>,
-    pub derivative_exit: Array1<f64>,
-}
-
-impl<'a> SurvivalPredictionInputs<'a> {
-    pub fn len(&self) -> usize {
-        self.age_entry.len()
-    }
-
-    pub fn validate(&self) -> Result<(), SurvivalError> {
-        let n = self.age_entry.len();
-        let dims_mismatch = self.age_exit.len() != n
-            || self.event_target.len() != n
-            || self.event_competing.len() != n
-            || self.sample_weight.len() != n
-            || self.covariates.static_covariates.nrows() != n;
-        if dims_mismatch {
-            return Err(SurvivalError::CovariateDimensionMismatch);
-        }
-        self.covariates.validate()?;
-        for i in 0..n {
-            if !(self.age_entry[i] < self.age_exit[i]) {
-                return Err(SurvivalError::InvalidAgeOrder);
-            }
-        }
-        Ok(())
-    }
-
-    pub fn evaluate_guarded_ages(
-        &self,
-        transform: &AgeTransform,
-    ) -> Result<GuardedAges, SurvivalError> {
-        let log_age_entry = transform.transform_array(&self.age_entry.to_owned())?;
-        let log_age_exit = transform.transform_array(&self.age_exit.to_owned())?;
-        let mut derivative_exit = Array1::<f64>::zeros(self.age_exit.len());
-        for (value, &age) in derivative_exit.iter_mut().zip(self.age_exit.iter()) {
-            *value = transform.derivative_factor(age)?;
-        }
-        Ok(GuardedAges {
-            log_age_entry,
-            log_age_exit,
-            derivative_exit,
-        })
-    }
+    pub covariates: ArrayView2<'a, f64>,
+}
+
+/// Evaluate the cumulative hazard at a given age.
+pub fn cumulative_hazard(
+    age: f64,
+    covariates: &Array1<f64>,
+    artifacts: &SurvivalModelArtifacts,
+) -> Result<f64, SurvivalError> {
+    let expected_covs = artifacts.static_covariate_layout.column_names.len();
+    if covariates.len() != expected_covs {
+        return Err(SurvivalError::CovariateDimensionMismatch);
+    }
+    let log_age = artifacts.age_transform.transform(age)?;
+    let (basis_arc, _) = create_bspline_basis_with_knots(
+        array![log_age].view(),
+        artifacts.age_basis.knot_vector.view(),
+        artifacts.age_basis.degree,
+    )?;
+    let basis = (*basis_arc).clone();
+    let constrained = artifacts.reference_constraint.apply(&basis);
+
+    let mut design = constrained.row(0).to_owned();
+    if let Some(time_basis) = &artifacts.time_varying_basis {
+        let (tv_arc, _) = create_bspline_basis_with_knots(
+            array![log_age].view(),
+            time_basis.knot_vector.view(),
+            time_basis.degree,
+        )?;
+        let tv = artifacts.reference_constraint.apply(&(*tv_arc).clone());
+        design = concatenate(Axis(0), &[design.view(), tv.row(0)]).expect("time concat");
+    }
+    design = concatenate(Axis(0), &[design.view(), covariates.view()]).expect("cov concat");
+    let eta = design.dot(&artifacts.coefficients);
+    Ok(eta.exp())
+}
+
+pub fn cumulative_incidence(
+    age: f64,
+    covariates: &Array1<f64>,
+    artifacts: &SurvivalModelArtifacts,
+) -> Result<f64, SurvivalError> {
+    let h = cumulative_hazard(age, covariates, artifacts)?;
+    Ok(1.0 - (-h).exp())
+}
+
+pub fn conditional_absolute_risk(
+    t0: f64,
+    t1: f64,
+    covariates: &Array1<f64>,
+    cif_competing_t0: f64,
+    artifacts: &SurvivalModelArtifacts,
+) -> Result<f64, SurvivalError> {
+    let cif0 = cumulative_incidence(t0, covariates, artifacts)?;
+    let cif1 = cumulative_incidence(t1, covariates, artifacts)?;
+    let delta = (cif1 - cif0).max(0.0);
+    let denom = (1.0 - cif0 - cif_competing_t0).max(DEFAULT_RISK_EPSILON);
+    Ok(delta / denom)
 }
 
 /// Calibrator feature extraction for survival predictions.
 pub fn survival_calibrator_features(
-    risks: &Array1<f64>,
-    jacobians: &Array2<f64>,
-    hessian_factor: Option<&HessianFactor>,
+    predictions: &Array1<f64>,
+    standard_errors: &Array1<f64>,
     leverage: Option<&Array1<f64>>,
-) -> Result<Array2<f64>, SurvivalError> {
-    let n = risks.len();
-    if jacobians.nrows() != n {
-        return Err(SurvivalError::CalibratorInputLengthMismatch {
-            expected: n,
-            provided: jacobians.nrows(),
-        });
-    }
-    if let Some(lev) = leverage {
-        if lev.len() != n {
-            return Err(SurvivalError::CalibratorInputLengthMismatch {
-                expected: n,
-                provided: lev.len(),
-            });
-        }
-    }
-
-    if let Some(factor) = hessian_factor {
-        let expected_dim = match factor {
-            HessianFactor::Observed { ldlt_factor, .. } => ldlt_factor.nrows(),
-            HessianFactor::Expected { cholesky_factor } => cholesky_factor.nrows(),
-        };
-        if jacobians.ncols() != expected_dim {
-            return Err(SurvivalError::CalibratorInputLengthMismatch {
-                expected: expected_dim,
-                provided: jacobians.ncols(),
-            });
-        }
-    }
-
-    let mut se_logit = Array1::<f64>::zeros(n);
-    if let Some(factor) = hessian_factor {
-        for (row_idx, jac_row) in jacobians.rows().into_iter().enumerate() {
-            let risk = risks[row_idx].clamp(1e-12, 1.0 - 1e-12);
-            let denom = (risk * (1.0 - risk)).max(1e-12);
-            let grad_logit = jac_row.to_owned().mapv(|v| v / denom);
-            let variance = delta_quadratic_form(factor, &grad_logit)?;
-            se_logit[row_idx] = variance.max(0.0).sqrt();
-        }
-    }
-
-    let cols = if leverage.is_some() { 3 } else { 2 };
-    let mut features = Array2::<f64>::zeros((n, cols));
-    for i in 0..n {
-        let risk = risks[i].clamp(1e-12, 1.0 - 1e-12);
-        features[[i, 0]] = risk.logit();
-        features[[i, 1]] = se_logit[i];
-        if let Some(lev) = leverage {
-            features[[i, 2]] = lev[i].clamp(0.0, 0.999);
-        }
-    }
-    Ok(features)
-}
-
-fn delta_quadratic_form(factor: &HessianFactor, grad: &Array1<f64>) -> Result<f64, SurvivalError> {
-    match factor {
-        HessianFactor::Observed { ldlt_factor, .. } => {
-            let view = FaerArrayView::new(ldlt_factor);
-            let solver = FaerLdlt::new(view.as_ref(), Side::Lower)
-                .map_err(|err| SurvivalError::DeltaMethod(format!("LDLT solve failed: {err:?}")))?;
-            let grad_view = FaerColView::new(grad);
-            let solved = solver.solve(grad_view.as_ref());
-            let solved_view = solved.as_ref();
-            let mut accum = 0.0;
-            for (idx, value) in grad.iter().enumerate() {
-                accum += value * solved_view[(idx, 0)];
-            }
-            Ok(accum)
-        }
-        HessianFactor::Expected { cholesky_factor } => {
-            let view = FaerArrayView::new(cholesky_factor);
-            let solver = FaerLlt::new(view.as_ref(), Side::Lower).map_err(|err| {
-                SurvivalError::DeltaMethod(format!("Cholesky solve failed: {err:?}"))
-            })?;
-            let grad_view = FaerColView::new(grad);
-            let solved = solver.solve(grad_view.as_ref());
-            let solved_view = solved.as_ref();
-            let mut accum = 0.0;
-            for (idx, value) in grad.iter().enumerate() {
-                accum += value * solved_view[(idx, 0)];
-            }
-            Ok(accum)
-        }
-    }
+) -> Array2<f64> {
+    let n = predictions.len();
+    let leverage_len_ok = leverage.map_or(true, |l| l.len() == n);
+    assert!(
+        leverage_len_ok,
+        "leverage vector must match prediction length"
+    );
+    let mut features = Array2::<f64>::zeros((n, if leverage.is_some() { 3 } else { 2 }));
+    match leverage {
+        Some(lev) => {
+            for i in 0..n {
+                features[[i, 0]] = predictions[i].logit();
+                features[[i, 1]] = standard_errors[i];
+                features[[i, 2]] = lev[i];
+            }
+        }
+        None => {
+            for i in 0..n {
+                features[[i, 0]] = predictions[i].logit();
+                features[[i, 1]] = standard_errors[i];
+            }
+        }
+    }
+    features
 }
 
 trait LogitExt {
@@ -1455,149 +1216,14 @@
             hessian_factor: None,
         };
         let covs = Array1::<f64>::zeros(model.layout.static_covariates.ncols());
-        let cov_values = CovariateValues {
-            static_covariates: covs.view(),
-            time_varying: None,
-        };
-        let cif0 = artifacts.cumulative_incidence(55.0, &cov_values).unwrap();
-        let cif1 = artifacts.cumulative_incidence(60.0, &cov_values).unwrap();
+        let cif0 = cumulative_incidence(55.0, &covs, &artifacts).unwrap();
+        let cif1 = cumulative_incidence(60.0, &covs, &artifacts).unwrap();
         assert!(cif1 >= cif0 - 1e-9);
-        let risk = artifacts
-            .conditional_absolute_risk(55.0, 60.0, &cov_values, 0.0)
-            .unwrap();
+        let risk = conditional_absolute_risk(55.0, 60.0, &covs, 0.0, &artifacts).unwrap();
         assert!(risk >= -1e-9);
     }
 
     #[test]
-<<<<<<< HEAD
-<<<<<<< HEAD
-    fn conditional_risk_helpers_agree() {
-        let data = toy_training_data();
-        let basis = BasisDescriptor {
-            knot_vector: array![0.0, 0.0, 0.0, 0.4, 0.7, 1.0, 1.0, 1.0],
-            degree: 2,
-        };
-        let (layout, _) = build_survival_layout(&data, &basis, 0.1, 2, 0.5, 4).unwrap();
-        let static_names: Vec<String> = (0..layout.static_covariates.ncols())
-            .map(|idx| format!("cov{idx}"))
-            .collect();
-        let artifacts = SurvivalModelArtifacts {
-            coefficients: Array1::<f64>::zeros(layout.combined_exit.ncols()),
-            age_basis: basis.clone(),
-            time_varying_basis: None,
-            static_covariate_layout: CovariateLayout {
-                column_names: static_names.clone(),
-            },
-            penalties: PenaltyDescriptor {
-                order: 2,
-                lambda: 0.5,
-            },
-            age_transform: layout.age_transform,
-            reference_constraint: layout.reference_constraint.clone(),
-            hessian_factor: None,
-        };
-        let companion = SurvivalModelArtifacts {
-            coefficients: artifacts.coefficients.clone(),
-            age_basis: basis,
-            time_varying_basis: None,
-            static_covariate_layout: CovariateLayout {
-                column_names: static_names,
-            },
-            penalties: PenaltyDescriptor {
-                order: 2,
-                lambda: 0.25,
-            },
-            age_transform: layout.age_transform,
-            reference_constraint: layout.reference_constraint.clone(),
-            hessian_factor: None,
-        };
-        let covs = Array1::<f64>::zeros(layout.static_covariates.ncols());
-        let cov_values = CovariateValues {
-            static_covariates: covs.view(),
-            time_varying: None,
-        };
-        let cif_competing = 0.2;
-        let baseline = artifacts
-            .conditional_absolute_risk(55.0, 60.0, &cov_values, cif_competing)
-            .unwrap();
-        let supplied = artifacts
-            .conditional_absolute_risk_with_competing_cif(55.0, 60.0, &cov_values, cif_competing)
-            .unwrap();
-        assert_abs_diff_eq!(baseline, supplied, epsilon = 1e-12);
-
-        let companion_cif = companion.cumulative_incidence(55.0, &cov_values).unwrap();
-        let via_companion = artifacts
-            .conditional_absolute_risk_with_companion(
-                55.0,
-                60.0,
-                &cov_values,
-                &companion,
-                &cov_values,
-            )
-            .unwrap();
-        let expected = artifacts
-            .conditional_absolute_risk(55.0, 60.0, &cov_values, companion_cif)
-            .unwrap();
-        assert_abs_diff_eq!(via_companion, expected, epsilon = 1e-12);
-    }
-
-    #[test]
-    fn prediction_inputs_apply_guard() {
-        let data = toy_training_data();
-        let basis = BasisDescriptor {
-            knot_vector: array![0.0, 0.0, 0.0, 0.3, 0.6, 1.0, 1.0, 1.0],
-            degree: 2,
-        };
-        let (layout, _) = build_survival_layout(&data, &basis, 0.1, 2, 0.5, 4).unwrap();
-        let covariate_views = CovariateViews {
-            static_covariates: layout.static_covariates.view(),
-            time_varying: None,
-        };
-        let inputs = SurvivalPredictionInputs {
-            age_entry: data.age_entry.view(),
-            age_exit: data.age_exit.view(),
-            event_target: data.event_target.view(),
-            event_competing: data.event_competing.view(),
-            sample_weight: data.sample_weight.view(),
-            covariates: covariate_views,
-        };
-        inputs.validate().unwrap();
-        let guarded = inputs.evaluate_guarded_ages(&layout.age_transform).unwrap();
-        assert_eq!(guarded.log_age_entry.len(), data.age_entry.len());
-        assert_eq!(guarded.log_age_exit.len(), data.age_exit.len());
-        assert_eq!(guarded.derivative_exit.len(), data.age_exit.len());
-        for (idx, &age) in data.age_exit.iter().enumerate() {
-            let expected = layout.age_transform.derivative_factor(age).unwrap();
-            assert_abs_diff_eq!(guarded.derivative_exit[idx], expected, epsilon = 1e-12);
-        }
-    }
-
-    #[test]
-    fn survival_calibrator_features_compute_logit_and_se() {
-        let risks = array![0.2, 0.7];
-        let jacobians = array![[0.1, 0.0], [0.0, 0.2]];
-        let hessian = HessianFactor::Expected {
-            cholesky_factor: Array2::<f64>::eye(2),
-        };
-        let leverage = array![1.2, -0.5];
-
-        let features =
-            survival_calibrator_features(&risks, &jacobians, Some(&hessian), Some(&leverage))
-                .expect("feature extraction");
-
-        assert_eq!(features.ncols(), 3);
-        assert_eq!(features.nrows(), 2);
-        assert_abs_diff_eq!(features[[0, 0]], risks[0].logit(), epsilon = 1e-12);
-        assert_abs_diff_eq!(features[[1, 0]], risks[1].logit(), epsilon = 1e-12);
-
-        let expected_se0 = 0.1 / (risks[0] * (1.0 - risks[0]));
-        let expected_se1 = 0.2 / (risks[1] * (1.0 - risks[1]));
-        assert_abs_diff_eq!(features[[0, 1]], expected_se0, epsilon = 1e-12);
-        assert_abs_diff_eq!(features[[1, 1]], expected_se1, epsilon = 1e-12);
-
-        assert_abs_diff_eq!(features[[0, 2]], 0.999, epsilon = 1e-12);
-        assert_abs_diff_eq!(features[[1, 2]], 0.0, epsilon = 1e-12);
-=======
     fn conditional_risk_monotonic_with_calibration_toggle() {
         let artifacts = trusted_reference_artifacts();
         let covariates = array![0.12, 1.0];
@@ -1629,7 +1255,6 @@
                 "calibrated conditional risk must be monotone"
             );
         }
->>>>>>> ab6d7922
     }
 
     #[test]
@@ -1735,16 +1360,9 @@
 
         for i in 0..data.age_entry.len() {
             let covariates = layout.static_covariates.row(i).to_owned();
-            let cov_values = CovariateValues {
-                static_covariates: covariates.view(),
-                time_varying: None,
-            };
-            let hazard_exit = artifacts
-                .cumulative_hazard(data.age_exit[i], &cov_values)
-                .unwrap();
-            let hazard_entry = artifacts
-                .cumulative_hazard(data.age_entry[i], &cov_values)
-                .unwrap();
+            let hazard_exit = cumulative_hazard(data.age_exit[i], &covariates, &artifacts).unwrap();
+            let hazard_entry =
+                cumulative_hazard(data.age_entry[i], &covariates, &artifacts).unwrap();
             let delta_scoring = hazard_exit - hazard_entry;
             let delta_training = eta_exit[i].exp() - eta_entry[i].exp();
             assert_abs_diff_eq!(delta_scoring, delta_training, epsilon = 1e-10);
@@ -2266,19 +1884,13 @@
             hessian_factor: None,
         };
         let covs = Array1::<f64>::zeros(layout.static_covariates.ncols());
-        let cov_values = CovariateValues {
-            static_covariates: covs.view(),
-            time_varying: None,
-        };
 
         let guard_floor = artifacts.age_transform.minimum_age - artifacts.age_transform.delta - 0.5;
-        let err = artifacts
-            .cumulative_hazard(guard_floor, &cov_values)
-            .unwrap_err();
+        let err = cumulative_hazard(guard_floor, &covs, &artifacts).unwrap_err();
         assert!(matches!(err, SurvivalError::GuardDomainViolation { .. }));
 
         let ok_age = artifacts.age_transform.minimum_age;
-        assert!(artifacts.cumulative_hazard(ok_age, &cov_values).is_ok());
+        assert!(cumulative_hazard(ok_age, &covs, &artifacts).is_ok());
 
         // Ensure the monotonicity penalty builder is still exercised.
         assert_eq!(
@@ -2314,13 +1926,7 @@
             hessian_factor: None,
         };
         let mismatched_covs = Array1::<f64>::zeros(static_names.len() + 1);
-        let mismatched_values = CovariateValues {
-            static_covariates: mismatched_covs.view(),
-            time_varying: None,
-        };
-        let err = artifacts
-            .cumulative_hazard(60.0, &mismatched_values)
-            .unwrap_err();
+        let err = cumulative_hazard(60.0, &mismatched_covs, &artifacts).unwrap_err();
         assert!(matches!(err, SurvivalError::CovariateDimensionMismatch));
     }
 }