--- conflicted
+++ resolved
@@ -1512,7 +1512,6 @@
     pub covariates: ArrayView2<'a, f64>,
 }
 
-<<<<<<< HEAD
 /// Resolve a companion model declared in the survival artifacts.
 pub fn resolve_companion_model<'a, 'b>(
     artifacts: &'a SurvivalModelArtifacts,
@@ -1567,7 +1566,8 @@
     }
 
     Err(SurvivalError::MissingCompanionCifData)
-=======
+}
+
 fn covariate_label(layout: &CovariateLayout, index: usize) -> String {
     layout
         .column_names
@@ -1632,7 +1632,6 @@
         }
     }
     Ok(())
->>>>>>> b8551b1e
 }
 
 /// Evaluate the cumulative hazard at a given age.
