use crate::calibrate::basis::{
    BasisError, create_bspline_basis_with_knots, create_difference_penalty_matrix,
    null_range_whiten,
};
use crate::calibrate::construction::kronecker_product;
use crate::calibrate::faer_ndarray::{FaerSvd, ldlt_rook};
use log::warn;
use ndarray::prelude::*;
use ndarray::{ArrayBase, Axis, Data, Ix1, Zip, concatenate};
use serde::{Deserialize, Serialize};
use std::ops::Range;
use thiserror::Error;

const DEFAULT_DERIVATIVE_GUARD: f64 = 1e-8;
const DEFAULT_BARRIER_WEIGHT: f64 = 1e-4;
const DEFAULT_BARRIER_SCALE: f64 = 1.0;
const DEFAULT_RISK_EPSILON: f64 = 1e-12;

/// Errors surfaced while validating survival data structures or evaluating the model.
#[derive(Debug, Error)]
pub enum SurvivalError {
    #[error("age vectors must have at least one element")]
    EmptyAgeVector,
    #[error("age values must be finite")]
    NonFiniteAge,
    #[error("age transform guard delta must be positive")]
    NonPositiveGuard,
    #[error("age {age} is outside the guarded log-age domain (a_min={minimum}, delta={delta})")]
    GuardDomainViolation { age: f64, minimum: f64, delta: f64 },
    #[error("age_entry must be strictly less than age_exit for every subject")]
    InvalidAgeOrder,
    #[error("event indicators must be 0 or 1")]
    InvalidEventFlag,
    #[error("event_target and event_competing indicators must be mutually exclusive")]
    ConflictingEvents,
    #[error("sample weights must be finite and non-negative")]
    InvalidSampleWeight,
    #[error("covariate arrays must have consistent dimensions")]
    CovariateDimensionMismatch,
    #[error("covariate values must be finite")]
    NonFiniteCovariate,
    #[error("linear predictor became non-finite during evaluation")]
    NonFiniteLinearPredictor,
    #[error("design matrix columns do not match coefficient length")]
    DesignDimensionMismatch,
    #[error("stored Hessian factor dimensions do not match the design matrix")]
    HessianDimensionMismatch,
    #[error("stored Hessian factor is singular")]
    HessianSingular,
    #[error("basis evaluation failed: {0}")]
    Basis(#[from] BasisError),
}

/// Working model abstraction shared between GAM and survival implementations.
pub trait WorkingModel {
    fn update(&mut self, beta: &Array1<f64>) -> Result<WorkingState, SurvivalError>;
}

/// Aggregated state returned by [`WorkingModel::update`].
#[derive(Debug, Clone)]
pub struct WorkingState {
    pub eta: Array1<f64>,
    pub gradient: Array1<f64>,
    pub hessian: Array2<f64>,
    pub deviance: f64,
}

/// Guarded log-age transformation used across training and scoring.
#[derive(Debug, Clone, Copy, Serialize, Deserialize, PartialEq)]
pub struct AgeTransform {
    pub minimum_age: f64,
    pub delta: f64,
}

impl AgeTransform {
    pub fn from_training(age_entry: &Array1<f64>, delta: f64) -> Result<Self, SurvivalError> {
        if delta <= 0.0 {
            return Err(SurvivalError::NonPositiveGuard);
        }
        if age_entry.is_empty() {
            return Err(SurvivalError::EmptyAgeVector);
        }
        let mut min_age = f64::INFINITY;
        for &value in age_entry.iter() {
            if !value.is_finite() {
                return Err(SurvivalError::NonFiniteAge);
            }
            if value < min_age {
                min_age = value;
            }
        }
        Ok(Self {
            minimum_age: min_age,
            delta,
        })
    }

    fn guard_shift(&self, age: f64) -> Result<f64, SurvivalError> {
        if !age.is_finite() {
            return Err(SurvivalError::NonFiniteAge);
        }
        let shifted = age - self.minimum_age + self.delta;
        if !shifted.is_finite() || shifted <= 0.0 {
            return Err(SurvivalError::GuardDomainViolation {
                age,
                minimum: self.minimum_age,
                delta: self.delta,
            });
        }
        Ok(shifted)
    }

    #[inline]
    pub fn transform(&self, age: f64) -> Result<f64, SurvivalError> {
        let shifted = self.guard_shift(age)?;
        Ok(shifted.ln())
    }

    #[inline]
    pub fn derivative_factor(&self, age: f64) -> Result<f64, SurvivalError> {
        let shifted = self.guard_shift(age)?;
        Ok(1.0 / shifted)
    }

    pub fn transform_array(&self, ages: &Array1<f64>) -> Result<Array1<f64>, SurvivalError> {
        let mut result = Array1::<f64>::zeros(ages.len());
        for (idx, &age) in ages.iter().enumerate() {
            result[idx] = self.transform(age)?;
        }
        Ok(result)
    }
}

/// Linear transform that removes the baseline spline's null direction.
#[derive(Debug, Clone, Serialize, Deserialize, PartialEq)]
pub struct ReferenceConstraint {
    pub transform: Array2<f64>,
    pub reference_log_age: f64,
}

impl ReferenceConstraint {
    pub fn apply(&self, basis: &Array2<f64>) -> Array2<f64> {
        basis.dot(&self.transform)
    }
}

/// Describes a spline basis that can be reconstructed during scoring.
#[derive(Debug, Clone, Serialize, Deserialize, PartialEq)]
pub struct BasisDescriptor {
    pub knot_vector: Array1<f64>,
    pub degree: usize,
}

#[derive(Debug, Clone, Serialize, Deserialize, PartialEq)]
pub struct TensorProductBasisDescriptor {
    pub age: BasisDescriptor,
    pub modifier: BasisDescriptor,
}

#[derive(Debug, Clone)]
pub struct TimeVaryingConfig {
    pub pgs_basis: BasisDescriptor,
    pub penalty_lambdas: [f64; 3],
    pub label: Option<String>,
}

#[derive(Debug, Clone, Serialize, Deserialize, PartialEq)]
pub struct ColumnRange {
    pub start: usize,
    pub end: usize,
}

impl ColumnRange {
    pub fn new(start: usize, end: usize) -> Self {
        Self { start, end }
    }
}

#[derive(Debug, Clone, Serialize, Deserialize, PartialEq)]
pub struct ValueRange {
    pub min: f64,
    pub max: f64,
}

#[derive(Debug, Clone, Serialize, Deserialize, PartialEq)]
pub struct CenteringTransform {
    pub offsets: Array1<f64>,
}

#[derive(Debug, Clone, Serialize, Deserialize, PartialEq)]
pub struct InteractionDescriptor {
    #[serde(default)]
    pub label: Option<String>,
    pub column_range: ColumnRange,
    #[serde(default)]
    pub value_ranges: Vec<ValueRange>,
    #[serde(default)]
    pub centering: Option<CenteringTransform>,
}

/// Stored smoothing metadata for reproduction at prediction time.
#[derive(Debug, Clone, Serialize, Deserialize, PartialEq)]
pub struct PenaltyDescriptor {
    pub order: usize,
    pub lambda: f64,
    pub matrix: Array2<f64>,
    pub column_range: ColumnRange,
}

/// Column descriptions for static covariates.
#[derive(Debug, Clone, Serialize, Deserialize, PartialEq)]
pub struct CovariateLayout {
    pub column_names: Vec<String>,
    #[serde(default)]
    pub ranges: Vec<ValueRange>,
}

#[derive(Debug, Clone)]
pub struct PenaltyBlock {
    pub matrix: Array2<f64>,
    pub lambda: f64,
    pub range: Range<usize>,
    pub order: usize,
}

#[derive(Debug, Clone)]
pub struct PenaltyBlocks {
    pub blocks: Vec<PenaltyBlock>,
}

impl PenaltyBlocks {
    pub fn new(blocks: Vec<PenaltyBlock>) -> Self {
        Self { blocks }
    }

    pub fn gradient(&self, beta: &Array1<f64>) -> Array1<f64> {
        let mut grad = Array1::zeros(beta.len());
        for block in &self.blocks {
            if block.lambda == 0.0 {
                continue;
            }

            let view = beta.slice(s![block.range.clone()]);
            let contrib = block.matrix.dot(&view.to_owned());
            let mut grad_slice = grad.slice_mut(s![block.range.clone()]);
            grad_slice += &(2.0 * block.lambda * contrib);
        }
        grad
    }

    pub fn hessian(&self, dim: usize) -> Array2<f64> {
        let mut hessian = Array2::zeros((dim, dim));
        for block in &self.blocks {
            if block.lambda == 0.0 {
                continue;
            }
            let rows = block.range.clone();
            for (local_i, row_idx) in rows.clone().enumerate() {
                for (local_j, col_idx) in rows.clone().enumerate() {
                    hessian[[row_idx, col_idx]] +=
                        2.0 * block.lambda * block.matrix[[local_i, local_j]];
                }
            }
        }
        hessian
    }

    pub fn deviance(&self, beta: &Array1<f64>) -> f64 {
        let mut value = 0.0;
        for block in &self.blocks {
            if block.lambda == 0.0 {
                continue;
            }
            let view = beta.slice(s![block.range.clone()]);
            let quad = view.dot(&block.matrix.dot(&view.to_owned()));
            value += block.lambda * quad;
        }
        value
    }
}

/// Training-time cached design matrices.
#[derive(Debug, Clone)]
pub struct SurvivalLayout {
    pub baseline_entry: Array2<f64>,
    pub baseline_exit: Array2<f64>,
    pub baseline_derivative_exit: Array2<f64>,
    pub time_varying_entry: Option<Array2<f64>>,
    pub time_varying_exit: Option<Array2<f64>>,
    pub time_varying_derivative_exit: Option<Array2<f64>>,
    pub time_varying_basis_descriptor: Option<TensorProductBasisDescriptor>,
    pub time_varying_metadata: Option<TimeVaryingMetadata>,
    pub static_covariates: Array2<f64>,
    pub age_transform: AgeTransform,
    pub reference_constraint: ReferenceConstraint,
    pub penalties: PenaltyBlocks,
    pub combined_entry: Array2<f64>,
    pub combined_exit: Array2<f64>,
    pub combined_derivative_exit: Array2<f64>,
}

#[derive(Debug, Clone)]
pub struct TimeVaryingMetadata {
    pub column_range: Range<usize>,
    pub centering_offsets: Array1<f64>,
    pub value_ranges: Vec<ValueRange>,
    pub label: Option<String>,
}

/// Frequency-weighted survival training data bundle.
#[derive(Debug, Clone)]
pub struct SurvivalTrainingData {
    pub age_entry: Array1<f64>,
    pub age_exit: Array1<f64>,
    pub event_target: Array1<u8>,
    pub event_competing: Array1<u8>,
    pub sample_weight: Array1<f64>,
    pub pgs: Array1<f64>,
    pub sex: Array1<f64>,
    pub pcs: Array2<f64>,
}

impl SurvivalTrainingData {
    pub fn validate(&self) -> Result<(), SurvivalError> {
        let n = self.age_entry.len();
        if n == 0 {
            return Err(SurvivalError::EmptyAgeVector);
        }
        let dimension_mismatch = self.age_exit.len() != n
            || self.event_target.len() != n
            || self.event_competing.len() != n
            || self.sample_weight.len() != n
            || self.pgs.len() != n
            || self.sex.len() != n
            || self.pcs.nrows() != n;
        if dimension_mismatch {
            return Err(SurvivalError::CovariateDimensionMismatch);
        }

        for i in 0..n {
            let entry = self.age_entry[i];
            let exit = self.age_exit[i];
            if !entry.is_finite() || !exit.is_finite() {
                return Err(SurvivalError::NonFiniteAge);
            }
            if !(entry < exit) {
                return Err(SurvivalError::InvalidAgeOrder);
            }

            let target = self.event_target[i];
            let competing = self.event_competing[i];
            if target > 1 || competing > 1 {
                return Err(SurvivalError::InvalidEventFlag);
            }
            if target == 1 && competing == 1 {
                return Err(SurvivalError::ConflictingEvents);
            }

            let weight = self.sample_weight[i];
            if !weight.is_finite() || weight < 0.0 {
                return Err(SurvivalError::InvalidSampleWeight);
            }

            let pgs = self.pgs[i];
            let sex = self.sex[i];
            if !pgs.is_finite() || !sex.is_finite() {
                return Err(SurvivalError::NonFiniteCovariate);
            }
            for j in 0..self.pcs.ncols() {
                if !self.pcs[[i, j]].is_finite() {
                    return Err(SurvivalError::NonFiniteCovariate);
                }
            }
        }

        Ok(())
    }
}

<<<<<<< HEAD
=======
#[allow(clippy::too_many_arguments)]
>>>>>>> 2f1e84f9
pub fn validate_survival_inputs(
    age_entry: ArrayView1<f64>,
    age_exit: ArrayView1<f64>,
    event_target: ArrayView1<u8>,
    event_competing: ArrayView1<u8>,
    sample_weight: ArrayView1<f64>,
    pgs: ArrayView1<f64>,
    sex: ArrayView1<f64>,
    pcs: ArrayView2<f64>,
) -> Result<(), SurvivalError> {
<<<<<<< HEAD
    if age_entry.is_empty() {
        return Err(SurvivalError::EmptyAgeVector);
    }

    let n = age_entry.len();
=======
    let n = age_entry.len();
    if n == 0 {
        return Err(SurvivalError::EmptyAgeVector);
    }
>>>>>>> 2f1e84f9
    let dimension_mismatch = age_exit.len() != n
        || event_target.len() != n
        || event_competing.len() != n
        || sample_weight.len() != n
        || pgs.len() != n
        || sex.len() != n
        || pcs.nrows() != n;
    if dimension_mismatch {
        return Err(SurvivalError::CovariateDimensionMismatch);
    }

<<<<<<< HEAD
    for idx in 0..n {
        let entry = age_entry[idx];
        let exit = age_exit[idx];
=======
    for i in 0..n {
        let entry = age_entry[i];
        let exit = age_exit[i];
>>>>>>> 2f1e84f9
        if !entry.is_finite() || !exit.is_finite() {
            return Err(SurvivalError::NonFiniteAge);
        }
        if !(entry < exit) {
            return Err(SurvivalError::InvalidAgeOrder);
        }

<<<<<<< HEAD
        let target = event_target[idx];
        let competing = event_competing[idx];
=======
        let target = event_target[i];
        let competing = event_competing[i];
>>>>>>> 2f1e84f9
        if target > 1 || competing > 1 {
            return Err(SurvivalError::InvalidEventFlag);
        }
        if target == 1 && competing == 1 {
            return Err(SurvivalError::ConflictingEvents);
        }

<<<<<<< HEAD
        let weight = sample_weight[idx];
=======
        let weight = sample_weight[i];
>>>>>>> 2f1e84f9
        if !weight.is_finite() || weight < 0.0 {
            return Err(SurvivalError::InvalidSampleWeight);
        }

<<<<<<< HEAD
        let pgs_value = pgs[idx];
        let sex_value = sex[idx];
        if !pgs_value.is_finite() || !sex_value.is_finite() {
            return Err(SurvivalError::NonFiniteCovariate);
        }

        for pc_idx in 0..pcs.ncols() {
            if !pcs[[idx, pc_idx]].is_finite() {
=======
        let pgs_val = pgs[i];
        let sex_val = sex[i];
        if !pgs_val.is_finite() || !sex_val.is_finite() {
            return Err(SurvivalError::NonFiniteCovariate);
        }
        for j in 0..pcs.ncols() {
            if !pcs[[i, j]].is_finite() {
>>>>>>> 2f1e84f9
                return Err(SurvivalError::NonFiniteCovariate);
            }
        }
    }

    Ok(())
}

/// Guard that constrains the baseline spline at the chosen reference point.
fn make_reference_constraint(
    knot_vector: ArrayView1<f64>,
    degree: usize,
    reference_u: f64,
) -> Result<ReferenceConstraint, SurvivalError> {
    let data = array![reference_u];
    let (basis_arc, _) = create_bspline_basis_with_knots(data.view(), knot_vector, degree)?;
    let basis = (*basis_arc).clone();
    let row = basis.row(0).to_owned();
    let transform = nullspace_transform(&row)?;
    Ok(ReferenceConstraint {
        transform,
        reference_log_age: reference_u,
    })
}

/// Build a nullspace transform for a single-row constraint.
fn nullspace_transform(constraint_row: &Array1<f64>) -> Result<Array2<f64>, SurvivalError> {
    let k = constraint_row.len();
    let mut row_mat = Array2::<f64>::zeros((k, 1));
    row_mat.column_mut(0).assign(constraint_row);
    let (u_opt, ..) = row_mat
        .svd(true, false)
        .map_err(|err| SurvivalError::Basis(BasisError::from(err)))?;
    let u = u_opt.ok_or_else(|| SurvivalError::Basis(BasisError::ConstraintNullspaceNotFound))?;
    Ok(u.slice(s![.., 1..]).to_owned())
}

/// Evaluate a basis and its derivative with respect to the guarded log-age.
fn evaluate_basis_and_derivative(
    log_ages: ArrayView1<f64>,
    descriptor: &BasisDescriptor,
) -> Result<(Array2<f64>, Array2<f64>), SurvivalError> {
    let (basis_arc, _) = create_bspline_basis_with_knots(
        log_ages,
        descriptor.knot_vector.view(),
        descriptor.degree,
    )?;
    let basis = (*basis_arc).clone();

    let eps = 1e-6;
    let mut perturbed_plus = log_ages.to_owned();
    let mut perturbed_minus = log_ages.to_owned();
    perturbed_plus.mapv_inplace(|v| v + eps);
    perturbed_minus.mapv_inplace(|v| v - eps);
    let (basis_plus_arc, _) = create_bspline_basis_with_knots(
        perturbed_plus.view(),
        descriptor.knot_vector.view(),
        descriptor.degree,
    )?;
    let (basis_minus_arc, _) = create_bspline_basis_with_knots(
        perturbed_minus.view(),
        descriptor.knot_vector.view(),
        descriptor.degree,
    )?;
    let basis_plus = (*basis_plus_arc).clone();
    let basis_minus = (*basis_minus_arc).clone();
    let mut derivative = basis_plus;
    derivative -= &basis_minus;
    derivative.mapv_inplace(|v| v / (2.0 * eps));

    Ok((basis, derivative))
}

fn stable_softplus(x: f64) -> f64 {
    if x.is_infinite() {
        if x.is_sign_positive() { x } else { 0.0 }
    } else if x > 20.0 {
        x
    } else if x < -20.0 {
        x.exp().ln_1p()
    } else {
        (1.0 + x.exp()).ln()
    }
}

fn stable_sigmoid(x: f64) -> f64 {
    if x >= 0.0 {
        1.0 / (1.0 + (-x).exp())
    } else {
        let exp_x = x.exp();
        exp_x / (1.0 + exp_x)
    }
}

fn accumulate_weighted_vector<S>(target: &mut Array1<f64>, scale: f64, values: &ArrayBase<S, Ix1>)
where
    S: Data<Elem = f64>,
{
    if scale == 0.0 {
        return;
    }
    Zip::from(target)
        .and(values)
        .for_each(|t, &v| *t += scale * v);
}

fn min_max(values: &Array1<f64>) -> (f64, f64) {
    let mut min_val = f64::INFINITY;
    let mut max_val = f64::NEG_INFINITY;
    for &value in values.iter() {
        if value < min_val {
            min_val = value;
        }
        if value > max_val {
            max_val = value;
        }
    }
    (min_val, max_val)
}

fn accumulate_symmetric_outer<S>(target: &mut Array2<f64>, scale: f64, values: &ArrayBase<S, Ix1>)
where
    S: Data<Elem = f64>,
{
    if scale == 0.0 {
        return;
    }
    let len = values.len();
    for j in 0..len {
        let vj = values[j];
        for k in j..len {
            let contribution = scale * vj * values[k];
            target[[j, k]] += contribution;
            if j != k {
                target[[k, j]] += contribution;
            }
        }
    }
}

fn row_wise_tensor_product(a: &Array2<f64>, b: &Array2<f64>) -> Array2<f64> {
    assert_eq!(
        a.nrows(),
        b.nrows(),
        "tensor product requires matching rows"
    );
    let rows = a.nrows();
    let cols = a.ncols() * b.ncols();
    if rows == 0 || cols == 0 {
        return Array2::<f64>::zeros((rows, cols));
    }
    let mut result = Array2::<f64>::zeros((rows, cols));
    for i in 0..rows {
        let mut idx = 0;
        for &left in a.row(i).iter() {
            for &right in b.row(i).iter() {
                result[[i, idx]] = left * right;
                idx += 1;
            }
        }
    }
    result
}

fn weighted_column_means(matrix: &Array2<f64>, weights: &Array1<f64>) -> Array1<f64> {
    let denom = weights.sum();
    if denom <= 0.0 {
        return Array1::<f64>::zeros(matrix.ncols());
    }
    matrix.t().dot(weights) / denom
}

fn apply_centering_offsets(matrix: &mut Array2<f64>, offsets: &Array1<f64>) {
    if matrix.ncols() != offsets.len() {
        return;
    }
    for (mut column, &offset) in matrix.axis_iter_mut(Axis(1)).zip(offsets.iter()) {
        column.mapv_inplace(|value| value - offset);
    }
}

fn frobenius_norm(matrix: &Array2<f64>) -> f64 {
    matrix.iter().map(|&x| x * x).sum::<f64>().sqrt()
}

fn compute_null_projector(matrix: &Array2<f64>) -> Result<Array2<f64>, SurvivalError> {
    match null_range_whiten(matrix) {
        Ok((z_null, _)) if z_null.ncols() > 0 => Ok(z_null.dot(&z_null.t())),
        Ok(_) => Ok(Array2::<f64>::zeros(matrix.dim())),
        Err(BasisError::ConstraintNullspaceNotFound) => Ok(Array2::<f64>::zeros(matrix.dim())),
        Err(err) => Err(err.into()),
    }
}

/// Construct the cached survival layout for PIRLS updates.
#[allow(clippy::too_many_arguments)]
pub fn build_survival_layout(
    data: &SurvivalTrainingData,
    age_basis: &BasisDescriptor,
    delta: f64,
    baseline_penalty_order: usize,
    baseline_lambda: f64,
    monotonic_grid_size: usize,
    time_varying: Option<&TimeVaryingConfig>,
) -> Result<(SurvivalLayout, MonotonicityPenalty), SurvivalError> {
    data.validate()?;
    let n = data.age_entry.len();
    let age_transform = AgeTransform::from_training(&data.age_entry, delta)?;
    let log_entry = age_transform.transform_array(&data.age_entry)?;
    let log_exit = age_transform.transform_array(&data.age_exit)?;

    let reference_u = log_exit.mean().unwrap_or(0.0);
    let reference_constraint =
        make_reference_constraint(age_basis.knot_vector.view(), age_basis.degree, reference_u)?;

    let (baseline_entry_raw, _) = evaluate_basis_and_derivative(log_entry.view(), age_basis)?;
    let (baseline_exit_raw, baseline_exit_deriv_u) =
        evaluate_basis_and_derivative(log_exit.view(), age_basis)?;

    let constrained_entry = reference_constraint.apply(&baseline_entry_raw);
    let constrained_exit = reference_constraint.apply(&baseline_exit_raw);
    let constrained_derivative_exit_u = reference_constraint.apply(&baseline_exit_deriv_u);

    let mut baseline_derivative_exit = constrained_derivative_exit_u;
    for (mut row, age) in baseline_derivative_exit
        .rows_mut()
        .into_iter()
        .zip(data.age_exit.iter().copied())
    {
        let factor = age_transform.derivative_factor(age)?;
        row.mapv_inplace(|v| v * factor);
    }

    let static_covariates = assemble_static_covariates(data);

    let mut time_varying_entry = None;
    let mut time_varying_exit = None;
    let mut time_varying_derivative_exit = None;
    let mut time_varying_metadata = None;
    let mut time_varying_basis_descriptor = None;

    let mut penalty_blocks = Vec::new();
    let baseline_cols = constrained_exit.ncols();
    let baseline_penalty_matrix =
        create_difference_penalty_matrix(baseline_cols, baseline_penalty_order)?;
    penalty_blocks.push(PenaltyBlock {
        matrix: baseline_penalty_matrix,
        lambda: baseline_lambda,
        range: 0..baseline_cols,
        order: baseline_penalty_order,
    });

    if let Some(config) = time_varying {
        let (pgs_basis_arc, _) = create_bspline_basis_with_knots(
            data.pgs.view(),
            config.pgs_basis.knot_vector.view(),
            config.pgs_basis.degree,
        )?;
        let pgs_basis = (*pgs_basis_arc).clone();

        let mut interaction_entry = row_wise_tensor_product(&pgs_basis, &constrained_entry);
        let mut interaction_exit = row_wise_tensor_product(&pgs_basis, &constrained_exit);
        let mut interaction_derivative =
            row_wise_tensor_product(&pgs_basis, &baseline_derivative_exit);

        let centering_offsets = weighted_column_means(&interaction_exit, &data.sample_weight);
        apply_centering_offsets(&mut interaction_entry, &centering_offsets);
        apply_centering_offsets(&mut interaction_exit, &centering_offsets);
        apply_centering_offsets(&mut interaction_derivative, &centering_offsets);

        let time_cols = interaction_exit.ncols();
        let time_range = baseline_cols..baseline_cols + time_cols;

        let pgs_cols = pgs_basis.ncols();
        let age_cols = constrained_exit.ncols();

        let s_pgs = create_difference_penalty_matrix(pgs_cols, baseline_penalty_order)?;
        let s_age = create_difference_penalty_matrix(age_cols, baseline_penalty_order)?;
        let kron_pgs = kronecker_product(&s_pgs, &Array2::<f64>::eye(age_cols));
        let kron_age = kronecker_product(&Array2::<f64>::eye(pgs_cols), &s_age);
        let pgs_null = compute_null_projector(&s_pgs)?;
        let age_null = compute_null_projector(&s_age)?;
        let kron_null = kronecker_product(&pgs_null, &age_null);

        let nf_pgs = (frobenius_norm(&s_pgs) * (age_cols as f64).sqrt()).max(1e-12);
        let nf_age = (frobenius_norm(&s_age) * (pgs_cols as f64).sqrt()).max(1e-12);
        let nf_null_raw = frobenius_norm(&pgs_null) * frobenius_norm(&age_null);
        let nf_null = if nf_null_raw <= 1e-12 {
            warn!(
                "time-varying interaction null projector numerically singular; skipping normalization"
            );
            1.0
        } else {
            nf_null_raw
        };

        penalty_blocks.push(PenaltyBlock {
            matrix: &kron_pgs * (1.0 / nf_pgs),
            lambda: config.penalty_lambdas[0],
            range: time_range.clone(),
            order: baseline_penalty_order,
        });
        penalty_blocks.push(PenaltyBlock {
            matrix: &kron_age * (1.0 / nf_age),
            lambda: config.penalty_lambdas[1],
            range: time_range.clone(),
            order: baseline_penalty_order,
        });
        penalty_blocks.push(PenaltyBlock {
            matrix: if nf_null_raw <= 1e-12 {
                Array2::<f64>::zeros(kron_null.dim())
            } else {
                &kron_null * (1.0 / nf_null)
            },
            lambda: config.penalty_lambdas[2],
            range: time_range.clone(),
            order: 0,
        });

        time_varying_entry = Some(interaction_entry);
        time_varying_exit = Some(interaction_exit);
        time_varying_derivative_exit = Some(interaction_derivative);

        let (pgs_min, pgs_max) = min_max(&data.pgs);
        let age_min = data
            .age_entry
            .iter()
            .fold(f64::INFINITY, |acc, &v| acc.min(v));
        let age_max = data
            .age_exit
            .iter()
            .fold(f64::NEG_INFINITY, |acc, &v| acc.max(v));
        let value_ranges = vec![
            ValueRange {
                min: pgs_min,
                max: pgs_max,
            },
            ValueRange {
                min: age_min,
                max: age_max,
            },
        ];

        time_varying_metadata = Some(TimeVaryingMetadata {
            column_range: time_range,
            centering_offsets: centering_offsets.clone(),
            value_ranges,
            label: config.label.clone(),
        });
        time_varying_basis_descriptor = Some(TensorProductBasisDescriptor {
            age: age_basis.clone(),
            modifier: config.pgs_basis.clone(),
        });
    }

    let combined_entry = concatenate_design(
        &constrained_entry,
        time_varying_entry.as_ref(),
        &static_covariates,
    );
    let combined_exit = concatenate_design(
        &constrained_exit,
        time_varying_exit.as_ref(),
        &static_covariates,
    );
    let zero_static = Array2::<f64>::zeros((n, static_covariates.ncols()));
    let combined_derivative_exit = concatenate_design(
        &baseline_derivative_exit,
        time_varying_derivative_exit.as_ref(),
        &zero_static,
    );

    let penalties = PenaltyBlocks::new(penalty_blocks);

    let layout = SurvivalLayout {
        baseline_entry: constrained_entry,
        baseline_exit: constrained_exit,
        baseline_derivative_exit,
        time_varying_entry,
        time_varying_exit,
        time_varying_derivative_exit,
        time_varying_basis_descriptor,
        time_varying_metadata,
        static_covariates,
        age_transform,
        reference_constraint,
        penalties,
        combined_entry,
        combined_exit,
        combined_derivative_exit,
    };

    let monotonicity = build_monotonicity_penalty(
        &layout,
        age_basis,
        &data.age_entry,
        &data.age_exit,
        monotonic_grid_size,
        baseline_lambda * 1e-4,
    )?;

    Ok((layout, monotonicity))
}

fn assemble_static_covariates(data: &SurvivalTrainingData) -> Array2<f64> {
    let n = data.age_entry.len();
    let num_pcs = data.pcs.ncols();
    let mut matrix = Array2::<f64>::zeros((n, 2 + num_pcs));
    for i in 0..n {
        matrix[[i, 0]] = data.pgs[i];
        matrix[[i, 1]] = data.sex[i];
        for j in 0..num_pcs {
            matrix[[i, 2 + j]] = data.pcs[[i, j]];
        }
    }
    matrix
}

fn concatenate_design(
    baseline: &Array2<f64>,
    time_varying: Option<&Array2<f64>>,
    static_covariates: &Array2<f64>,
) -> Array2<f64> {
    let mut parts: Vec<ArrayView2<f64>> = Vec::new();
    parts.push(baseline.view());
    if let Some(tv) = time_varying {
        parts.push(tv.view());
    }
    parts.push(static_covariates.view());
    concatenate(Axis(1), &parts).expect("design concatenation")
}

/// Soft barrier discouraging negative exit derivatives.
#[derive(Debug, Clone)]
pub struct MonotonicityPenalty {
    pub lambda: f64,
    pub derivative_design: Array2<f64>,
    pub quadrature_design: Array2<f64>,
    pub grid_ages: Array1<f64>,
    pub quadrature_left: Array1<f64>,
    pub quadrature_right: Array1<f64>,
}

/// Configuration controlling guard behaviour and optional softplus barrier.
#[derive(Debug, Clone, Copy, Serialize, Deserialize, PartialEq)]
pub struct SurvivalSpec {
    pub derivative_guard: f64,
    pub barrier_weight: f64,
    pub barrier_scale: f64,
    pub use_expected_information: bool,
}

impl Default for SurvivalSpec {
    fn default() -> Self {
        Self {
            derivative_guard: DEFAULT_DERIVATIVE_GUARD,
            barrier_weight: DEFAULT_BARRIER_WEIGHT,
            barrier_scale: DEFAULT_BARRIER_SCALE,
            use_expected_information: false,
        }
    }
}

fn build_monotonicity_penalty(
    layout: &SurvivalLayout,
    age_basis: &BasisDescriptor,
    ages_entry: &Array1<f64>,
    ages_exit: &Array1<f64>,
    grid_size: usize,
    lambda: f64,
) -> Result<MonotonicityPenalty, SurvivalError> {
    if grid_size == 0 {
        let cols = layout.combined_exit.ncols();
        return Ok(MonotonicityPenalty {
            lambda,
            derivative_design: Array2::<f64>::zeros((0, cols)),
            quadrature_design: Array2::<f64>::zeros((0, cols)),
            grid_ages: Array1::<f64>::zeros(0),
            quadrature_left: Array1::<f64>::zeros(0),
            quadrature_right: Array1::<f64>::zeros(0),
        });
    }

    let mut min_age = f64::INFINITY;
    let mut max_age = f64::NEG_INFINITY;
    for &age in ages_entry.iter().chain(ages_exit.iter()) {
        if age < min_age {
            min_age = age;
        }
        if age > max_age {
            max_age = age;
        }
    }
    if !min_age.is_finite() || !max_age.is_finite() || min_age >= max_age {
        let cols = layout.combined_exit.ncols();
        return Ok(MonotonicityPenalty {
            lambda,
            derivative_design: Array2::<f64>::zeros((0, cols)),
            quadrature_design: Array2::<f64>::zeros((0, cols)),
            grid_ages: Array1::<f64>::zeros(0),
            quadrature_left: Array1::<f64>::zeros(0),
            quadrature_right: Array1::<f64>::zeros(0),
        });
    }

    let mut grid = Array1::<f64>::zeros(grid_size);
    if grid_size == 1 {
        grid[0] = min_age;
    } else {
        let span = max_age - min_age;
        for (idx, value) in grid.iter_mut().enumerate() {
            let frac = idx as f64 / (grid_size as f64 - 1.0);
            *value = min_age + frac * span;
        }
    }

    let mut log_grid = Array1::<f64>::zeros(grid_size);
    for (idx, &age) in grid.iter().enumerate() {
        log_grid[idx] = layout.age_transform.transform(age)?;
    }
    let (basis_grid, derivative_u) = evaluate_basis_and_derivative(log_grid.view(), age_basis)?;
    let constrained_basis_grid = layout.reference_constraint.apply(&basis_grid);
    let constrained_derivative_u = layout.reference_constraint.apply(&derivative_u);
    let mut derivative_age = constrained_derivative_u;
    for (mut row, &age) in derivative_age.rows_mut().into_iter().zip(grid.iter()) {
        let factor = layout.age_transform.derivative_factor(age)?;
        row *= factor;
    }

    let cols = layout.combined_exit.ncols();
    let mut combined = Array2::<f64>::zeros((grid_size, cols));
    let mut quadrature_design = Array2::<f64>::zeros((grid_size, cols));
    let baseline_cols = layout.baseline_exit.ncols();
    combined
        .slice_mut(s![.., ..baseline_cols])
        .assign(&derivative_age);
    quadrature_design
        .slice_mut(s![.., ..baseline_cols])
        .assign(&constrained_basis_grid);

    let mut quadrature_left = Array1::<f64>::zeros(grid_size);
    let mut quadrature_right = Array1::<f64>::zeros(grid_size);
    for idx in 0..grid_size {
        let left_bound = if idx == 0 {
            min_age
        } else {
            0.5 * (grid[idx - 1] + grid[idx])
        };
        let right_bound = if idx == grid_size - 1 {
            max_age
        } else {
            0.5 * (grid[idx] + grid[idx + 1])
        };
        quadrature_left[idx] = left_bound;
        quadrature_right[idx] = right_bound;
    }

    Ok(MonotonicityPenalty {
        lambda,
        derivative_design: combined,
        quadrature_design,
        grid_ages: grid,
        quadrature_left,
        quadrature_right,
    })
}

/// Royston–Parmar working model implementation.
pub struct WorkingModelSurvival {
    pub layout: SurvivalLayout,
    pub sample_weight: Array1<f64>,
    pub event_target: Array1<u8>,
    pub age_entry: Array1<f64>,
    pub age_exit: Array1<f64>,
    pub monotonicity: MonotonicityPenalty,
    pub spec: SurvivalSpec,
}

impl WorkingModelSurvival {
    pub fn new(
        layout: SurvivalLayout,
        data: &SurvivalTrainingData,
        monotonicity: MonotonicityPenalty,
        spec: SurvivalSpec,
    ) -> Result<Self, SurvivalError> {
        data.validate()?;
        Ok(Self {
            layout,
            sample_weight: data.sample_weight.clone(),
            event_target: data.event_target.clone(),
            age_entry: data.age_entry.clone(),
            age_exit: data.age_exit.clone(),
            monotonicity,
            spec,
        })
    }

    fn build_expected_information_hessian(
        &self,
        beta: &Array1<f64>,
        barrier_hessian: &Array2<f64>,
        penalty_hessian: &Array2<f64>,
        monotonicity_hessian: Option<&Array2<f64>>,
    ) -> Result<Option<Array2<f64>>, SurvivalError> {
        let grid_size = self.monotonicity.grid_ages.len();
        if grid_size <= 1 {
            return Ok(None);
        }

        let p = beta.len();
        let mut expected = Array2::<f64>::zeros((p, p));
        let baseline_cols = self.layout.baseline_exit.ncols();
        let time_cols = self
            .layout
            .time_varying_exit
            .as_ref()
            .map(|arr| arr.ncols())
            .unwrap_or(0);
        let static_cols = self.layout.static_covariates.ncols();
        let static_offset = baseline_cols + time_cols;
        let guard_threshold = self.spec.derivative_guard.max(f64::EPSILON);
        let left_bounds = &self.monotonicity.quadrature_left;
        let right_bounds = &self.monotonicity.quadrature_right;

        for i in 0..self.age_entry.len() {
            let weight = self.sample_weight[i];
            if weight == 0.0 {
                continue;
            }
            let entry_age = self.age_entry[i];
            let exit_age = self.age_exit[i];
            if !(exit_age > entry_age) {
                continue;
            }

            let mut design = Array1::<f64>::zeros(p);
            for j in 0..grid_size {
                if left_bounds[j] >= exit_age {
                    break;
                }
                if right_bounds[j] <= entry_age {
                    continue;
                }
                let left = left_bounds[j].max(entry_age);
                let right = right_bounds[j].min(exit_age);
                if right <= left {
                    continue;
                }
                design.assign(&self.monotonicity.quadrature_design.row(j));
                if static_cols > 0 {
                    design
                        .slice_mut(s![static_offset..static_offset + static_cols])
                        .assign(&self.layout.static_covariates.row(i));
                }
                let eta = design.dot(beta);
                if !eta.is_finite() {
                    return Err(SurvivalError::NonFiniteLinearPredictor);
                }
                let hazard = eta.exp();
                if !hazard.is_finite() {
                    return Err(SurvivalError::NonFiniteLinearPredictor);
                }
                let scale = weight * (right - left) * hazard;
                accumulate_symmetric_outer(&mut expected, scale, &design);
            }

            let exit_design = self.layout.combined_exit.row(i);
            let eta_exit = exit_design.dot(beta);
            if !eta_exit.is_finite() {
                return Err(SurvivalError::NonFiniteLinearPredictor);
            }
            let hazard_exit = eta_exit.exp();
            if !hazard_exit.is_finite() {
                return Err(SurvivalError::NonFiniteLinearPredictor);
            }
            let derivative_exit = self.layout.combined_derivative_exit.row(i).dot(beta);
            if !derivative_exit.is_finite() {
                return Err(SurvivalError::NonFiniteLinearPredictor);
            }
            let guarded = if derivative_exit <= guard_threshold {
                guard_threshold
            } else {
                derivative_exit
            };
            let scale = 1.0 / guarded;
            let mut x_tilde = exit_design.to_owned();
            Zip::from(&mut x_tilde)
                .and(&self.layout.combined_derivative_exit.row(i))
                .for_each(|value, &deriv| *value += deriv * scale);
            let event_scale = weight * hazard_exit;
            accumulate_symmetric_outer(&mut expected, event_scale, &x_tilde);
        }

        expected.mapv_inplace(|value| value * -2.0);
        expected += barrier_hessian;
        expected += penalty_hessian;
        if let Some(extra) = monotonicity_hessian {
            expected += extra;
        }

        let mut neg_expected = expected.clone();
        neg_expected.mapv_inplace(|value| -value);
        let mut shift = 0.0;
        let mut attempts = 0usize;
        let max_attempts = 16usize;
        let n = neg_expected.nrows();
        loop {
            let mut shifted = neg_expected.clone();
            if shift > 0.0 {
                for idx in 0..n {
                    shifted[(idx, idx)] += shift;
                }
            }
            match ldlt_rook(&shifted) {
                Ok((_, _, _, _, _, inertia)) => {
                    if inertia.1 == 0 && inertia.2 == 0 {
                        expected = -shifted;
                        break;
                    }
                }
                Err(_) => {}
            }
            attempts += 1;
            if attempts >= max_attempts {
                expected = -shifted;
                break;
            }
            shift = if shift == 0.0 { 1e-8 } else { shift * 10.0 };
        }

        Ok(Some(expected))
    }
}

impl WorkingModel for WorkingModelSurvival {
    fn update(&mut self, beta: &Array1<f64>) -> Result<WorkingState, SurvivalError> {
        let expected_dim = self.layout.combined_exit.ncols();
        if beta.len() != expected_dim {
            return Err(SurvivalError::DesignDimensionMismatch);
        }

        let eta_exit = self.layout.combined_exit.dot(beta);
        let eta_entry = self.layout.combined_entry.dot(beta);
        let derivative_exit = self.layout.combined_derivative_exit.dot(beta);

        let n = eta_exit.len();
        let p = beta.len();
        let mut gradient = Array1::<f64>::zeros(p);
        let mut hessian = Array2::<f64>::zeros((p, p));
        let mut log_likelihood = 0.0;
        let mut barrier_deviance = 0.0;
        let mut barrier_gradient = Array1::<f64>::zeros(p);
        let mut barrier_hessian = Array2::<f64>::zeros((p, p));
        let mut guard_activation_count = 0usize;
        let mut negative_derivative_count = 0usize;
        let mut guard_examples: Vec<(usize, f64)> = Vec::new();
        let guard_threshold = self.spec.derivative_guard.max(f64::EPSILON);
        let h_exit = eta_exit.mapv(f64::exp);
        let h_entry = eta_entry.mapv(f64::exp);

        for i in 0..n {
            let weight = self.sample_weight[i];
            if weight == 0.0 {
                continue;
            }
            let d = f64::from(self.event_target[i]);
            let eta_e = eta_exit[i];
            let h_e = h_exit[i];
            let h_s = h_entry[i];
            if !eta_e.is_finite() || !h_e.is_finite() || !h_s.is_finite() {
                return Err(SurvivalError::NonFiniteLinearPredictor);
            }
            let d_eta_exit = derivative_exit[i];
            if !d_eta_exit.is_finite() {
                return Err(SurvivalError::NonFiniteLinearPredictor);
            }
            let guard_applied = d_eta_exit <= guard_threshold;
            let guarded_derivative = if guard_applied {
                guard_threshold
            } else {
                d_eta_exit
            };
            let log_guard = guarded_derivative.ln();
            let delta = h_e - h_s;
            log_likelihood += weight * (d * (eta_e + log_guard) - delta);

            if guard_applied {
                guard_activation_count += 1;
                if d_eta_exit < 0.0 {
                    negative_derivative_count += 1;
                    if guard_examples.len() < 5 {
                        guard_examples.push((i, d_eta_exit));
                    }
                }
            }

            let x_exit = self.layout.combined_exit.row(i);
            let x_entry = self.layout.combined_entry.row(i);
            let d_exit = self.layout.combined_derivative_exit.row(i);
            accumulate_weighted_vector(&mut gradient, -weight * h_e, &x_exit);
            accumulate_weighted_vector(&mut gradient, weight * h_s, &x_entry);

            let scale = 1.0 / guarded_derivative;
            let mut x_tilde = x_exit.to_owned();
            Zip::from(&mut x_tilde)
                .and(&d_exit)
                .for_each(|value, &deriv| *value += deriv * scale);

            if d > 0.0 {
                accumulate_weighted_vector(&mut gradient, weight * d, &x_tilde);
            }

            accumulate_symmetric_outer(&mut hessian, weight * h_e, &x_exit);
            accumulate_symmetric_outer(&mut hessian, weight * h_s, &x_entry);

            let event_scale = weight * d;
            if event_scale != 0.0 {
                accumulate_symmetric_outer(&mut hessian, event_scale, &x_tilde);
            }

            if self.spec.barrier_weight > 0.0 {
                let scaled = -d_eta_exit / self.spec.barrier_scale;
                let softplus = stable_softplus(scaled);
                barrier_deviance += 2.0 * self.spec.barrier_weight * weight * softplus;
                let sigmoid = stable_sigmoid(scaled);
                let barrier_grad_coeff =
                    2.0 * self.spec.barrier_weight * weight * sigmoid / self.spec.barrier_scale;
                accumulate_weighted_vector(&mut barrier_gradient, -barrier_grad_coeff, &d_exit);
                let barrier_hess_coeff =
                    2.0 * self.spec.barrier_weight * weight * sigmoid * (1.0 - sigmoid)
                        / (self.spec.barrier_scale * self.spec.barrier_scale);
                accumulate_symmetric_outer(&mut barrier_hessian, barrier_hess_coeff, &d_exit);
            }
        }

        gradient.mapv_inplace(|value| value * -2.0);
        hessian.mapv_inplace(|value| value * -2.0);
        gradient += &barrier_gradient;
        hessian += &barrier_hessian;
        let mut deviance = -2.0 * log_likelihood + barrier_deviance;

        let penalty_gradient = self.layout.penalties.gradient(beta);
        gradient += &penalty_gradient;
        let penalty_hessian = self.layout.penalties.hessian(beta.len());
        hessian += &penalty_hessian;
        deviance += self.layout.penalties.deviance(beta);

        let monotonicity_hessian =
            if self.monotonicity.lambda > 0.0 && self.monotonicity.derivative_design.nrows() > 0 {
                apply_monotonicity_penalty(
                    &self.monotonicity,
                    beta,
                    &mut gradient,
                    &mut hessian,
                    &mut deviance,
                )
            } else {
                None
            };

        if self.spec.use_expected_information {
            if let Some(expected_hessian) = self.build_expected_information_hessian(
                beta,
                &barrier_hessian,
                &penalty_hessian,
                monotonicity_hessian.as_ref(),
            )? {
                hessian = expected_hessian;
            }
        }

        if guard_activation_count > 0 {
            let guard_fraction = guard_activation_count as f64 / n as f64;
            warn!(
                "Derivative guard activated for {guard_activation_count} of {n} subjects ({:.2}% of sample). Negative derivatives observed for {} subjects. Example raw dη_exit values: {:?}.",
                guard_fraction * 100.0,
                negative_derivative_count,
                guard_examples
            );
        }

        Ok(WorkingState {
            eta: eta_exit,
            gradient,
            hessian,
            deviance,
        })
    }
}

fn apply_monotonicity_penalty(
    penalty: &MonotonicityPenalty,
    beta: &Array1<f64>,
    gradient: &mut Array1<f64>,
    hessian: &mut Array2<f64>,
    deviance: &mut f64,
) -> Option<Array2<f64>> {
    let lambda = penalty.lambda;
    if lambda == 0.0 {
        return None;
    }
    let design = &penalty.derivative_design;
    let values = design.dot(beta);
    let mut penalty_sum = 0.0;
    let mut violation_count = 0usize;
    let mut violation_examples: Vec<f64> = Vec::new();
    let mut hessian_update = Array2::<f64>::zeros((design.ncols(), design.ncols()));
    for (row, &value) in design.rows().into_iter().zip(values.iter()) {
        let softplus = stable_softplus(-value);
        penalty_sum += softplus;
        let sigma = stable_sigmoid(-value);
        let grad_scale = -2.0 * lambda * sigma;
        accumulate_weighted_vector(gradient, grad_scale, &row);
        let h_scale = 2.0 * lambda * sigma * (1.0 - sigma);
        accumulate_symmetric_outer(hessian, h_scale, &row);
        accumulate_symmetric_outer(&mut hessian_update, h_scale, &row);
        if value < 0.0 {
            violation_count += 1;
            if violation_examples.len() < 5 {
                violation_examples.push(value);
            }
        }
    }
    *deviance += 2.0 * lambda * penalty_sum;

    if design.nrows() > 0 && violation_count > 0 {
        let fraction = violation_count as f64 / design.nrows() as f64;
        warn!(
            "Monotonicity grid penalty activated for {violation_count} of {} evaluation ages ({:.2}% of grid). Example derivative values: {:?}.",
            design.nrows(),
            fraction * 100.0,
            violation_examples
        );
        if fraction > 0.05 {
            warn!(
                "More than 5% of grid ages triggered the monotonicity penalty; consider increasing baseline knots or smoothing."
            );
        }
    }
    Some(hessian_update)
}

/// Serialized representation of an LDLᵀ factor with Bunch–Kaufman pivoting.
#[derive(Debug, Clone, Serialize, Deserialize, PartialEq)]
pub struct LdltFactor {
    pub lower: Array2<f64>,
    pub diag: Array1<f64>,
    pub subdiag: Array1<f64>,
}

/// Serialized permutation metadata captured during factorization.
#[derive(Debug, Clone, Serialize, Deserialize, PartialEq)]
pub struct PermutationDescriptor {
    pub forward: Vec<usize>,
    pub inverse: Vec<usize>,
}

/// Stored factorization metadata for downstream diagnostics.
#[derive(Debug, Clone, Serialize, Deserialize, PartialEq)]
pub enum HessianFactor {
    Observed {
        factor: LdltFactor,
        permutation: PermutationDescriptor,
        inertia: (usize, usize, usize),
    },
    Expected {
        factor: CholeskyFactor,
    },
}

/// Serialized Cholesky factor for SPD approximations.
#[derive(Debug, Clone, Serialize, Deserialize, PartialEq)]
pub struct CholeskyFactor {
    pub lower: Array2<f64>,
}

#[derive(Debug, Clone, Serialize, Deserialize, PartialEq)]
pub struct CompanionModelHandle {
    pub reference: String,
}

#[derive(Debug, Clone, Serialize, Deserialize)]
pub struct SurvivalModelArtifacts {
    pub coefficients: Array1<f64>,
    pub age_basis: BasisDescriptor,
    pub time_varying_basis: Option<TensorProductBasisDescriptor>,
    pub static_covariate_layout: CovariateLayout,
    pub penalties: Vec<PenaltyDescriptor>,
    pub age_transform: AgeTransform,
    pub reference_constraint: ReferenceConstraint,
    #[serde(default)]
    pub interaction_metadata: Vec<InteractionDescriptor>,
    #[serde(default)]
    pub companion_models: Vec<CompanionModelHandle>,
    pub hessian_factor: Option<HessianFactor>,
}

/// Prediction inputs referencing existing arrays.
pub struct SurvivalPredictionInputs<'a> {
    pub age_entry: ArrayView1<'a, f64>,
    pub age_exit: ArrayView1<'a, f64>,
    pub event_target: ArrayView1<'a, u8>,
    pub event_competing: ArrayView1<'a, u8>,
    pub sample_weight: ArrayView1<'a, f64>,
    pub covariates: ArrayView2<'a, f64>,
}

/// Evaluate the cumulative hazard at a given age.
pub fn cumulative_hazard(
    age: f64,
    covariates: &Array1<f64>,
    artifacts: &SurvivalModelArtifacts,
) -> Result<f64, SurvivalError> {
    let expected_covs = artifacts.static_covariate_layout.column_names.len();
    if covariates.len() != expected_covs {
        return Err(SurvivalError::CovariateDimensionMismatch);
    }
    let log_age = artifacts.age_transform.transform(age)?;
    let (basis_arc, _) = create_bspline_basis_with_knots(
        array![log_age].view(),
        artifacts.age_basis.knot_vector.view(),
        artifacts.age_basis.degree,
    )?;
    let basis = (*basis_arc).clone();
    let constrained = artifacts.reference_constraint.apply(&basis);

    let mut design = constrained.row(0).to_owned();
    if let Some(time_basis) = &artifacts.time_varying_basis {
        if let Some(descriptor) = artifacts
            .interaction_metadata
            .iter()
            .find(|descriptor| descriptor.column_range.start == design.len())
        {
            let pgs_value = covariates.get(0).copied().unwrap_or(0.0);
            let (pgs_arc, _) = create_bspline_basis_with_knots(
                array![pgs_value].view(),
                time_basis.modifier.knot_vector.view(),
                time_basis.modifier.degree,
            )?;
            let pgs_basis = (*pgs_arc).clone();

            let (age_arc, _) = create_bspline_basis_with_knots(
                array![log_age].view(),
                time_basis.age.knot_vector.view(),
                time_basis.age.degree,
            )?;
            let age_basis = artifacts.reference_constraint.apply(&(*age_arc).clone());
            let mut tensor = Array1::<f64>::zeros(pgs_basis.ncols() * age_basis.ncols());
            let mut idx = 0;
            for &pgs in pgs_basis.row(0).iter() {
                for &age_val in age_basis.row(0).iter() {
                    tensor[idx] = pgs * age_val;
                    idx += 1;
                }
            }
            if let Some(centering) = &descriptor.centering {
                tensor -= &centering.offsets;
            }
            design = concatenate(Axis(0), &[design.view(), tensor.view()]).expect("time concat");
        }
    }
    design = concatenate(Axis(0), &[design.view(), covariates.view()]).expect("cov concat");
    let eta = design.dot(&artifacts.coefficients);
    Ok(eta.exp())
}

pub fn cumulative_incidence(
    age: f64,
    covariates: &Array1<f64>,
    artifacts: &SurvivalModelArtifacts,
) -> Result<f64, SurvivalError> {
    let h = cumulative_hazard(age, covariates, artifacts)?;
    Ok(1.0 - (-h).exp())
}

pub fn conditional_absolute_risk(
    t0: f64,
    t1: f64,
    covariates: &Array1<f64>,
    cif_competing_t0: f64,
    artifacts: &SurvivalModelArtifacts,
) -> Result<f64, SurvivalError> {
    let cif0 = cumulative_incidence(t0, covariates, artifacts)?;
    let cif1 = cumulative_incidence(t1, covariates, artifacts)?;
    let delta = (cif1 - cif0).max(0.0);
    let denom = (1.0 - cif0 - cif_competing_t0).max(DEFAULT_RISK_EPSILON);
    Ok(delta / denom)
}

/// Calibrator feature extraction for survival predictions.
fn solve_ldlt(
    factor: &LdltFactor,
    permutation: &PermutationDescriptor,
    rhs: &Array1<f64>,
) -> Result<Array1<f64>, SurvivalError> {
    let n = rhs.len();
    if factor.lower.nrows() != n
        || factor.lower.ncols() != n
        || factor.diag.len() != n
        || factor.subdiag.len() != n
        || permutation.forward.len() != n
        || permutation.inverse.len() != n
    {
        return Err(SurvivalError::HessianDimensionMismatch);
    }

    let mut permuted = Array1::<f64>::zeros(n);
    for i in 0..n {
        permuted[i] = rhs[permutation.inverse[i]];
    }

    let mut y = permuted;
    for i in 0..n {
        let mut sum = y[i];
        for j in 0..i {
            sum -= factor.lower[[i, j]] * y[j];
        }
        y[i] = sum;
    }

    let mut z = Array1::<f64>::zeros(n);
    let mut idx = 0usize;
    while idx < n {
        if idx + 1 < n && factor.subdiag[idx].abs() > 1e-12 {
            let a = factor.diag[idx];
            let b = factor.subdiag[idx];
            let c = factor.diag[idx + 1];
            let det = a * c - b * b;
            if det.abs() <= 1e-18 {
                return Err(SurvivalError::HessianSingular);
            }
            let y0 = y[idx];
            let y1 = y[idx + 1];
            z[idx] = (c * y0 - b * y1) / det;
            z[idx + 1] = (-b * y0 + a * y1) / det;
            idx += 2;
        } else {
            let d = factor.diag[idx];
            if d.abs() <= 1e-18 {
                return Err(SurvivalError::HessianSingular);
            }
            z[idx] = y[idx] / d;
            idx += 1;
        }
    }

    let mut x_perm = Array1::<f64>::zeros(n);
    for i in (0..n).rev() {
        let mut sum = z[i];
        for j in i + 1..n {
            sum -= factor.lower[[j, i]] * x_perm[j];
        }
        x_perm[i] = sum;
    }

    let mut solution = Array1::<f64>::zeros(n);
    for i in 0..n {
        solution[permutation.forward[i]] = x_perm[i];
    }

    Ok(solution)
}

fn solve_cholesky(
    factor: &CholeskyFactor,
    rhs: &Array1<f64>,
) -> Result<Array1<f64>, SurvivalError> {
    let n = rhs.len();
    if factor.lower.nrows() != n || factor.lower.ncols() != n {
        return Err(SurvivalError::HessianDimensionMismatch);
    }
    let mut y = Array1::<f64>::zeros(n);
    for i in 0..n {
        let mut sum = rhs[i];
        for j in 0..i {
            sum -= factor.lower[[i, j]] * y[j];
        }
        let diag = factor.lower[[i, i]];
        if diag.abs() <= 1e-18 {
            return Err(SurvivalError::HessianSingular);
        }
        y[i] = sum / diag;
    }

    let mut x = Array1::<f64>::zeros(n);
    for i in (0..n).rev() {
        let mut sum = y[i];
        for j in i + 1..n {
            sum -= factor.lower[[j, i]] * x[j];
        }
        let diag = factor.lower[[i, i]];
        if diag.abs() <= 1e-18 {
            return Err(SurvivalError::HessianSingular);
        }
        x[i] = sum / diag;
    }
    Ok(x)
}

fn variance_from_factor(
    factor: &HessianFactor,
    design_row: &Array1<f64>,
) -> Result<f64, SurvivalError> {
    let solution = match factor {
        HessianFactor::Observed {
            factor,
            permutation,
            ..
        } => solve_ldlt(factor, permutation, design_row)?,
        HessianFactor::Expected { factor } => solve_cholesky(factor, design_row)?,
    };
    Ok(design_row.dot(&solution))
}

pub fn delta_method_standard_errors(
    factor: &HessianFactor,
    design: &Array2<f64>,
) -> Result<Array1<f64>, SurvivalError> {
    let n = design.nrows();
    let mut result = Array1::<f64>::zeros(n);
    for (idx, row) in design.rows().into_iter().enumerate() {
        let variance = variance_from_factor(factor, &row.to_owned())?;
        result[idx] = variance.max(0.0).sqrt();
    }
    Ok(result)
}

pub fn survival_calibrator_features(
    predictions: &Array1<f64>,
    design: &Array2<f64>,
    factor: Option<&HessianFactor>,
    leverage: Option<&Array1<f64>>,
) -> Result<Array2<f64>, SurvivalError> {
    let n = predictions.len();
    if design.nrows() != n {
        return Err(SurvivalError::HessianDimensionMismatch);
    }

    if let Some(lev) = leverage {
        if lev.len() != n {
            return Err(SurvivalError::HessianDimensionMismatch);
        }
    }

    let standard_errors = match factor {
        Some(factor) => delta_method_standard_errors(factor, design)?,
        None => Array1::<f64>::zeros(n),
    };

    let leverage =
        leverage.map(|values| Array1::from_iter(values.iter().map(|&v| v.clamp(0.0, 1.0 - 1e-6))));
    let mut features = Array2::<f64>::zeros((n, if leverage.is_some() { 3 } else { 2 }));
    match leverage {
        Some(lev) => {
            for i in 0..n {
                features[[i, 0]] = predictions[i].logit();
                features[[i, 1]] = standard_errors[i];
                features[[i, 2]] = lev[i];
            }
        }
        None => {
            for i in 0..n {
                features[[i, 0]] = predictions[i].logit();
                features[[i, 1]] = standard_errors[i];
            }
        }
    }
    Ok(features)
}

trait LogitExt {
    fn logit(self) -> f64;
}

impl LogitExt for f64 {
    fn logit(self) -> f64 {
        let clamped = self.max(1e-12).min(1.0 - 1e-12);
        (clamped / (1.0 - clamped)).ln()
    }
}

#[cfg(test)]
mod tests {
    use super::*;
    use crate::calibrate::faer_ndarray::{FaerEigh, ldlt_rook};
    use approx::assert_abs_diff_eq;
    use faer::Side;
    use ndarray::array;
    use serde_json;

    fn manual_inverse(matrix: &Array2<f64>) -> Array2<f64> {
        let det = matrix[[0, 0]] * matrix[[1, 1]] - matrix[[0, 1]] * matrix[[1, 0]];
        array![
            [matrix[[1, 1]] / det, -matrix[[0, 1]] / det],
            [-matrix[[1, 0]] / det, matrix[[0, 0]] / det]
        ]
    }

    #[test]
    fn delta_method_expected_factor_matches_manual_inverse() {
        let hessian = array![[4.0, 1.0], [1.0, 3.0]];
        let chol = CholeskyFactor {
            lower: array![[2.0, 0.0], [0.5, (2.75_f64).sqrt()]],
        };
        let factor = HessianFactor::Expected { factor: chol };
        let design = array![[1.0, 0.0], [0.0, 1.0], [0.3, -0.2]];

        let se = delta_method_standard_errors(&factor, &design).unwrap();
        let inv = manual_inverse(&hessian);

        for (idx, row) in design.rows().into_iter().enumerate() {
            let row_vec = row.to_owned();
            let tmp = inv.dot(&row_vec);
            let expected = row_vec.dot(&tmp).max(0.0).sqrt();
            assert_abs_diff_eq!(se[idx], expected, epsilon = 1e-10);
        }
    }

    #[test]
    fn delta_method_observed_factor_matches_expected() {
        let hessian = array![[4.0, 1.0], [1.0, 3.0]];
        let (lower, diag, subdiag, perm_fwd, perm_inv, inertia) = ldlt_rook(&hessian).unwrap();
        let factor = HessianFactor::Observed {
            factor: LdltFactor {
                lower: lower.clone(),
                diag: diag.clone(),
                subdiag: subdiag.clone(),
            },
            permutation: PermutationDescriptor {
                forward: perm_fwd.clone(),
                inverse: perm_inv.clone(),
            },
            inertia,
        };

        let design = array![[1.0, 0.0], [0.0, 1.0], [0.3, -0.2]];
        let expected_factor = HessianFactor::Expected {
            factor: CholeskyFactor {
                lower: array![[2.0, 0.0], [0.5, (2.75_f64).sqrt()]],
            },
        };

        let se_observed = delta_method_standard_errors(&factor, &design).unwrap();
        let se_expected = delta_method_standard_errors(&expected_factor, &design).unwrap();

        for i in 0..se_observed.len() {
            assert_abs_diff_eq!(se_observed[i], se_expected[i], epsilon = 1e-10);
        }
    }

    #[test]
    fn survival_calibrator_features_clamps_leverage_and_uses_delta_se() {
        let hessian = array![[4.0, 1.0], [1.0, 3.0]];
        let factor = HessianFactor::Expected {
            factor: CholeskyFactor {
                lower: array![[2.0, 0.0], [0.5, (2.75_f64).sqrt()]],
            },
        };
        let design = array![[1.0, 0.0], [0.0, 1.0], [0.5, 0.5]];
        let predictions = array![0.2, 0.4, 0.7];
        let leverage = array![1.2, -0.5, 0.95];

        let features =
            survival_calibrator_features(&predictions, &design, Some(&factor), Some(&leverage))
                .unwrap();

        let inv = manual_inverse(&hessian);
        for (idx, row) in design.rows().into_iter().enumerate() {
            let row_vec = row.to_owned();
            let tmp = inv.dot(&row_vec);
            let expected = row_vec.dot(&tmp).max(0.0).sqrt();
            assert_abs_diff_eq!(features[[idx, 1]], expected, epsilon = 1e-10);
        }

        assert!(features.column(0).iter().all(|&v| v.is_finite()));
        assert_abs_diff_eq!(features[[0, 2]], 1.0 - 1e-6, epsilon = 1e-12);
        assert_abs_diff_eq!(features[[1, 2]], 0.0, epsilon = 1e-12);
        assert_abs_diff_eq!(features[[2, 2]], 0.95, epsilon = 1e-12);
    }

    fn toy_training_data() -> SurvivalTrainingData {
        SurvivalTrainingData {
            age_entry: array![50.0, 55.0, 60.0],
            age_exit: array![55.0, 60.0, 65.0],
            event_target: array![1, 0, 1],
            event_competing: array![0, 0, 0],
            sample_weight: array![1.0, 1.0, 1.0],
            pgs: array![0.1, -0.2, 0.3],
            sex: array![0.0, 1.0, 0.0],
            pcs: array![[0.01, -0.02], [0.02, 0.03], [-0.04, 0.05]],
        }
    }

    fn repeat_rows(matrix: &Array2<f64>, pattern: &[usize]) -> Array2<f64> {
        let cols = matrix.ncols();
        let mut result = Array2::<f64>::zeros((pattern.len(), cols));
        for (row_idx, &source_idx) in pattern.iter().enumerate() {
            assert!(source_idx < matrix.nrows());
            result.row_mut(row_idx).assign(&matrix.row(source_idx));
        }
        result
    }

    fn repeat_optional(matrix: &Option<Array2<f64>>, pattern: &[usize]) -> Option<Array2<f64>> {
        matrix.as_ref().map(|array| repeat_rows(array, pattern))
    }

    fn compute_value_ranges(matrix: &Array2<f64>) -> Vec<ValueRange> {
        (0..matrix.ncols())
            .map(|col_idx| {
                if matrix.nrows() == 0 {
                    return ValueRange { min: 0.0, max: 0.0 };
                }
                let mut min_val = f64::INFINITY;
                let mut max_val = f64::NEG_INFINITY;
                for &value in matrix.column(col_idx).iter() {
                    if value < min_val {
                        min_val = value;
                    }
                    if value > max_val {
                        max_val = value;
                    }
                }
                ValueRange {
                    min: min_val,
                    max: max_val,
                }
            })
            .collect()
    }

    fn make_covariate_layout(layout: &SurvivalLayout) -> CovariateLayout {
        let column_names: Vec<String> = (0..layout.static_covariates.ncols())
            .map(|idx| format!("cov{idx}"))
            .collect();
        let ranges = compute_value_ranges(&layout.static_covariates);
        CovariateLayout {
            column_names,
            ranges,
        }
    }

    fn make_interaction_descriptors(layout: &SurvivalLayout) -> Vec<InteractionDescriptor> {
        layout
            .time_varying_metadata
            .as_ref()
            .map(|metadata| InteractionDescriptor {
                label: metadata.label.clone(),
                column_range: ColumnRange::new(
                    metadata.column_range.start,
                    metadata.column_range.end,
                ),
                value_ranges: metadata.value_ranges.clone(),
                centering: Some(CenteringTransform {
                    offsets: metadata.centering_offsets.clone(),
                }),
            })
            .into_iter()
            .collect()
    }

    fn collect_penalty_descriptors(layout: &SurvivalLayout) -> Vec<PenaltyDescriptor> {
        layout
            .penalties
            .blocks
            .iter()
            .map(|block| PenaltyDescriptor {
                order: block.order,
                lambda: block.lambda,
                matrix: block.matrix.clone(),
                column_range: ColumnRange::new(block.range.start, block.range.end),
            })
            .collect()
    }

    fn assert_array1_close(left: &Array1<f64>, right: &Array1<f64>, tol: f64) {
        assert_eq!(left.len(), right.len());
        for (l, r) in left.iter().zip(right.iter()) {
            assert!((l - r).abs() <= tol, "array1 mismatch: {l} vs {r}");
        }
    }

    fn assert_array2_close(left: &Array2<f64>, right: &Array2<f64>, tol: f64) {
        assert_eq!(left.dim(), right.dim());
        for (l, r) in left.iter().zip(right.iter()) {
            assert!((l - r).abs() <= tol, "array2 mismatch: {l} vs {r}");
        }
    }

    fn assert_artifacts_close(left: &SurvivalModelArtifacts, right: &SurvivalModelArtifacts) {
        assert_array1_close(&left.coefficients, &right.coefficients, 1e-12);
        assert_array1_close(
            &left.age_basis.knot_vector,
            &right.age_basis.knot_vector,
            1e-12,
        );
        assert_eq!(left.age_basis.degree, right.age_basis.degree);
        assert_eq!(left.time_varying_basis, right.time_varying_basis);
        assert_eq!(
            left.static_covariate_layout.column_names,
            right.static_covariate_layout.column_names
        );
        for (l_range, r_range) in left
            .static_covariate_layout
            .ranges
            .iter()
            .zip(&right.static_covariate_layout.ranges)
        {
            assert!((l_range.min - r_range.min).abs() <= 1e-12);
            assert!((l_range.max - r_range.max).abs() <= 1e-12);
        }
        assert_eq!(left.penalties.len(), right.penalties.len());
        for (l_penalty, r_penalty) in left.penalties.iter().zip(&right.penalties) {
            assert_eq!(l_penalty.order, r_penalty.order);
            assert!((l_penalty.lambda - r_penalty.lambda).abs() <= 1e-12);
            assert_array2_close(&l_penalty.matrix, &r_penalty.matrix, 1e-12);
            assert_eq!(l_penalty.column_range, r_penalty.column_range);
        }
        assert_array2_close(
            &left.reference_constraint.transform,
            &right.reference_constraint.transform,
            1e-12,
        );
        assert!(
            (left.reference_constraint.reference_log_age
                - right.reference_constraint.reference_log_age)
                .abs()
                <= 1e-12
        );
        assert!((left.age_transform.minimum_age - right.age_transform.minimum_age).abs() <= 1e-12);
        assert!((left.age_transform.delta - right.age_transform.delta).abs() <= 1e-12);
        assert_eq!(
            left.interaction_metadata.len(),
            right.interaction_metadata.len()
        );
        for (l_meta, r_meta) in left
            .interaction_metadata
            .iter()
            .zip(&right.interaction_metadata)
        {
            assert_eq!(l_meta.label, r_meta.label);
            assert_eq!(l_meta.column_range, r_meta.column_range);
            assert_eq!(l_meta.value_ranges.len(), r_meta.value_ranges.len());
            for (l_range, r_range) in l_meta.value_ranges.iter().zip(&r_meta.value_ranges) {
                assert!((l_range.min - r_range.min).abs() <= 1e-12);
                assert!((l_range.max - r_range.max).abs() <= 1e-12);
            }
            match (&l_meta.centering, &r_meta.centering) {
                (Some(l), Some(r)) => {
                    assert_array1_close(&l.offsets, &r.offsets, 1e-12);
                }
                (None, None) => {}
                _ => panic!("centering mismatch"),
            }
        }
        assert_eq!(left.companion_models, right.companion_models);
        match (&left.hessian_factor, &right.hessian_factor) {
            (
                Some(HessianFactor::Observed {
<<<<<<< HEAD
                    factor: l_factor,
=======
                    factor: l_ldlt,
>>>>>>> 2f1e84f9
                    permutation: l_perm,
                    inertia: l_inertia,
                }),
                Some(HessianFactor::Observed {
<<<<<<< HEAD
                    factor: r_factor,
=======
                    factor: r_ldlt,
>>>>>>> 2f1e84f9
                    permutation: r_perm,
                    inertia: r_inertia,
                }),
            ) => {
<<<<<<< HEAD
                assert_array2_close(&l_factor.lower, &r_factor.lower, 1e-12);
                assert_array1_close(&l_factor.diag, &r_factor.diag, 1e-12);
                assert_array1_close(&l_factor.subdiag, &r_factor.subdiag, 1e-12);
=======
                assert_array2_close(&l_ldlt.lower, &r_ldlt.lower, 1e-12);
                assert_array1_close(&l_ldlt.diag, &r_ldlt.diag, 1e-12);
                assert_array1_close(&l_ldlt.subdiag, &r_ldlt.subdiag, 1e-12);
>>>>>>> 2f1e84f9
                assert_eq!(l_perm, r_perm);
                assert_eq!(l_inertia, r_inertia);
            }
            (
<<<<<<< HEAD
                Some(HessianFactor::Expected { factor: l_factor }),
                Some(HessianFactor::Expected { factor: r_factor }),
            ) => {
                assert_array2_close(&l_factor.lower, &r_factor.lower, 1e-12);
=======
                Some(HessianFactor::Expected { factor: l_chol }),
                Some(HessianFactor::Expected { factor: r_chol }),
            ) => {
                assert_array2_close(&l_chol.lower, &r_chol.lower, 1e-12);
>>>>>>> 2f1e84f9
            }
            (None, None) => {}
            _ => panic!("hessian factor mismatch"),
        }
    }

    fn evaluate_state(
        layout: &SurvivalLayout,
        penalty: &MonotonicityPenalty,
        data: &SurvivalTrainingData,
        beta: &Array1<f64>,
    ) -> WorkingState {
        let mut model = WorkingModelSurvival::new(
            layout.clone(),
            data,
            penalty.clone(),
            SurvivalSpec::default(),
        )
        .unwrap();
        model.update(beta).unwrap()
    }

    #[test]
    fn logit_extension_behaves() {
        assert!(0.5f64.logit().abs() < 1e-12);
        assert!(f64::is_finite(0.01f64.logit()));
    }

    #[test]
    fn age_transform_rejects_non_positive_guard() {
        let ages = array![50.0, 55.0];
        let err = AgeTransform::from_training(&ages, 0.0).unwrap_err();
        assert!(matches!(err, SurvivalError::NonPositiveGuard));
    }

    #[test]
    fn monotonic_penalty_positive() {
        let data = toy_training_data();
        let basis = BasisDescriptor {
            knot_vector: array![0.0, 0.0, 0.0, 0.33, 0.66, 1.0, 1.0, 1.0],
            degree: 2,
        };
        let (layout, penalty) =
            build_survival_layout(&data, &basis, 0.1, 2, 1.0, 10, None).unwrap();
        let mut model =
            WorkingModelSurvival::new(layout, &data, penalty, SurvivalSpec::default()).unwrap();
        let beta = Array1::<f64>::zeros(model.layout.combined_exit.ncols());
        let state = model.update(&beta).unwrap();
        assert!(state.deviance.is_finite());
    }

    #[test]
    fn conditional_risk_monotone() {
        let data = toy_training_data();
        let basis = BasisDescriptor {
            knot_vector: array![0.0, 0.0, 0.0, 0.33, 0.66, 1.0, 1.0, 1.0],
            degree: 2,
        };
        let (layout, penalty) =
            build_survival_layout(&data, &basis, 0.1, 2, 0.5, 10, None).unwrap();
        let model = WorkingModelSurvival::new(
            layout.clone(),
            &data,
            penalty.clone(),
            SurvivalSpec::default(),
        )
        .unwrap();
        let artifacts = SurvivalModelArtifacts {
            coefficients: Array1::<f64>::zeros(model.layout.combined_exit.ncols()),
            age_basis: basis.clone(),
            time_varying_basis: None,
            static_covariate_layout: make_covariate_layout(&layout),
            penalties: collect_penalty_descriptors(&layout),
            age_transform: layout.age_transform,
            reference_constraint: layout.reference_constraint.clone(),
            interaction_metadata: make_interaction_descriptors(&layout),
            companion_models: Vec::new(),
            hessian_factor: None,
        };
        let covs = Array1::<f64>::zeros(model.layout.static_covariates.ncols());
        let cif0 = cumulative_incidence(55.0, &covs, &artifacts).unwrap();
        let cif1 = cumulative_incidence(60.0, &covs, &artifacts).unwrap();
        assert!(cif1 >= cif0 - 1e-9);
        let risk = conditional_absolute_risk(55.0, 60.0, &covs, 0.0, &artifacts).unwrap();
        assert!(risk >= -1e-9);
    }

    #[test]
    fn working_state_shapes() {
        let data = toy_training_data();
        let basis = BasisDescriptor {
            knot_vector: array![0.0, 0.0, 0.0, 0.33, 0.66, 1.0, 1.0, 1.0],
            degree: 2,
        };
        let (layout, penalty) = build_survival_layout(&data, &basis, 0.1, 2, 0.5, 8, None).unwrap();
        let mut model =
            WorkingModelSurvival::new(layout, &data, penalty, SurvivalSpec::default()).unwrap();
        let beta = Array1::<f64>::zeros(model.layout.combined_exit.ncols());
        let state = model.update(&beta).unwrap();
        assert_eq!(state.gradient.len(), beta.len());
        assert_eq!(state.hessian.nrows(), beta.len());
        assert_eq!(state.hessian.ncols(), beta.len());
    }

    #[test]
    fn time_varying_tensor_product_metadata_and_penalties() {
        let data = toy_training_data();
        let age_basis = BasisDescriptor {
            knot_vector: array![0.0, 0.0, 0.0, 0.4, 0.7, 1.0, 1.0, 1.0],
            degree: 2,
        };
        let pgs_basis = BasisDescriptor {
            knot_vector: array![-0.5, -0.5, -0.5, 0.0, 0.5, 0.5, 0.5],
            degree: 2,
        };
        let interaction_config = TimeVaryingConfig {
            pgs_basis: pgs_basis.clone(),
            penalty_lambdas: [0.2, 0.3, 0.4],
            label: Some("pgs_by_age".to_string()),
        };

        let (layout, _) =
            build_survival_layout(&data, &age_basis, 0.1, 2, 0.5, 5, Some(&interaction_config))
                .unwrap();

        let entry = layout
            .time_varying_entry
            .as_ref()
            .expect("time-varying entry");
        let exit = layout
            .time_varying_exit
            .as_ref()
            .expect("time-varying exit");
        let derivative = layout
            .time_varying_derivative_exit
            .as_ref()
            .expect("time-varying derivative");

        let metadata = layout
            .time_varying_metadata
            .as_ref()
            .expect("time-varying metadata");
        let descriptor = layout
            .time_varying_basis_descriptor
            .as_ref()
            .expect("time-varying basis descriptor");

        let expected_cols = metadata.column_range.end - metadata.column_range.start;
        assert_eq!(entry.ncols(), expected_cols);
        assert_eq!(exit.ncols(), expected_cols);
        assert_eq!(derivative.ncols(), expected_cols);

        let denom = data.sample_weight.sum();
        let means = exit.t().dot(&data.sample_weight) / denom;
        for mean in means.iter() {
            assert!(
                mean.abs() <= 1e-12,
                "interaction columns not centered: {mean}"
            );
        }

        let (pgs_min, pgs_max) = min_max(&data.pgs);
        assert_eq!(metadata.value_ranges.len(), 2);
        assert!((metadata.value_ranges[0].min - pgs_min).abs() <= 1e-12);
        assert!((metadata.value_ranges[0].max - pgs_max).abs() <= 1e-12);
        assert_eq!(
            metadata.label.as_deref(),
            interaction_config.label.as_deref()
        );

        assert_eq!(descriptor.modifier, pgs_basis);
        assert_eq!(descriptor.age, age_basis);

        assert_eq!(layout.penalties.blocks.len(), 4);
        let interaction_orders: Vec<usize> = layout.penalties.blocks[1..]
            .iter()
            .map(|block| block.order)
            .collect();
        assert_eq!(interaction_orders, vec![2, 2, 0]);
        let interaction_lambdas: Vec<f64> = layout.penalties.blocks[1..]
            .iter()
            .map(|block| block.lambda)
            .collect();
        assert_eq!(interaction_lambdas, interaction_config.penalty_lambdas);

        let mut beta = Array1::<f64>::zeros(layout.combined_exit.ncols());
        let time_start = metadata.column_range.start;
        let time_end = metadata.column_range.end;
        for (idx, coeff) in beta
            .slice_mut(s![time_start..time_end])
            .iter_mut()
            .enumerate()
        {
            *coeff = 0.05 * (idx as f64 + 1.0);
        }

        let artifacts = SurvivalModelArtifacts {
            coefficients: beta,
            age_basis: age_basis.clone(),
            time_varying_basis: layout.time_varying_basis_descriptor.clone(),
            static_covariate_layout: make_covariate_layout(&layout),
            penalties: collect_penalty_descriptors(&layout),
            age_transform: layout.age_transform,
            reference_constraint: layout.reference_constraint.clone(),
            interaction_metadata: make_interaction_descriptors(&layout),
            companion_models: Vec::new(),
            hessian_factor: None,
        };

        let covariates = layout.static_covariates.row(0).to_owned();
        let hazard_base = cumulative_hazard(data.age_exit[0], &covariates, &artifacts).unwrap();
        let mut boosted_covariates = covariates.clone();
        boosted_covariates[0] += 1.5;
        let hazard_boosted =
            cumulative_hazard(data.age_exit[0], &boosted_covariates, &artifacts).unwrap();
        assert!(
            (hazard_boosted - hazard_base).abs() > 1e-6,
            "time-varying block failed to influence hazard"
        );
    }

    #[test]
    fn likelihood_matches_manual_computation() {
        let data = toy_training_data();
        let basis = BasisDescriptor {
            knot_vector: array![0.0, 0.0, 0.0, 0.4, 0.7, 1.0, 1.0, 1.0],
            degree: 2,
        };
        let (layout, monotonicity) =
            build_survival_layout(&data, &basis, 0.1, 2, 0.0, 0, None).unwrap();
        let mut spec = SurvivalSpec::default();
        spec.barrier_weight = 0.0;
        spec.derivative_guard = 1e-12;
        let mut model =
            WorkingModelSurvival::new(layout.clone(), &data, monotonicity.clone(), spec).unwrap();

        let mut beta = Array1::<f64>::zeros(layout.combined_exit.ncols());
        for (idx, value) in beta.iter_mut().enumerate() {
            *value = 0.01 * (idx as f64 + 1.0);
        }

        let state = model.update(&beta).unwrap();
        let eta_exit = layout.combined_exit.dot(&beta);
        let eta_entry = layout.combined_entry.dot(&beta);
        let derivative_exit = layout.combined_derivative_exit.dot(&beta);
        let guard = spec.derivative_guard.max(f64::EPSILON);

        let mut manual = 0.0;
        for i in 0..data.age_entry.len() {
            let d = f64::from(data.event_target[i]);
            let weight = data.sample_weight[i];
            let guarded = derivative_exit[i].max(guard);
            let h_exit = eta_exit[i].exp();
            let h_entry = eta_entry[i].exp();
            manual += weight * (d * (eta_exit[i] + guarded.ln()) - (h_exit - h_entry));
        }

        assert_abs_diff_eq!(state.deviance, -2.0 * manual, epsilon = 1e-10);
    }

    #[test]
    fn left_truncation_matches_scoring_difference() {
        let data = toy_training_data();
        let basis = BasisDescriptor {
            knot_vector: array![0.0, 0.0, 0.0, 0.45, 0.7, 1.0, 1.0, 1.0],
            degree: 2,
        };
        let (layout, monotonicity) =
            build_survival_layout(&data, &basis, 0.1, 2, 0.0, 4, None).unwrap();
        let mut spec = SurvivalSpec::default();
        spec.barrier_weight = 0.0;
        spec.derivative_guard = 1e-12;
        let mut model =
            WorkingModelSurvival::new(layout.clone(), &data, monotonicity.clone(), spec).unwrap();

        let p = layout.combined_exit.ncols();
        let baseline_cols = layout.baseline_exit.ncols();
        let mut beta = Array1::<f64>::zeros(p);
        for idx in 0..baseline_cols {
            beta[idx] = 0.05 * (idx as f64 + 1.0);
        }

        let state = model.update(&beta).unwrap();
        assert!(state.deviance.is_finite());

        let artifacts = SurvivalModelArtifacts {
            coefficients: beta.clone(),
            age_basis: basis.clone(),
            time_varying_basis: None,
            static_covariate_layout: make_covariate_layout(&layout),
            penalties: collect_penalty_descriptors(&layout),
            age_transform: layout.age_transform,
            reference_constraint: layout.reference_constraint.clone(),
            interaction_metadata: make_interaction_descriptors(&layout),
            companion_models: Vec::new(),
            hessian_factor: None,
        };

        let eta_exit = layout.combined_exit.dot(&beta);
        let eta_entry = layout.combined_entry.dot(&beta);

        for i in 0..data.age_entry.len() {
            let covariates = layout.static_covariates.row(i).to_owned();
            let hazard_exit = cumulative_hazard(data.age_exit[i], &covariates, &artifacts).unwrap();
            let hazard_entry =
                cumulative_hazard(data.age_entry[i], &covariates, &artifacts).unwrap();
            let delta_scoring = hazard_exit - hazard_entry;
            let delta_training = eta_exit[i].exp() - eta_entry[i].exp();
            assert_abs_diff_eq!(delta_scoring, delta_training, epsilon = 1e-10);
        }
    }

    #[test]
    fn gradient_and_hessian_match_numeric() {
        let data = toy_training_data();
        let basis = BasisDescriptor {
            knot_vector: array![0.0, 0.0, 0.0, 0.5, 1.0, 1.0, 1.0],
            degree: 2,
        };
        let (layout, monotonicity) =
            build_survival_layout(&data, &basis, 0.1, 2, 0.0, 0, None).unwrap();
        let mut spec = SurvivalSpec::default();
        spec.barrier_weight = 0.0;
        spec.derivative_guard = 1e-12;
        let mut model =
            WorkingModelSurvival::new(layout.clone(), &data, monotonicity.clone(), spec).unwrap();

        let p = layout.combined_exit.ncols();
        let mut beta = Array1::<f64>::zeros(p);
        let baseline_cols = layout.baseline_exit.ncols();
        for idx in 0..baseline_cols {
            beta[idx] = 0.05 * (idx as f64 + 1.0);
        }
        for idx in baseline_cols..p {
            beta[idx] = 0.01 * (idx as f64 + 1.0);
        }

        let guard = spec.derivative_guard.max(f64::EPSILON);
        let derivative_exit = layout.combined_derivative_exit.dot(&beta);
        if derivative_exit.iter().any(|value| *value <= guard * 10.0) {
            for idx in 0..baseline_cols {
                beta[idx] += 0.05;
            }
        }

        let base_state = model.update(&beta).unwrap();
        let eta_exit = layout.combined_exit.dot(&beta);
        let eta_entry = layout.combined_entry.dot(&beta);
        let derivative_vector = layout.combined_derivative_exit.dot(&beta);
        let h_exit = eta_exit.mapv(f64::exp);
        let h_entry = eta_entry.mapv(f64::exp);

        let mut manual_gradient = Array1::<f64>::zeros(p);
        let mut manual_hessian = Array2::<f64>::zeros((p, p));

        for i in 0..data.age_entry.len() {
            let weight = data.sample_weight[i];
            if weight == 0.0 {
                continue;
            }
            let d = f64::from(data.event_target[i]);
            let x_exit_row = layout.combined_exit.row(i);
            let x_entry_row = layout.combined_entry.row(i);
            let d_exit_row = layout.combined_derivative_exit.row(i);
            let guard_threshold = spec.derivative_guard.max(f64::EPSILON);
            let raw_derivative = derivative_vector[i];
            let guard_applied = raw_derivative <= guard_threshold;
            let guarded = if guard_applied {
                guard_threshold
            } else {
                raw_derivative
            };
            let scale = 1.0 / guarded;
            let mut x_tilde = x_exit_row.to_owned();
            Zip::from(&mut x_tilde)
                .and(&d_exit_row)
                .for_each(|value, &deriv| *value += deriv * scale);

            accumulate_weighted_vector(&mut manual_gradient, 2.0 * weight * h_exit[i], &x_exit_row);
            accumulate_weighted_vector(
                &mut manual_gradient,
                -2.0 * weight * h_entry[i],
                &x_entry_row,
            );
            if d > 0.0 {
                accumulate_weighted_vector(&mut manual_gradient, -2.0 * weight * d, &x_tilde);
            }

            accumulate_symmetric_outer(&mut manual_hessian, -2.0 * weight * h_exit[i], &x_exit_row);
            accumulate_symmetric_outer(
                &mut manual_hessian,
                -2.0 * weight * h_entry[i],
                &x_entry_row,
            );
            let event_scale = weight * d;
            if event_scale != 0.0 {
                accumulate_symmetric_outer(&mut manual_hessian, -2.0 * event_scale, &x_tilde);
            }
        }

        for (observed, expected) in manual_gradient.iter().zip(base_state.gradient.iter()) {
            assert_abs_diff_eq!(*observed, *expected, epsilon = 1e-8);
        }

        for (manual_row, observed_row) in manual_hessian
            .rows()
            .into_iter()
            .zip(base_state.hessian.rows())
        {
            for (manual_val, observed_val) in manual_row.iter().zip(observed_row.iter()) {
                assert_abs_diff_eq!(*manual_val, *observed_val, epsilon = 1e-6);
            }
        }
    }

    #[test]
    fn deviance_decreases_with_expected_newton_step() {
        let data = toy_training_data();
        let basis = BasisDescriptor {
            knot_vector: array![0.0, 0.0, 0.0, 0.5, 0.75, 1.0, 1.0, 1.0],
            degree: 2,
        };
        let (layout, monotonicity) =
            build_survival_layout(&data, &basis, 0.1, 2, 0.2, 6, None).unwrap();
        let mut spec = SurvivalSpec::default();
        spec.barrier_weight = 0.0;
        spec.use_expected_information = true;
        let mut model =
            WorkingModelSurvival::new(layout.clone(), &data, monotonicity.clone(), spec).unwrap();

        let p = layout.combined_exit.ncols();
        let mut beta = Array1::<f64>::zeros(p);
        for idx in 0..p {
            beta[idx] = 0.02 * (idx as f64 + 1.0);
        }

        let state_initial = model.update(&beta).unwrap();
        let mut step = 1e-3;
        let mut beta_next = beta.clone();
        let mut state_next = state_initial.clone();
        loop {
            beta_next = &beta - &(state_initial.gradient.mapv(|g| step * g));
            match model.update(&beta_next) {
                Ok(next) => {
                    state_next = next;
                    if state_next.deviance < state_initial.deviance {
                        break;
                    }
                }
                Err(SurvivalError::NonFiniteLinearPredictor) => {
                    step *= 0.5;
                    assert!(
                        step > 1e-8,
                        "unable to reduce deviance via gradient descent"
                    );
                    continue;
                }
                Err(other) => panic!("unexpected update failure: {other:?}"),
            }
            step *= 0.5;
            assert!(
                step > 1e-8,
                "unable to reduce deviance via gradient descent"
            );
        }
        assert!(state_next.deviance < state_initial.deviance);
    }

    #[test]
    fn expected_information_adjusts_hessian() {
        let data = toy_training_data();
        let basis = BasisDescriptor {
            knot_vector: array![0.0, 0.0, 0.0, 0.45, 0.75, 1.0, 1.0, 1.0],
            degree: 2,
        };
        let (layout, monotonicity) =
            build_survival_layout(&data, &basis, 0.1, 2, 0.0, 6, None).unwrap();
        let mut spec_observed = SurvivalSpec::default();
        spec_observed.barrier_weight = 0.0;
        spec_observed.use_expected_information = false;
        let mut spec_expected = spec_observed;
        spec_expected.use_expected_information = true;

        let mut observed_model =
            WorkingModelSurvival::new(layout.clone(), &data, monotonicity.clone(), spec_observed)
                .unwrap();
        let mut expected_model =
            WorkingModelSurvival::new(layout.clone(), &data, monotonicity.clone(), spec_expected)
                .unwrap();

        let p = layout.combined_exit.ncols();
        let mut beta = Array1::<f64>::zeros(p);
        for idx in 0..p {
            beta[idx] = 0.015 * (idx as f64 + 1.0);
        }

        let observed_state = observed_model.update(&beta).unwrap();
        let expected_state = expected_model.update(&beta).unwrap();

        for (obs, exp) in observed_state
            .gradient
            .iter()
            .zip(expected_state.gradient.iter())
        {
            assert_abs_diff_eq!(*obs, *exp, epsilon = 1e-10);
        }

        let diff = &expected_state.hessian - &observed_state.hessian;
        let diff_norm: f64 = diff.iter().map(|v| v.abs()).sum();
        assert!(diff_norm > 1e-8);

        let mut neg_expected = expected_state.hessian.clone();
        neg_expected.mapv_inplace(|value| -value);
        let (eigenvalues, _) = neg_expected
            .eigh(Side::Lower)
            .expect("eigendecomposition should succeed for SPD approximation");
        for value in eigenvalues.iter() {
            assert!(
                *value >= -1e-9,
                "expected-information Hessian not SPD: eigenvalue {}",
                value
            );
        }
    }

    #[test]
    fn frequency_weights_match_replication() {
        let weighted_data = SurvivalTrainingData {
            age_entry: array![50.0, 55.0],
            age_exit: array![55.0, 60.0],
            event_target: array![1, 0],
            event_competing: array![0, 0],
            sample_weight: array![1.0, 2.0],
            pgs: array![0.1, -0.3],
            sex: array![0.0, 1.0],
            pcs: array![[0.01, -0.02], [0.02, 0.03]],
        };

        let expanded_data = SurvivalTrainingData {
            age_entry: array![50.0, 55.0, 55.0],
            age_exit: array![55.0, 60.0, 60.0],
            event_target: array![1, 0, 0],
            event_competing: array![0, 0, 0],
            sample_weight: array![1.0, 1.0, 1.0],
            pgs: array![0.1, -0.3, -0.3],
            sex: array![0.0, 1.0, 1.0],
            pcs: array![[0.01, -0.02], [0.02, 0.03], [0.02, 0.03]],
        };

        let basis = BasisDescriptor {
            knot_vector: array![0.0, 0.0, 0.0, 0.5, 0.75, 1.0, 1.0, 1.0],
            degree: 2,
        };

        let (layout_weighted, monotonic_weighted) =
            build_survival_layout(&weighted_data, &basis, 0.1, 2, 0.0, 0, None).unwrap();
        let replicate_pattern = [0usize, 1, 1];
        let layout_expanded = SurvivalLayout {
            baseline_entry: repeat_rows(&layout_weighted.baseline_entry, &replicate_pattern),
            baseline_exit: repeat_rows(&layout_weighted.baseline_exit, &replicate_pattern),
            baseline_derivative_exit: repeat_rows(
                &layout_weighted.baseline_derivative_exit,
                &replicate_pattern,
            ),
            time_varying_entry: repeat_optional(
                &layout_weighted.time_varying_entry,
                &replicate_pattern,
            ),
            time_varying_exit: repeat_optional(
                &layout_weighted.time_varying_exit,
                &replicate_pattern,
            ),
            time_varying_derivative_exit: repeat_optional(
                &layout_weighted.time_varying_derivative_exit,
                &replicate_pattern,
            ),
            time_varying_basis_descriptor: layout_weighted.time_varying_basis_descriptor.clone(),
            time_varying_metadata: layout_weighted.time_varying_metadata.clone(),
            static_covariates: repeat_rows(&layout_weighted.static_covariates, &replicate_pattern),
            age_transform: layout_weighted.age_transform,
            reference_constraint: layout_weighted.reference_constraint.clone(),
            penalties: layout_weighted.penalties.clone(),
            combined_entry: repeat_rows(&layout_weighted.combined_entry, &replicate_pattern),
            combined_exit: repeat_rows(&layout_weighted.combined_exit, &replicate_pattern),
            combined_derivative_exit: repeat_rows(
                &layout_weighted.combined_derivative_exit,
                &replicate_pattern,
            ),
        };
        let monotonic_expanded = monotonic_weighted.clone();

        let mut spec = SurvivalSpec::default();
        spec.barrier_weight = 0.0;
        spec.derivative_guard = 1e-12;

        let mut weighted_model = WorkingModelSurvival::new(
            layout_weighted.clone(),
            &weighted_data,
            monotonic_weighted.clone(),
            spec,
        )
        .unwrap();
        let mut expanded_model = WorkingModelSurvival::new(
            layout_expanded.clone(),
            &expanded_data,
            monotonic_expanded,
            spec,
        )
        .unwrap();

        let p = layout_weighted.combined_exit.ncols();
        assert_eq!(p, layout_expanded.combined_exit.ncols());
        let mut beta = Array1::<f64>::zeros(p);
        for idx in 0..p {
            beta[idx] = 0.03 * (idx as f64 + 1.0);
        }

        let state_weighted = weighted_model.update(&beta).unwrap();
        let state_expanded = expanded_model.update(&beta).unwrap();

        assert_abs_diff_eq!(
            state_weighted.deviance,
            state_expanded.deviance,
            epsilon = 1e-4
        );
        for (g_weighted, g_expanded) in state_weighted
            .gradient
            .iter()
            .zip(state_expanded.gradient.iter())
        {
            assert_abs_diff_eq!(*g_weighted, *g_expanded, epsilon = 1e-4);
        }
        for (h_weighted, h_expanded) in state_weighted
            .hessian
            .iter()
            .zip(state_expanded.hessian.iter())
        {
            assert_abs_diff_eq!(*h_weighted, *h_expanded, epsilon = 1e-4);
        }
    }

    #[test]
    fn penalty_contributes_to_working_state() {
        let data = toy_training_data();
        let basis = BasisDescriptor {
            knot_vector: array![0.0, 0.0, 0.0, 0.5, 1.0, 1.0, 1.0],
            degree: 2,
        };
        let (layout, monotonicity) =
            build_survival_layout(&data, &basis, 0.1, 2, 0.6, 0, None).unwrap();
        let penalised_layout = layout.clone();
        let mut unpenalised_layout = layout.clone();
        for block in &mut unpenalised_layout.penalties.blocks {
            block.lambda = 0.0;
        }

        let zero_monotonicity = MonotonicityPenalty {
            lambda: 0.0,
            derivative_design: monotonicity.derivative_design.clone(),
            quadrature_design: monotonicity.quadrature_design.clone(),
            grid_ages: monotonicity.grid_ages.clone(),
            quadrature_left: monotonicity.quadrature_left.clone(),
            quadrature_right: monotonicity.quadrature_right.clone(),
        };

        let mut beta = Array1::<f64>::zeros(penalised_layout.combined_exit.ncols());
        for (idx, value) in beta.iter_mut().enumerate() {
            *value = 0.03 * (idx as f64 + 1.0);
        }

        let penalised = evaluate_state(&penalised_layout, &zero_monotonicity, &data, &beta);
        let unpenalised = evaluate_state(&unpenalised_layout, &zero_monotonicity, &data, &beta);

        let penalty_deviance = penalised_layout.penalties.deviance(&beta);
        assert_abs_diff_eq!(
            penalised.deviance,
            unpenalised.deviance + penalty_deviance,
            epsilon = 1e-10
        );

        let penalty_gradient = penalised_layout.penalties.gradient(&beta);
        let expected_gradient = &unpenalised.gradient + &penalty_gradient;
        for (observed, expected) in penalised.gradient.iter().zip(expected_gradient.iter()) {
            assert_abs_diff_eq!(*observed, *expected, epsilon = 1e-10);
        }

        let penalty_hessian = penalised_layout.penalties.hessian(beta.len());
        let expected_hessian = &unpenalised.hessian + &penalty_hessian;
        for (observed_row, expected_row) in penalised
            .hessian
            .rows()
            .into_iter()
            .zip(expected_hessian.rows())
        {
            for (observed, expected) in observed_row.iter().zip(expected_row.iter()) {
                assert_abs_diff_eq!(*observed, *expected, epsilon = 1e-10);
            }
        }
    }

    #[test]
    fn smoothing_penalty_matches_finite_difference() {
        let mut data = toy_training_data();
        data.sample_weight.fill(0.0);
        let basis = BasisDescriptor {
            knot_vector: array![0.0, 0.0, 0.0, 0.5, 1.0, 1.0, 1.0],
            degree: 2,
        };
        let (layout, penalty) =
            build_survival_layout(&data, &basis, 0.1, 2, 0.75, 0, None).unwrap();
        let p = layout.combined_exit.ncols();
        let baseline_cols = layout.baseline_exit.ncols();
        let mut beta = Array1::<f64>::zeros(p);
        for idx in 0..baseline_cols {
            let centered = idx as f64 - (baseline_cols as f64 / 2.0);
            beta[idx] = 0.05 * centered * centered;
        }
        for idx in baseline_cols..p {
            beta[idx] = -0.02 * (idx as f64 + 1.0);
        }

        let base_state = evaluate_state(&layout, &penalty, &data, &beta);
        let eps = 1e-6;

        for j in 0..p {
            let mut beta_plus = beta.clone();
            beta_plus[j] += eps;
            let plus_state = evaluate_state(&layout, &penalty, &data, &beta_plus);

            let mut beta_minus = beta.clone();
            beta_minus[j] -= eps;
            let minus_state = evaluate_state(&layout, &penalty, &data, &beta_minus);

            let numeric_grad = (plus_state.deviance - minus_state.deviance) / (2.0 * eps);
            assert!(
                (numeric_grad - base_state.gradient[j]).abs() < 1e-4,
                "gradient mismatch at index {}",
                j
            );

            let numeric_hessian_col = (&plus_state.gradient - &minus_state.gradient) / (2.0 * eps);
            for k in 0..p {
                let diff = numeric_hessian_col[k] - base_state.hessian[[k, j]];
                assert!(diff.abs() < 1e-3, "hessian mismatch at ({}, {})", k, j);
            }
        }
    }

    #[test]
    fn cumulative_hazard_respects_guard() {
        let data = toy_training_data();
        let basis = BasisDescriptor {
            knot_vector: array![0.0, 0.0, 0.0, 0.5, 1.0, 1.0, 1.0],
            degree: 2,
        };
        let (layout, penalty) = build_survival_layout(&data, &basis, 0.1, 2, 0.5, 6, None).unwrap();
        let artifacts = SurvivalModelArtifacts {
            coefficients: Array1::<f64>::zeros(layout.combined_exit.ncols()),
            age_basis: basis.clone(),
            time_varying_basis: None,
            static_covariate_layout: make_covariate_layout(&layout),
            penalties: collect_penalty_descriptors(&layout),
            age_transform: layout.age_transform,
            reference_constraint: layout.reference_constraint.clone(),
            interaction_metadata: make_interaction_descriptors(&layout),
            companion_models: Vec::new(),
            hessian_factor: None,
        };
        let covs = Array1::<f64>::zeros(layout.static_covariates.ncols());

        let guard_floor = artifacts.age_transform.minimum_age - artifacts.age_transform.delta - 0.5;
        let err = cumulative_hazard(guard_floor, &covs, &artifacts).unwrap_err();
        assert!(matches!(err, SurvivalError::GuardDomainViolation { .. }));

        let ok_age = artifacts.age_transform.minimum_age;
        assert!(cumulative_hazard(ok_age, &covs, &artifacts).is_ok());

        // Ensure the monotonicity penalty builder is still exercised.
        assert_eq!(
            penalty.derivative_design.ncols(),
            layout.combined_exit.ncols()
        );
    }

    #[test]
    fn cumulative_hazard_rejects_covariate_mismatch() {
        let data = toy_training_data();
        let basis = BasisDescriptor {
            knot_vector: array![0.0, 0.0, 0.0, 0.5, 1.0, 1.0, 1.0],
            degree: 2,
        };
        let (layout, _) = build_survival_layout(&data, &basis, 0.1, 2, 0.5, 4, None).unwrap();
        let artifacts = SurvivalModelArtifacts {
            coefficients: Array1::<f64>::zeros(layout.combined_exit.ncols()),
            age_basis: basis.clone(),
            time_varying_basis: None,
            static_covariate_layout: make_covariate_layout(&layout),
            penalties: collect_penalty_descriptors(&layout),
            age_transform: layout.age_transform,
            reference_constraint: layout.reference_constraint.clone(),
            interaction_metadata: make_interaction_descriptors(&layout),
            companion_models: Vec::new(),
            hessian_factor: None,
        };
        let mismatched_covs = Array1::<f64>::zeros(layout.static_covariates.ncols() + 1);
        let err = cumulative_hazard(60.0, &mismatched_covs, &artifacts).unwrap_err();
        assert!(matches!(err, SurvivalError::CovariateDimensionMismatch));
    }

    #[test]
    fn survival_artifacts_round_trip_serialization() {
        let data = toy_training_data();
        let basis = BasisDescriptor {
            knot_vector: array![0.0, 0.0, 0.0, 0.33, 0.66, 1.0, 1.0, 1.0],
            degree: 2,
        };
        let (layout, _) = build_survival_layout(&data, &basis, 0.1, 2, 0.5, 4, None).unwrap();
        let penalties = collect_penalty_descriptors(&layout);
        let interaction = InteractionDescriptor {
            label: Some("pgs_by_age".to_string()),
            column_range: ColumnRange::new(1, 3),
            value_ranges: vec![ValueRange {
                min: -0.5,
                max: 0.5,
            }],
            centering: Some(CenteringTransform {
                offsets: array![0.1, -0.1],
            }),
        };
        let companion = CompanionModelHandle {
            reference: "competing-risk-model".to_string(),
        };
        let artifacts = SurvivalModelArtifacts {
            coefficients: Array1::<f64>::zeros(layout.combined_exit.ncols()),
            age_basis: basis.clone(),
            time_varying_basis: None,
            static_covariate_layout: make_covariate_layout(&layout),
            penalties,
            age_transform: layout.age_transform,
            reference_constraint: layout.reference_constraint.clone(),
            interaction_metadata: vec![interaction],
            companion_models: vec![companion],
            hessian_factor: Some(HessianFactor::Expected {
                factor: CholeskyFactor {
                    lower: Array2::<f64>::eye(layout.combined_exit.ncols()),
                },
            }),
        };

        let serialized = serde_json::to_string(&artifacts).unwrap();
        let round_trip: SurvivalModelArtifacts = serde_json::from_str(&serialized).unwrap();
        assert_artifacts_close(&artifacts, &round_trip);
    }
}<|MERGE_RESOLUTION|>--- conflicted
+++ resolved
@@ -1,12 +1,10 @@
 use crate::calibrate::basis::{
     BasisError, create_bspline_basis_with_knots, create_difference_penalty_matrix,
-    null_range_whiten,
 };
-use crate::calibrate::construction::kronecker_product;
 use crate::calibrate::faer_ndarray::{FaerSvd, ldlt_rook};
 use log::warn;
 use ndarray::prelude::*;
-use ndarray::{ArrayBase, Axis, Data, Ix1, Zip, concatenate};
+use ndarray::{ArrayBase, Data, Ix1, Zip, concatenate};
 use serde::{Deserialize, Serialize};
 use std::ops::Range;
 use thiserror::Error;
@@ -152,19 +150,6 @@
 }
 
 #[derive(Debug, Clone, Serialize, Deserialize, PartialEq)]
-pub struct TensorProductBasisDescriptor {
-    pub age: BasisDescriptor,
-    pub modifier: BasisDescriptor,
-}
-
-#[derive(Debug, Clone)]
-pub struct TimeVaryingConfig {
-    pub pgs_basis: BasisDescriptor,
-    pub penalty_lambdas: [f64; 3],
-    pub label: Option<String>,
-}
-
-#[derive(Debug, Clone, Serialize, Deserialize, PartialEq)]
 pub struct ColumnRange {
     pub start: usize,
     pub end: usize,
@@ -220,7 +205,6 @@
     pub matrix: Array2<f64>,
     pub lambda: f64,
     pub range: Range<usize>,
-    pub order: usize,
 }
 
 #[derive(Debug, Clone)]
@@ -288,8 +272,6 @@
     pub time_varying_entry: Option<Array2<f64>>,
     pub time_varying_exit: Option<Array2<f64>>,
     pub time_varying_derivative_exit: Option<Array2<f64>>,
-    pub time_varying_basis_descriptor: Option<TensorProductBasisDescriptor>,
-    pub time_varying_metadata: Option<TimeVaryingMetadata>,
     pub static_covariates: Array2<f64>,
     pub age_transform: AgeTransform,
     pub reference_constraint: ReferenceConstraint,
@@ -297,14 +279,6 @@
     pub combined_entry: Array2<f64>,
     pub combined_exit: Array2<f64>,
     pub combined_derivative_exit: Array2<f64>,
-}
-
-#[derive(Debug, Clone)]
-pub struct TimeVaryingMetadata {
-    pub column_range: Range<usize>,
-    pub centering_offsets: Array1<f64>,
-    pub value_ranges: Vec<ValueRange>,
-    pub label: Option<String>,
 }
 
 /// Frequency-weighted survival training data bundle.
@@ -377,10 +351,7 @@
     }
 }
 
-<<<<<<< HEAD
-=======
 #[allow(clippy::too_many_arguments)]
->>>>>>> 2f1e84f9
 pub fn validate_survival_inputs(
     age_entry: ArrayView1<f64>,
     age_exit: ArrayView1<f64>,
@@ -391,18 +362,10 @@
     sex: ArrayView1<f64>,
     pcs: ArrayView2<f64>,
 ) -> Result<(), SurvivalError> {
-<<<<<<< HEAD
-    if age_entry.is_empty() {
-        return Err(SurvivalError::EmptyAgeVector);
-    }
-
-    let n = age_entry.len();
-=======
     let n = age_entry.len();
     if n == 0 {
         return Err(SurvivalError::EmptyAgeVector);
     }
->>>>>>> 2f1e84f9
     let dimension_mismatch = age_exit.len() != n
         || event_target.len() != n
         || event_competing.len() != n
@@ -414,15 +377,9 @@
         return Err(SurvivalError::CovariateDimensionMismatch);
     }
 
-<<<<<<< HEAD
-    for idx in 0..n {
-        let entry = age_entry[idx];
-        let exit = age_exit[idx];
-=======
     for i in 0..n {
         let entry = age_entry[i];
         let exit = age_exit[i];
->>>>>>> 2f1e84f9
         if !entry.is_finite() || !exit.is_finite() {
             return Err(SurvivalError::NonFiniteAge);
         }
@@ -430,13 +387,8 @@
             return Err(SurvivalError::InvalidAgeOrder);
         }
 
-<<<<<<< HEAD
-        let target = event_target[idx];
-        let competing = event_competing[idx];
-=======
         let target = event_target[i];
         let competing = event_competing[i];
->>>>>>> 2f1e84f9
         if target > 1 || competing > 1 {
             return Err(SurvivalError::InvalidEventFlag);
         }
@@ -444,25 +396,11 @@
             return Err(SurvivalError::ConflictingEvents);
         }
 
-<<<<<<< HEAD
-        let weight = sample_weight[idx];
-=======
         let weight = sample_weight[i];
->>>>>>> 2f1e84f9
         if !weight.is_finite() || weight < 0.0 {
             return Err(SurvivalError::InvalidSampleWeight);
         }
 
-<<<<<<< HEAD
-        let pgs_value = pgs[idx];
-        let sex_value = sex[idx];
-        if !pgs_value.is_finite() || !sex_value.is_finite() {
-            return Err(SurvivalError::NonFiniteCovariate);
-        }
-
-        for pc_idx in 0..pcs.ncols() {
-            if !pcs[[idx, pc_idx]].is_finite() {
-=======
         let pgs_val = pgs[i];
         let sex_val = sex[i];
         if !pgs_val.is_finite() || !sex_val.is_finite() {
@@ -470,7 +408,6 @@
         }
         for j in 0..pcs.ncols() {
             if !pcs[[i, j]].is_finite() {
->>>>>>> 2f1e84f9
                 return Err(SurvivalError::NonFiniteCovariate);
             }
         }
@@ -577,20 +514,6 @@
         .for_each(|t, &v| *t += scale * v);
 }
 
-fn min_max(values: &Array1<f64>) -> (f64, f64) {
-    let mut min_val = f64::INFINITY;
-    let mut max_val = f64::NEG_INFINITY;
-    for &value in values.iter() {
-        if value < min_val {
-            min_val = value;
-        }
-        if value > max_val {
-            max_val = value;
-        }
-    }
-    (min_val, max_val)
-}
-
 fn accumulate_symmetric_outer<S>(target: &mut Array2<f64>, scale: f64, values: &ArrayBase<S, Ix1>)
 where
     S: Data<Elem = f64>,
@@ -608,60 +531,6 @@
                 target[[k, j]] += contribution;
             }
         }
-    }
-}
-
-fn row_wise_tensor_product(a: &Array2<f64>, b: &Array2<f64>) -> Array2<f64> {
-    assert_eq!(
-        a.nrows(),
-        b.nrows(),
-        "tensor product requires matching rows"
-    );
-    let rows = a.nrows();
-    let cols = a.ncols() * b.ncols();
-    if rows == 0 || cols == 0 {
-        return Array2::<f64>::zeros((rows, cols));
-    }
-    let mut result = Array2::<f64>::zeros((rows, cols));
-    for i in 0..rows {
-        let mut idx = 0;
-        for &left in a.row(i).iter() {
-            for &right in b.row(i).iter() {
-                result[[i, idx]] = left * right;
-                idx += 1;
-            }
-        }
-    }
-    result
-}
-
-fn weighted_column_means(matrix: &Array2<f64>, weights: &Array1<f64>) -> Array1<f64> {
-    let denom = weights.sum();
-    if denom <= 0.0 {
-        return Array1::<f64>::zeros(matrix.ncols());
-    }
-    matrix.t().dot(weights) / denom
-}
-
-fn apply_centering_offsets(matrix: &mut Array2<f64>, offsets: &Array1<f64>) {
-    if matrix.ncols() != offsets.len() {
-        return;
-    }
-    for (mut column, &offset) in matrix.axis_iter_mut(Axis(1)).zip(offsets.iter()) {
-        column.mapv_inplace(|value| value - offset);
-    }
-}
-
-fn frobenius_norm(matrix: &Array2<f64>) -> f64 {
-    matrix.iter().map(|&x| x * x).sum::<f64>().sqrt()
-}
-
-fn compute_null_projector(matrix: &Array2<f64>) -> Result<Array2<f64>, SurvivalError> {
-    match null_range_whiten(matrix) {
-        Ok((z_null, _)) if z_null.ncols() > 0 => Ok(z_null.dot(&z_null.t())),
-        Ok(_) => Ok(Array2::<f64>::zeros(matrix.dim())),
-        Err(BasisError::ConstraintNullspaceNotFound) => Ok(Array2::<f64>::zeros(matrix.dim())),
-        Err(err) => Err(err.into()),
     }
 }
 
@@ -674,7 +543,6 @@
     baseline_penalty_order: usize,
     baseline_lambda: f64,
     monotonic_grid_size: usize,
-    time_varying: Option<&TimeVaryingConfig>,
 ) -> Result<(SurvivalLayout, MonotonicityPenalty), SurvivalError> {
     data.validate()?;
     let n = data.age_entry.len();
@@ -706,154 +574,27 @@
 
     let static_covariates = assemble_static_covariates(data);
 
-    let mut time_varying_entry = None;
-    let mut time_varying_exit = None;
-    let mut time_varying_derivative_exit = None;
-    let mut time_varying_metadata = None;
-    let mut time_varying_basis_descriptor = None;
-
-    let mut penalty_blocks = Vec::new();
-    let baseline_cols = constrained_exit.ncols();
-    let baseline_penalty_matrix =
-        create_difference_penalty_matrix(baseline_cols, baseline_penalty_order)?;
-    penalty_blocks.push(PenaltyBlock {
-        matrix: baseline_penalty_matrix,
+    let combined_entry = concatenate_design(&constrained_entry, None, &static_covariates);
+    let combined_exit = concatenate_design(&constrained_exit, None, &static_covariates);
+    let zero_static = Array2::<f64>::zeros((n, static_covariates.ncols()));
+    let combined_derivative_exit =
+        concatenate_design(&baseline_derivative_exit, None, &zero_static);
+
+    let penalty_matrix =
+        create_difference_penalty_matrix(constrained_exit.ncols(), baseline_penalty_order)?;
+    let penalties = PenaltyBlocks::new(vec![PenaltyBlock {
+        matrix: penalty_matrix,
         lambda: baseline_lambda,
-        range: 0..baseline_cols,
-        order: baseline_penalty_order,
-    });
-
-    if let Some(config) = time_varying {
-        let (pgs_basis_arc, _) = create_bspline_basis_with_knots(
-            data.pgs.view(),
-            config.pgs_basis.knot_vector.view(),
-            config.pgs_basis.degree,
-        )?;
-        let pgs_basis = (*pgs_basis_arc).clone();
-
-        let mut interaction_entry = row_wise_tensor_product(&pgs_basis, &constrained_entry);
-        let mut interaction_exit = row_wise_tensor_product(&pgs_basis, &constrained_exit);
-        let mut interaction_derivative =
-            row_wise_tensor_product(&pgs_basis, &baseline_derivative_exit);
-
-        let centering_offsets = weighted_column_means(&interaction_exit, &data.sample_weight);
-        apply_centering_offsets(&mut interaction_entry, &centering_offsets);
-        apply_centering_offsets(&mut interaction_exit, &centering_offsets);
-        apply_centering_offsets(&mut interaction_derivative, &centering_offsets);
-
-        let time_cols = interaction_exit.ncols();
-        let time_range = baseline_cols..baseline_cols + time_cols;
-
-        let pgs_cols = pgs_basis.ncols();
-        let age_cols = constrained_exit.ncols();
-
-        let s_pgs = create_difference_penalty_matrix(pgs_cols, baseline_penalty_order)?;
-        let s_age = create_difference_penalty_matrix(age_cols, baseline_penalty_order)?;
-        let kron_pgs = kronecker_product(&s_pgs, &Array2::<f64>::eye(age_cols));
-        let kron_age = kronecker_product(&Array2::<f64>::eye(pgs_cols), &s_age);
-        let pgs_null = compute_null_projector(&s_pgs)?;
-        let age_null = compute_null_projector(&s_age)?;
-        let kron_null = kronecker_product(&pgs_null, &age_null);
-
-        let nf_pgs = (frobenius_norm(&s_pgs) * (age_cols as f64).sqrt()).max(1e-12);
-        let nf_age = (frobenius_norm(&s_age) * (pgs_cols as f64).sqrt()).max(1e-12);
-        let nf_null_raw = frobenius_norm(&pgs_null) * frobenius_norm(&age_null);
-        let nf_null = if nf_null_raw <= 1e-12 {
-            warn!(
-                "time-varying interaction null projector numerically singular; skipping normalization"
-            );
-            1.0
-        } else {
-            nf_null_raw
-        };
-
-        penalty_blocks.push(PenaltyBlock {
-            matrix: &kron_pgs * (1.0 / nf_pgs),
-            lambda: config.penalty_lambdas[0],
-            range: time_range.clone(),
-            order: baseline_penalty_order,
-        });
-        penalty_blocks.push(PenaltyBlock {
-            matrix: &kron_age * (1.0 / nf_age),
-            lambda: config.penalty_lambdas[1],
-            range: time_range.clone(),
-            order: baseline_penalty_order,
-        });
-        penalty_blocks.push(PenaltyBlock {
-            matrix: if nf_null_raw <= 1e-12 {
-                Array2::<f64>::zeros(kron_null.dim())
-            } else {
-                &kron_null * (1.0 / nf_null)
-            },
-            lambda: config.penalty_lambdas[2],
-            range: time_range.clone(),
-            order: 0,
-        });
-
-        time_varying_entry = Some(interaction_entry);
-        time_varying_exit = Some(interaction_exit);
-        time_varying_derivative_exit = Some(interaction_derivative);
-
-        let (pgs_min, pgs_max) = min_max(&data.pgs);
-        let age_min = data
-            .age_entry
-            .iter()
-            .fold(f64::INFINITY, |acc, &v| acc.min(v));
-        let age_max = data
-            .age_exit
-            .iter()
-            .fold(f64::NEG_INFINITY, |acc, &v| acc.max(v));
-        let value_ranges = vec![
-            ValueRange {
-                min: pgs_min,
-                max: pgs_max,
-            },
-            ValueRange {
-                min: age_min,
-                max: age_max,
-            },
-        ];
-
-        time_varying_metadata = Some(TimeVaryingMetadata {
-            column_range: time_range,
-            centering_offsets: centering_offsets.clone(),
-            value_ranges,
-            label: config.label.clone(),
-        });
-        time_varying_basis_descriptor = Some(TensorProductBasisDescriptor {
-            age: age_basis.clone(),
-            modifier: config.pgs_basis.clone(),
-        });
-    }
-
-    let combined_entry = concatenate_design(
-        &constrained_entry,
-        time_varying_entry.as_ref(),
-        &static_covariates,
-    );
-    let combined_exit = concatenate_design(
-        &constrained_exit,
-        time_varying_exit.as_ref(),
-        &static_covariates,
-    );
-    let zero_static = Array2::<f64>::zeros((n, static_covariates.ncols()));
-    let combined_derivative_exit = concatenate_design(
-        &baseline_derivative_exit,
-        time_varying_derivative_exit.as_ref(),
-        &zero_static,
-    );
-
-    let penalties = PenaltyBlocks::new(penalty_blocks);
+        range: 0..constrained_exit.ncols(),
+    }]);
 
     let layout = SurvivalLayout {
         baseline_entry: constrained_entry,
         baseline_exit: constrained_exit,
         baseline_derivative_exit,
-        time_varying_entry,
-        time_varying_exit,
-        time_varying_derivative_exit,
-        time_varying_basis_descriptor,
-        time_varying_metadata,
+        time_varying_entry: None,
+        time_varying_exit: None,
+        time_varying_derivative_exit: None,
         static_covariates,
         age_transform,
         reference_constraint,
@@ -1456,7 +1197,7 @@
 pub struct SurvivalModelArtifacts {
     pub coefficients: Array1<f64>,
     pub age_basis: BasisDescriptor,
-    pub time_varying_basis: Option<TensorProductBasisDescriptor>,
+    pub time_varying_basis: Option<BasisDescriptor>,
     pub static_covariate_layout: CovariateLayout,
     pub penalties: Vec<PenaltyDescriptor>,
     pub age_transform: AgeTransform,
@@ -1499,38 +1240,13 @@
 
     let mut design = constrained.row(0).to_owned();
     if let Some(time_basis) = &artifacts.time_varying_basis {
-        if let Some(descriptor) = artifacts
-            .interaction_metadata
-            .iter()
-            .find(|descriptor| descriptor.column_range.start == design.len())
-        {
-            let pgs_value = covariates.get(0).copied().unwrap_or(0.0);
-            let (pgs_arc, _) = create_bspline_basis_with_knots(
-                array![pgs_value].view(),
-                time_basis.modifier.knot_vector.view(),
-                time_basis.modifier.degree,
-            )?;
-            let pgs_basis = (*pgs_arc).clone();
-
-            let (age_arc, _) = create_bspline_basis_with_knots(
-                array![log_age].view(),
-                time_basis.age.knot_vector.view(),
-                time_basis.age.degree,
-            )?;
-            let age_basis = artifacts.reference_constraint.apply(&(*age_arc).clone());
-            let mut tensor = Array1::<f64>::zeros(pgs_basis.ncols() * age_basis.ncols());
-            let mut idx = 0;
-            for &pgs in pgs_basis.row(0).iter() {
-                for &age_val in age_basis.row(0).iter() {
-                    tensor[idx] = pgs * age_val;
-                    idx += 1;
-                }
-            }
-            if let Some(centering) = &descriptor.centering {
-                tensor -= &centering.offsets;
-            }
-            design = concatenate(Axis(0), &[design.view(), tensor.view()]).expect("time concat");
-        }
+        let (tv_arc, _) = create_bspline_basis_with_knots(
+            array![log_age].view(),
+            time_basis.knot_vector.view(),
+            time_basis.degree,
+        )?;
+        let tv = artifacts.reference_constraint.apply(&(*tv_arc).clone());
+        design = concatenate(Axis(0), &[design.view(), tv.row(0)]).expect("time concat");
     }
     design = concatenate(Axis(0), &[design.view(), covariates.view()]).expect("cov concat");
     let eta = design.dot(&artifacts.coefficients);
@@ -1913,37 +1629,20 @@
         }
     }
 
-    fn make_interaction_descriptors(layout: &SurvivalLayout) -> Vec<InteractionDescriptor> {
-        layout
-            .time_varying_metadata
-            .as_ref()
-            .map(|metadata| InteractionDescriptor {
-                label: metadata.label.clone(),
-                column_range: ColumnRange::new(
-                    metadata.column_range.start,
-                    metadata.column_range.end,
-                ),
-                value_ranges: metadata.value_ranges.clone(),
-                centering: Some(CenteringTransform {
-                    offsets: metadata.centering_offsets.clone(),
-                }),
-            })
-            .into_iter()
-            .collect()
-    }
-
-    fn collect_penalty_descriptors(layout: &SurvivalLayout) -> Vec<PenaltyDescriptor> {
-        layout
-            .penalties
-            .blocks
-            .iter()
-            .map(|block| PenaltyDescriptor {
-                order: block.order,
-                lambda: block.lambda,
-                matrix: block.matrix.clone(),
-                column_range: ColumnRange::new(block.range.start, block.range.end),
-            })
-            .collect()
+    fn baseline_penalty_descriptor(
+        layout: &SurvivalLayout,
+        order: usize,
+        lambda: f64,
+    ) -> PenaltyDescriptor {
+        let baseline_cols = layout.baseline_exit.ncols();
+        let matrix =
+            create_difference_penalty_matrix(baseline_cols, order).expect("baseline penalty");
+        PenaltyDescriptor {
+            order,
+            lambda,
+            matrix,
+            column_range: ColumnRange::new(0, baseline_cols),
+        }
     }
 
     fn assert_array1_close(left: &Array1<f64>, right: &Array1<f64>, tol: f64) {
@@ -2030,48 +1729,27 @@
         match (&left.hessian_factor, &right.hessian_factor) {
             (
                 Some(HessianFactor::Observed {
-<<<<<<< HEAD
-                    factor: l_factor,
-=======
                     factor: l_ldlt,
->>>>>>> 2f1e84f9
                     permutation: l_perm,
                     inertia: l_inertia,
                 }),
                 Some(HessianFactor::Observed {
-<<<<<<< HEAD
-                    factor: r_factor,
-=======
                     factor: r_ldlt,
->>>>>>> 2f1e84f9
                     permutation: r_perm,
                     inertia: r_inertia,
                 }),
             ) => {
-<<<<<<< HEAD
-                assert_array2_close(&l_factor.lower, &r_factor.lower, 1e-12);
-                assert_array1_close(&l_factor.diag, &r_factor.diag, 1e-12);
-                assert_array1_close(&l_factor.subdiag, &r_factor.subdiag, 1e-12);
-=======
                 assert_array2_close(&l_ldlt.lower, &r_ldlt.lower, 1e-12);
                 assert_array1_close(&l_ldlt.diag, &r_ldlt.diag, 1e-12);
                 assert_array1_close(&l_ldlt.subdiag, &r_ldlt.subdiag, 1e-12);
->>>>>>> 2f1e84f9
                 assert_eq!(l_perm, r_perm);
                 assert_eq!(l_inertia, r_inertia);
             }
             (
-<<<<<<< HEAD
-                Some(HessianFactor::Expected { factor: l_factor }),
-                Some(HessianFactor::Expected { factor: r_factor }),
-            ) => {
-                assert_array2_close(&l_factor.lower, &r_factor.lower, 1e-12);
-=======
                 Some(HessianFactor::Expected { factor: l_chol }),
                 Some(HessianFactor::Expected { factor: r_chol }),
             ) => {
                 assert_array2_close(&l_chol.lower, &r_chol.lower, 1e-12);
->>>>>>> 2f1e84f9
             }
             (None, None) => {}
             _ => panic!("hessian factor mismatch"),
@@ -2114,8 +1792,7 @@
             knot_vector: array![0.0, 0.0, 0.0, 0.33, 0.66, 1.0, 1.0, 1.0],
             degree: 2,
         };
-        let (layout, penalty) =
-            build_survival_layout(&data, &basis, 0.1, 2, 1.0, 10, None).unwrap();
+        let (layout, penalty) = build_survival_layout(&data, &basis, 0.1, 2, 1.0, 10).unwrap();
         let mut model =
             WorkingModelSurvival::new(layout, &data, penalty, SurvivalSpec::default()).unwrap();
         let beta = Array1::<f64>::zeros(model.layout.combined_exit.ncols());
@@ -2130,8 +1807,7 @@
             knot_vector: array![0.0, 0.0, 0.0, 0.33, 0.66, 1.0, 1.0, 1.0],
             degree: 2,
         };
-        let (layout, penalty) =
-            build_survival_layout(&data, &basis, 0.1, 2, 0.5, 10, None).unwrap();
+        let (layout, penalty) = build_survival_layout(&data, &basis, 0.1, 2, 0.5, 10).unwrap();
         let model = WorkingModelSurvival::new(
             layout.clone(),
             &data,
@@ -2144,10 +1820,10 @@
             age_basis: basis.clone(),
             time_varying_basis: None,
             static_covariate_layout: make_covariate_layout(&layout),
-            penalties: collect_penalty_descriptors(&layout),
+            penalties: vec![baseline_penalty_descriptor(&layout, 2, 0.5)],
             age_transform: layout.age_transform,
             reference_constraint: layout.reference_constraint.clone(),
-            interaction_metadata: make_interaction_descriptors(&layout),
+            interaction_metadata: Vec::new(),
             companion_models: Vec::new(),
             hessian_factor: None,
         };
@@ -2166,7 +1842,7 @@
             knot_vector: array![0.0, 0.0, 0.0, 0.33, 0.66, 1.0, 1.0, 1.0],
             degree: 2,
         };
-        let (layout, penalty) = build_survival_layout(&data, &basis, 0.1, 2, 0.5, 8, None).unwrap();
+        let (layout, penalty) = build_survival_layout(&data, &basis, 0.1, 2, 0.5, 8).unwrap();
         let mut model =
             WorkingModelSurvival::new(layout, &data, penalty, SurvivalSpec::default()).unwrap();
         let beta = Array1::<f64>::zeros(model.layout.combined_exit.ncols());
@@ -2177,131 +1853,13 @@
     }
 
     #[test]
-    fn time_varying_tensor_product_metadata_and_penalties() {
-        let data = toy_training_data();
-        let age_basis = BasisDescriptor {
-            knot_vector: array![0.0, 0.0, 0.0, 0.4, 0.7, 1.0, 1.0, 1.0],
-            degree: 2,
-        };
-        let pgs_basis = BasisDescriptor {
-            knot_vector: array![-0.5, -0.5, -0.5, 0.0, 0.5, 0.5, 0.5],
-            degree: 2,
-        };
-        let interaction_config = TimeVaryingConfig {
-            pgs_basis: pgs_basis.clone(),
-            penalty_lambdas: [0.2, 0.3, 0.4],
-            label: Some("pgs_by_age".to_string()),
-        };
-
-        let (layout, _) =
-            build_survival_layout(&data, &age_basis, 0.1, 2, 0.5, 5, Some(&interaction_config))
-                .unwrap();
-
-        let entry = layout
-            .time_varying_entry
-            .as_ref()
-            .expect("time-varying entry");
-        let exit = layout
-            .time_varying_exit
-            .as_ref()
-            .expect("time-varying exit");
-        let derivative = layout
-            .time_varying_derivative_exit
-            .as_ref()
-            .expect("time-varying derivative");
-
-        let metadata = layout
-            .time_varying_metadata
-            .as_ref()
-            .expect("time-varying metadata");
-        let descriptor = layout
-            .time_varying_basis_descriptor
-            .as_ref()
-            .expect("time-varying basis descriptor");
-
-        let expected_cols = metadata.column_range.end - metadata.column_range.start;
-        assert_eq!(entry.ncols(), expected_cols);
-        assert_eq!(exit.ncols(), expected_cols);
-        assert_eq!(derivative.ncols(), expected_cols);
-
-        let denom = data.sample_weight.sum();
-        let means = exit.t().dot(&data.sample_weight) / denom;
-        for mean in means.iter() {
-            assert!(
-                mean.abs() <= 1e-12,
-                "interaction columns not centered: {mean}"
-            );
-        }
-
-        let (pgs_min, pgs_max) = min_max(&data.pgs);
-        assert_eq!(metadata.value_ranges.len(), 2);
-        assert!((metadata.value_ranges[0].min - pgs_min).abs() <= 1e-12);
-        assert!((metadata.value_ranges[0].max - pgs_max).abs() <= 1e-12);
-        assert_eq!(
-            metadata.label.as_deref(),
-            interaction_config.label.as_deref()
-        );
-
-        assert_eq!(descriptor.modifier, pgs_basis);
-        assert_eq!(descriptor.age, age_basis);
-
-        assert_eq!(layout.penalties.blocks.len(), 4);
-        let interaction_orders: Vec<usize> = layout.penalties.blocks[1..]
-            .iter()
-            .map(|block| block.order)
-            .collect();
-        assert_eq!(interaction_orders, vec![2, 2, 0]);
-        let interaction_lambdas: Vec<f64> = layout.penalties.blocks[1..]
-            .iter()
-            .map(|block| block.lambda)
-            .collect();
-        assert_eq!(interaction_lambdas, interaction_config.penalty_lambdas);
-
-        let mut beta = Array1::<f64>::zeros(layout.combined_exit.ncols());
-        let time_start = metadata.column_range.start;
-        let time_end = metadata.column_range.end;
-        for (idx, coeff) in beta
-            .slice_mut(s![time_start..time_end])
-            .iter_mut()
-            .enumerate()
-        {
-            *coeff = 0.05 * (idx as f64 + 1.0);
-        }
-
-        let artifacts = SurvivalModelArtifacts {
-            coefficients: beta,
-            age_basis: age_basis.clone(),
-            time_varying_basis: layout.time_varying_basis_descriptor.clone(),
-            static_covariate_layout: make_covariate_layout(&layout),
-            penalties: collect_penalty_descriptors(&layout),
-            age_transform: layout.age_transform,
-            reference_constraint: layout.reference_constraint.clone(),
-            interaction_metadata: make_interaction_descriptors(&layout),
-            companion_models: Vec::new(),
-            hessian_factor: None,
-        };
-
-        let covariates = layout.static_covariates.row(0).to_owned();
-        let hazard_base = cumulative_hazard(data.age_exit[0], &covariates, &artifacts).unwrap();
-        let mut boosted_covariates = covariates.clone();
-        boosted_covariates[0] += 1.5;
-        let hazard_boosted =
-            cumulative_hazard(data.age_exit[0], &boosted_covariates, &artifacts).unwrap();
-        assert!(
-            (hazard_boosted - hazard_base).abs() > 1e-6,
-            "time-varying block failed to influence hazard"
-        );
-    }
-
-    #[test]
     fn likelihood_matches_manual_computation() {
         let data = toy_training_data();
         let basis = BasisDescriptor {
             knot_vector: array![0.0, 0.0, 0.0, 0.4, 0.7, 1.0, 1.0, 1.0],
             degree: 2,
         };
-        let (layout, monotonicity) =
-            build_survival_layout(&data, &basis, 0.1, 2, 0.0, 0, None).unwrap();
+        let (layout, monotonicity) = build_survival_layout(&data, &basis, 0.1, 2, 0.0, 0).unwrap();
         let mut spec = SurvivalSpec::default();
         spec.barrier_weight = 0.0;
         spec.derivative_guard = 1e-12;
@@ -2339,8 +1897,7 @@
             knot_vector: array![0.0, 0.0, 0.0, 0.45, 0.7, 1.0, 1.0, 1.0],
             degree: 2,
         };
-        let (layout, monotonicity) =
-            build_survival_layout(&data, &basis, 0.1, 2, 0.0, 4, None).unwrap();
+        let (layout, monotonicity) = build_survival_layout(&data, &basis, 0.1, 2, 0.0, 4).unwrap();
         let mut spec = SurvivalSpec::default();
         spec.barrier_weight = 0.0;
         spec.derivative_guard = 1e-12;
@@ -2362,10 +1919,10 @@
             age_basis: basis.clone(),
             time_varying_basis: None,
             static_covariate_layout: make_covariate_layout(&layout),
-            penalties: collect_penalty_descriptors(&layout),
+            penalties: vec![baseline_penalty_descriptor(&layout, 2, 0.0)],
             age_transform: layout.age_transform,
             reference_constraint: layout.reference_constraint.clone(),
-            interaction_metadata: make_interaction_descriptors(&layout),
+            interaction_metadata: Vec::new(),
             companion_models: Vec::new(),
             hessian_factor: None,
         };
@@ -2391,8 +1948,7 @@
             knot_vector: array![0.0, 0.0, 0.0, 0.5, 1.0, 1.0, 1.0],
             degree: 2,
         };
-        let (layout, monotonicity) =
-            build_survival_layout(&data, &basis, 0.1, 2, 0.0, 0, None).unwrap();
+        let (layout, monotonicity) = build_survival_layout(&data, &basis, 0.1, 2, 0.0, 0).unwrap();
         let mut spec = SurvivalSpec::default();
         spec.barrier_weight = 0.0;
         spec.derivative_guard = 1e-12;
@@ -2494,8 +2050,7 @@
             knot_vector: array![0.0, 0.0, 0.0, 0.5, 0.75, 1.0, 1.0, 1.0],
             degree: 2,
         };
-        let (layout, monotonicity) =
-            build_survival_layout(&data, &basis, 0.1, 2, 0.2, 6, None).unwrap();
+        let (layout, monotonicity) = build_survival_layout(&data, &basis, 0.1, 2, 0.2, 6).unwrap();
         let mut spec = SurvivalSpec::default();
         spec.barrier_weight = 0.0;
         spec.use_expected_information = true;
@@ -2547,8 +2102,7 @@
             knot_vector: array![0.0, 0.0, 0.0, 0.45, 0.75, 1.0, 1.0, 1.0],
             degree: 2,
         };
-        let (layout, monotonicity) =
-            build_survival_layout(&data, &basis, 0.1, 2, 0.0, 6, None).unwrap();
+        let (layout, monotonicity) = build_survival_layout(&data, &basis, 0.1, 2, 0.0, 6).unwrap();
         let mut spec_observed = SurvivalSpec::default();
         spec_observed.barrier_weight = 0.0;
         spec_observed.use_expected_information = false;
@@ -2627,7 +2181,7 @@
         };
 
         let (layout_weighted, monotonic_weighted) =
-            build_survival_layout(&weighted_data, &basis, 0.1, 2, 0.0, 0, None).unwrap();
+            build_survival_layout(&weighted_data, &basis, 0.1, 2, 0.0, 0).unwrap();
         let replicate_pattern = [0usize, 1, 1];
         let layout_expanded = SurvivalLayout {
             baseline_entry: repeat_rows(&layout_weighted.baseline_entry, &replicate_pattern),
@@ -2648,8 +2202,6 @@
                 &layout_weighted.time_varying_derivative_exit,
                 &replicate_pattern,
             ),
-            time_varying_basis_descriptor: layout_weighted.time_varying_basis_descriptor.clone(),
-            time_varying_metadata: layout_weighted.time_varying_metadata.clone(),
             static_covariates: repeat_rows(&layout_weighted.static_covariates, &replicate_pattern),
             age_transform: layout_weighted.age_transform,
             reference_constraint: layout_weighted.reference_constraint.clone(),
@@ -2720,8 +2272,7 @@
             knot_vector: array![0.0, 0.0, 0.0, 0.5, 1.0, 1.0, 1.0],
             degree: 2,
         };
-        let (layout, monotonicity) =
-            build_survival_layout(&data, &basis, 0.1, 2, 0.6, 0, None).unwrap();
+        let (layout, monotonicity) = build_survival_layout(&data, &basis, 0.1, 2, 0.6, 0).unwrap();
         let penalised_layout = layout.clone();
         let mut unpenalised_layout = layout.clone();
         for block in &mut unpenalised_layout.penalties.blocks {
@@ -2780,8 +2331,7 @@
             knot_vector: array![0.0, 0.0, 0.0, 0.5, 1.0, 1.0, 1.0],
             degree: 2,
         };
-        let (layout, penalty) =
-            build_survival_layout(&data, &basis, 0.1, 2, 0.75, 0, None).unwrap();
+        let (layout, penalty) = build_survival_layout(&data, &basis, 0.1, 2, 0.75, 0).unwrap();
         let p = layout.combined_exit.ncols();
         let baseline_cols = layout.baseline_exit.ncols();
         let mut beta = Array1::<f64>::zeros(p);
@@ -2827,16 +2377,16 @@
             knot_vector: array![0.0, 0.0, 0.0, 0.5, 1.0, 1.0, 1.0],
             degree: 2,
         };
-        let (layout, penalty) = build_survival_layout(&data, &basis, 0.1, 2, 0.5, 6, None).unwrap();
+        let (layout, penalty) = build_survival_layout(&data, &basis, 0.1, 2, 0.5, 6).unwrap();
         let artifacts = SurvivalModelArtifacts {
             coefficients: Array1::<f64>::zeros(layout.combined_exit.ncols()),
             age_basis: basis.clone(),
             time_varying_basis: None,
             static_covariate_layout: make_covariate_layout(&layout),
-            penalties: collect_penalty_descriptors(&layout),
+            penalties: vec![baseline_penalty_descriptor(&layout, 2, 0.5)],
             age_transform: layout.age_transform,
             reference_constraint: layout.reference_constraint.clone(),
-            interaction_metadata: make_interaction_descriptors(&layout),
+            interaction_metadata: Vec::new(),
             companion_models: Vec::new(),
             hessian_factor: None,
         };
@@ -2863,16 +2413,16 @@
             knot_vector: array![0.0, 0.0, 0.0, 0.5, 1.0, 1.0, 1.0],
             degree: 2,
         };
-        let (layout, _) = build_survival_layout(&data, &basis, 0.1, 2, 0.5, 4, None).unwrap();
+        let (layout, _) = build_survival_layout(&data, &basis, 0.1, 2, 0.5, 4).unwrap();
         let artifacts = SurvivalModelArtifacts {
             coefficients: Array1::<f64>::zeros(layout.combined_exit.ncols()),
             age_basis: basis.clone(),
             time_varying_basis: None,
             static_covariate_layout: make_covariate_layout(&layout),
-            penalties: collect_penalty_descriptors(&layout),
+            penalties: vec![baseline_penalty_descriptor(&layout, 2, 0.5)],
             age_transform: layout.age_transform,
             reference_constraint: layout.reference_constraint.clone(),
-            interaction_metadata: make_interaction_descriptors(&layout),
+            interaction_metadata: Vec::new(),
             companion_models: Vec::new(),
             hessian_factor: None,
         };
@@ -2888,8 +2438,8 @@
             knot_vector: array![0.0, 0.0, 0.0, 0.33, 0.66, 1.0, 1.0, 1.0],
             degree: 2,
         };
-        let (layout, _) = build_survival_layout(&data, &basis, 0.1, 2, 0.5, 4, None).unwrap();
-        let penalties = collect_penalty_descriptors(&layout);
+        let (layout, _) = build_survival_layout(&data, &basis, 0.1, 2, 0.5, 4).unwrap();
+        let penalty = baseline_penalty_descriptor(&layout, 2, 0.5);
         let interaction = InteractionDescriptor {
             label: Some("pgs_by_age".to_string()),
             column_range: ColumnRange::new(1, 3),
@@ -2909,7 +2459,7 @@
             age_basis: basis.clone(),
             time_varying_basis: None,
             static_covariate_layout: make_covariate_layout(&layout),
-            penalties,
+            penalties: vec![penalty],
             age_transform: layout.age_transform,
             reference_constraint: layout.reference_constraint.clone(),
             interaction_metadata: vec![interaction],
