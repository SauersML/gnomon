use crate::calibrate::basis::{
    BasisError, create_bspline_basis_with_knots, create_difference_penalty_matrix,
    null_range_whiten,
};
use crate::calibrate::calibrator::{self, CalibratorModel};
use crate::calibrate::estimate::EstimationError;
use crate::calibrate::faer_ndarray::{FaerSvd, ldlt_rook};
use crate::calibrate::model::calibrator_enabled;
use crate::calibrate::pirls::{WorkingModel as PirlsWorkingModel, WorkingState};
use log::warn;
use ndarray::prelude::*;
use ndarray::{ArrayBase, Data, Ix1, Zip, concatenate};
use serde::{Deserialize, Serialize};
use std::collections::HashMap;
use std::ops::Range;
use thiserror::Error;

const DEFAULT_DERIVATIVE_GUARD: f64 = 1e-8;
const DEFAULT_BARRIER_WEIGHT: f64 = 1e-4;
const DEFAULT_BARRIER_SCALE: f64 = 1.0;
const BARRIER_ACTIVATION_WARN_THRESHOLD: f64 = 0.05;
pub const DEFAULT_RISK_EPSILON: f64 = 1e-12;
const COMPANION_HORIZON_TOLERANCE: f64 = 1e-8;

/// Errors surfaced while validating survival data structures or evaluating the model.
#[derive(Debug, Error)]
pub enum SurvivalError {
    #[error("age vectors must have at least one element")]
    EmptyAgeVector,
    #[error("age values must be finite")]
    NonFiniteAge,
    #[error("age transform guard delta must be positive")]
    NonPositiveGuard,
    #[error("age {age} is outside the guarded log-age domain (a_min={minimum}, delta={delta})")]
    GuardDomainViolation { age: f64, minimum: f64, delta: f64 },
    #[error("age_entry must be strictly less than age_exit for every subject")]
    InvalidAgeOrder,
    #[error("event indicators must be 0 or 1")]
    InvalidEventFlag,
    #[error("event_target and event_competing indicators must be mutually exclusive")]
    ConflictingEvents,
    #[error("sample weights must be finite and non-negative")]
    InvalidSampleWeight,
    #[error("covariate arrays must have consistent dimensions")]
    CovariateDimensionMismatch,
    #[error("persisted static covariate ranges are missing for {expected} columns")]
    MissingCovariateRanges { expected: usize },
    #[error("persisted static covariate ranges size mismatch (expected {expected}, got {actual})")]
    CovariateRangeLengthMismatch { expected: usize, actual: usize },
    #[error(
        "covariate `{column}` (index {index}) has invalid persisted range: min {min}, max {max}"
    )]
    InvalidCovariateRange {
        column: String,
        index: usize,
        min: f64,
        max: f64,
    },
    #[error(
        "covariate `{column}` (index {index}) = {value} is below the persisted minimum {minimum}"
    )]
    CovariateBelowRange {
        column: String,
        index: usize,
        value: f64,
        minimum: f64,
    },
    #[error(
        "covariate `{column}` (index {index}) = {value} exceeds the persisted maximum {maximum}"
    )]
    CovariateAboveRange {
        column: String,
        index: usize,
        value: f64,
        maximum: f64,
    },
    #[error("covariate values must be finite")]
    NonFiniteCovariate,
    #[error("linear predictor became non-finite during evaluation")]
    NonFiniteLinearPredictor,
    #[error("design matrix columns do not match coefficient length")]
    DesignDimensionMismatch,
    #[error("stored Hessian factor dimensions do not match the design matrix")]
    HessianDimensionMismatch,
    #[error("stored Hessian factor is singular")]
    HessianSingular,
    #[error("competing-risk CIF must be supplied directly or through a companion model")]
    MissingCompanionCifData,
    #[error("competing-risk CIF value must be finite and lie in [0, 1], received {value}")]
    InvalidCompetingCif { value: f64 },
    #[error("companion model handle '{reference}' is not registered with the survival artifacts")]
    UnknownCompanionModelHandle { reference: String },
    #[error("companion model '{reference}' is unavailable during prediction")]
    CompanionModelUnavailable { reference: String },
    #[error("companion model '{reference}' does not expose CIF horizon {horizon}")]
    CompanionModelMissingHorizon { reference: String, horizon: f64 },
    #[error("time-varying tensor-product basis descriptor missing from artifacts")]
    MissingTimeVaryingBasis,
    #[error("interaction metadata for time-varying effect missing or inconsistent")]
    MissingInteractionMetadata,
    #[error("static covariate layout is missing the PGS column required for time-varying effects")]
    MissingPgsCovariate,
    #[error("time-varying interaction layout is inconsistent with stored coefficients")]
    InvalidTimeVaryingLayout,
    #[error("basis evaluation failed: {0}")]
    Basis(#[from] BasisError),
    #[error("calibrator inference failed: {0}")]
    Calibrator(String),
}

pub use crate::calibrate::pirls::WorkingModel;

/// Guarded log-age transformation used across training and scoring.
#[derive(Debug, Clone, Copy, Serialize, Deserialize, PartialEq)]
pub struct AgeTransform {
    pub minimum_age: f64,
    pub delta: f64,
}

impl AgeTransform {
    pub fn from_training(age_entry: &Array1<f64>, delta: f64) -> Result<Self, SurvivalError> {
        if delta <= 0.0 {
            return Err(SurvivalError::NonPositiveGuard);
        }
        if age_entry.is_empty() {
            return Err(SurvivalError::EmptyAgeVector);
        }
        let mut min_age = f64::INFINITY;
        for &value in age_entry.iter() {
            if !value.is_finite() {
                return Err(SurvivalError::NonFiniteAge);
            }
            if value < min_age {
                min_age = value;
            }
        }
        Ok(Self {
            minimum_age: min_age,
            delta,
        })
    }

    fn guard_shift(&self, age: f64) -> Result<f64, SurvivalError> {
        if !age.is_finite() {
            return Err(SurvivalError::NonFiniteAge);
        }
        let shifted = age - self.minimum_age + self.delta;
        if !shifted.is_finite() || shifted <= 0.0 {
            return Err(SurvivalError::GuardDomainViolation {
                age,
                minimum: self.minimum_age,
                delta: self.delta,
            });
        }
        Ok(shifted)
    }

    #[inline]
    pub fn transform(&self, age: f64) -> Result<f64, SurvivalError> {
        let shifted = self.guard_shift(age)?;
        Ok(shifted.ln())
    }

    #[inline]
    pub fn derivative_factor(&self, age: f64) -> Result<f64, SurvivalError> {
        let shifted = self.guard_shift(age)?;
        Ok(1.0 / shifted)
    }

    pub fn transform_array(&self, ages: &Array1<f64>) -> Result<Array1<f64>, SurvivalError> {
        let mut result = Array1::<f64>::zeros(ages.len());
        for (idx, &age) in ages.iter().enumerate() {
            result[idx] = self.transform(age)?;
        }
        Ok(result)
    }
}

/// Linear transform that removes the baseline spline's null direction.
#[derive(Debug, Clone, Serialize, Deserialize, PartialEq)]
pub struct ReferenceConstraint {
    pub transform: Array2<f64>,
    pub reference_log_age: f64,
}

impl ReferenceConstraint {
    pub fn apply(&self, basis: &Array2<f64>) -> Array2<f64> {
        basis.dot(&self.transform)
    }
}

/// Describes a spline basis that can be reconstructed during scoring.
#[derive(Debug, Clone, Serialize, Deserialize, PartialEq)]
pub struct BasisDescriptor {
    pub knot_vector: Array1<f64>,
    pub degree: usize,
}

#[derive(Debug, Clone, Serialize, Deserialize, PartialEq)]
pub struct ColumnRange {
    pub start: usize,
    pub end: usize,
}

impl ColumnRange {
    pub fn new(start: usize, end: usize) -> Self {
        Self { start, end }
    }
}

#[derive(Debug, Clone, Serialize, Deserialize, PartialEq)]
pub struct ValueRange {
    pub min: f64,
    pub max: f64,
}

#[derive(Debug, Clone, Serialize, Deserialize, PartialEq)]
pub struct CenteringTransform {
    pub offsets: Array1<f64>,
}

#[derive(Debug, Clone, Serialize, Deserialize, PartialEq)]
pub struct InteractionDescriptor {
    #[serde(default)]
    pub label: Option<String>,
    pub column_range: ColumnRange,
    #[serde(default)]
    pub value_ranges: Vec<ValueRange>,
    #[serde(default)]
    pub centering: Option<CenteringTransform>,
}

/// Stored smoothing metadata for reproduction at prediction time.
#[derive(Debug, Clone, Serialize, Deserialize, PartialEq)]
pub struct PenaltyDescriptor {
    pub order: usize,
    pub lambda: f64,
    pub matrix: Array2<f64>,
    pub column_range: ColumnRange,
}

/// Configuration for the optional tensor-product time-varying effect.
#[derive(Debug, Clone)]
pub struct TensorProductConfig {
    pub label: Option<String>,
    pub pgs_basis: BasisDescriptor,
    pub pgs_penalty_order: usize,
    pub lambda_age: f64,
    pub lambda_pgs: f64,
    pub lambda_null: f64,
}

/// Column descriptions for static covariates.
#[derive(Debug, Clone, Serialize, Deserialize, PartialEq)]
pub struct CovariateLayout {
    pub column_names: Vec<String>,
    #[serde(default)]
    pub ranges: Vec<ValueRange>,
}

#[derive(Debug, Clone)]
pub struct PenaltyBlock {
    pub matrix: Array2<f64>,
    pub lambda: f64,
    pub range: Range<usize>,
}

#[derive(Debug, Clone)]
pub struct PenaltyBlocks {
    pub blocks: Vec<PenaltyBlock>,
}

impl PenaltyBlocks {
    pub fn new(blocks: Vec<PenaltyBlock>) -> Self {
        Self { blocks }
    }

    pub fn gradient(&self, beta: &Array1<f64>) -> Array1<f64> {
        let mut grad = Array1::zeros(beta.len());
        for block in &self.blocks {
            if block.lambda == 0.0 {
                continue;
            }

            let view = beta.slice(s![block.range.clone()]);
            let contrib = block.matrix.dot(&view.to_owned());
            let mut grad_slice = grad.slice_mut(s![block.range.clone()]);
            grad_slice += &(2.0 * block.lambda * contrib);
        }
        grad
    }

    pub fn hessian(&self, dim: usize) -> Array2<f64> {
        let mut hessian = Array2::zeros((dim, dim));
        for block in &self.blocks {
            if block.lambda == 0.0 {
                continue;
            }
            let rows = block.range.clone();
            for (local_i, row_idx) in rows.clone().enumerate() {
                for (local_j, col_idx) in rows.clone().enumerate() {
                    hessian[[row_idx, col_idx]] +=
                        2.0 * block.lambda * block.matrix[[local_i, local_j]];
                }
            }
        }
        hessian
    }

    pub fn deviance(&self, beta: &Array1<f64>) -> f64 {
        let mut value = 0.0;
        for block in &self.blocks {
            if block.lambda == 0.0 {
                continue;
            }
            let view = beta.slice(s![block.range.clone()]);
            let quad = view.dot(&block.matrix.dot(&view.to_owned()));
            value += block.lambda * quad;
        }
        value
    }
}

/// Bundle returned by [`build_survival_layout`] containing cached designs and metadata
/// required for serialization.
#[derive(Debug, Clone)]
pub struct SurvivalLayoutBundle {
    pub layout: SurvivalLayout,
    pub monotonicity: MonotonicityPenalty,
    pub penalty_descriptors: Vec<PenaltyDescriptor>,
    pub interaction_metadata: Vec<InteractionDescriptor>,
    pub time_varying_basis: Option<BasisDescriptor>,
}

/// Training-time cached design matrices.
#[derive(Debug, Clone)]
pub struct SurvivalLayout {
    pub baseline_entry: Array2<f64>,
    pub baseline_exit: Array2<f64>,
    pub baseline_derivative_exit: Array2<f64>,
    pub time_varying_entry: Option<Array2<f64>>,
    pub time_varying_exit: Option<Array2<f64>>,
    pub time_varying_derivative_exit: Option<Array2<f64>>,
    pub static_covariates: Array2<f64>,
    pub extra_static_covariates: Array2<f64>,
    pub static_covariate_names: Vec<String>,
    pub age_transform: AgeTransform,
    pub reference_constraint: ReferenceConstraint,
    pub penalties: PenaltyBlocks,
    pub combined_entry: Array2<f64>,
    pub combined_exit: Array2<f64>,
    pub combined_derivative_exit: Array2<f64>,
    pub monotonicity: MonotonicityPenalty,
}

/// Frequency-weighted survival training data bundle.
#[derive(Debug, Clone)]
pub struct SurvivalTrainingData {
    pub age_entry: Array1<f64>,
    pub age_exit: Array1<f64>,
    pub event_target: Array1<u8>,
    pub event_competing: Array1<u8>,
    pub sample_weight: Array1<f64>,
    pub pgs: Array1<f64>,
    pub sex: Array1<f64>,
    pub pcs: Array2<f64>,
    pub extra_static_covariates: Array2<f64>,
    pub extra_static_names: Vec<String>,
}

impl SurvivalTrainingData {
    pub fn validate(&self) -> Result<(), SurvivalError> {
        let n = self.age_entry.len();
        if n == 0 {
            return Err(SurvivalError::EmptyAgeVector);
        }
        let dimension_mismatch = self.age_exit.len() != n
            || self.event_target.len() != n
            || self.event_competing.len() != n
            || self.sample_weight.len() != n
            || self.pgs.len() != n
            || self.sex.len() != n
            || self.pcs.nrows() != n
            || self.extra_static_covariates.nrows() != n;
        if dimension_mismatch {
            return Err(SurvivalError::CovariateDimensionMismatch);
        }
        if self.extra_static_names.len() != self.extra_static_covariates.ncols() {
            return Err(SurvivalError::CovariateDimensionMismatch);
        }

        for i in 0..n {
            let entry = self.age_entry[i];
            let exit = self.age_exit[i];
            if !entry.is_finite() || !exit.is_finite() {
                return Err(SurvivalError::NonFiniteAge);
            }
            if !(entry < exit) {
                return Err(SurvivalError::InvalidAgeOrder);
            }

            let target = self.event_target[i];
            let competing = self.event_competing[i];
            if target > 1 || competing > 1 {
                return Err(SurvivalError::InvalidEventFlag);
            }
            if target == 1 && competing == 1 {
                return Err(SurvivalError::ConflictingEvents);
            }

            let weight = self.sample_weight[i];
            if !weight.is_finite() || weight < 0.0 {
                return Err(SurvivalError::InvalidSampleWeight);
            }

            let pgs = self.pgs[i];
            let sex = self.sex[i];
            if !pgs.is_finite() || !sex.is_finite() {
                return Err(SurvivalError::NonFiniteCovariate);
            }
            for j in 0..self.pcs.ncols() {
                if !self.pcs[[i, j]].is_finite() {
                    return Err(SurvivalError::NonFiniteCovariate);
                }
            }
            for j in 0..self.extra_static_covariates.ncols() {
                if !self.extra_static_covariates[[i, j]].is_finite() {
                    return Err(SurvivalError::NonFiniteCovariate);
                }
            }
        }

        Ok(())
    }
}

#[allow(clippy::too_many_arguments)]
pub fn validate_survival_inputs(
    age_entry: ArrayView1<f64>,
    age_exit: ArrayView1<f64>,
    event_target: ArrayView1<u8>,
    event_competing: ArrayView1<u8>,
    sample_weight: ArrayView1<f64>,
    pgs: ArrayView1<f64>,
    sex: ArrayView1<f64>,
    pcs: ArrayView2<f64>,
    extra_static: ArrayView2<f64>,
) -> Result<(), SurvivalError> {
    let n = age_entry.len();
    if n == 0 {
        return Err(SurvivalError::EmptyAgeVector);
    }
    let dimension_mismatch = age_exit.len() != n
        || event_target.len() != n
        || event_competing.len() != n
        || sample_weight.len() != n
        || pgs.len() != n
        || sex.len() != n
        || pcs.nrows() != n
        || extra_static.nrows() != n;
    if dimension_mismatch {
        return Err(SurvivalError::CovariateDimensionMismatch);
    }

    for i in 0..n {
        let entry = age_entry[i];
        let exit = age_exit[i];
        if !entry.is_finite() || !exit.is_finite() {
            return Err(SurvivalError::NonFiniteAge);
        }
        if !(entry < exit) {
            return Err(SurvivalError::InvalidAgeOrder);
        }

        let target = event_target[i];
        let competing = event_competing[i];
        if target > 1 || competing > 1 {
            return Err(SurvivalError::InvalidEventFlag);
        }
        if target == 1 && competing == 1 {
            return Err(SurvivalError::ConflictingEvents);
        }

        let weight = sample_weight[i];
        if !weight.is_finite() || weight < 0.0 {
            return Err(SurvivalError::InvalidSampleWeight);
        }

        let pgs_val = pgs[i];
        let sex_val = sex[i];
        if !pgs_val.is_finite() || !sex_val.is_finite() {
            return Err(SurvivalError::NonFiniteCovariate);
        }
        for j in 0..pcs.ncols() {
            if !pcs[[i, j]].is_finite() {
                return Err(SurvivalError::NonFiniteCovariate);
            }
        }
        for j in 0..extra_static.ncols() {
            if !extra_static[[i, j]].is_finite() {
                return Err(SurvivalError::NonFiniteCovariate);
            }
        }
    }

    Ok(())
}

/// Guard that constrains the baseline spline at the chosen reference point.
fn make_reference_constraint(
    knot_vector: ArrayView1<f64>,
    degree: usize,
    reference_u: f64,
) -> Result<ReferenceConstraint, SurvivalError> {
    let data = array![reference_u];
    let (basis_arc, _) = create_bspline_basis_with_knots(data.view(), knot_vector, degree)?;
    let basis = (*basis_arc).clone();
    let row = basis.row(0).to_owned();
    let transform = nullspace_transform(&row)?;
    Ok(ReferenceConstraint {
        transform,
        reference_log_age: reference_u,
    })
}

/// Build a nullspace transform for a single-row constraint.
fn nullspace_transform(constraint_row: &Array1<f64>) -> Result<Array2<f64>, SurvivalError> {
    let k = constraint_row.len();
    let mut row_mat = Array2::<f64>::zeros((k, 1));
    row_mat.column_mut(0).assign(constraint_row);
    let (u_opt, ..) = row_mat
        .svd(true, false)
        .map_err(|err| SurvivalError::Basis(BasisError::from(err)))?;
    let u = u_opt.ok_or_else(|| SurvivalError::Basis(BasisError::ConstraintNullspaceNotFound))?;
    Ok(u.slice(s![.., 1..]).to_owned())
}

/// Evaluate a basis and its derivative with respect to the guarded log-age.
fn evaluate_basis_and_derivative(
    log_ages: ArrayView1<f64>,
    descriptor: &BasisDescriptor,
) -> Result<(Array2<f64>, Array2<f64>), SurvivalError> {
    let (basis_arc, _) = create_bspline_basis_with_knots(
        log_ages,
        descriptor.knot_vector.view(),
        descriptor.degree,
    )?;
    let basis = (*basis_arc).clone();

    let eps = 1e-6;
    let mut perturbed_plus = log_ages.to_owned();
    let mut perturbed_minus = log_ages.to_owned();
    perturbed_plus.mapv_inplace(|v| v + eps);
    perturbed_minus.mapv_inplace(|v| v - eps);
    let (basis_plus_arc, _) = create_bspline_basis_with_knots(
        perturbed_plus.view(),
        descriptor.knot_vector.view(),
        descriptor.degree,
    )?;
    let (basis_minus_arc, _) = create_bspline_basis_with_knots(
        perturbed_minus.view(),
        descriptor.knot_vector.view(),
        descriptor.degree,
    )?;
    let basis_plus = (*basis_plus_arc).clone();
    let basis_minus = (*basis_minus_arc).clone();
    let mut derivative = basis_plus;
    derivative -= &basis_minus;
    derivative.mapv_inplace(|v| v / (2.0 * eps));

    Ok((basis, derivative))
}

fn stable_softplus(x: f64) -> f64 {
    if x.is_infinite() {
        if x.is_sign_positive() { x } else { 0.0 }
    } else if x > 20.0 {
        x
    } else if x < -20.0 {
        x.exp().ln_1p()
    } else {
        (1.0 + x.exp()).ln()
    }
}

fn stable_sigmoid(x: f64) -> f64 {
    if x >= 0.0 {
        1.0 / (1.0 + (-x).exp())
    } else {
        let exp_x = x.exp();
        exp_x / (1.0 + exp_x)
    }
}

fn accumulate_weighted_vector<S>(target: &mut Array1<f64>, scale: f64, values: &ArrayBase<S, Ix1>)
where
    S: Data<Elem = f64>,
{
    if scale == 0.0 {
        return;
    }
    Zip::from(target)
        .and(values)
        .for_each(|t, &v| *t += scale * v);
}

fn accumulate_symmetric_outer<S>(target: &mut Array2<f64>, scale: f64, values: &ArrayBase<S, Ix1>)
where
    S: Data<Elem = f64>,
{
    if scale == 0.0 {
        return;
    }
    let len = values.len();
    for j in 0..len {
        let vj = values[j];
        for k in j..len {
            let contribution = scale * vj * values[k];
            target[[j, k]] += contribution;
            if j != k {
                target[[k, j]] += contribution;
            }
        }
    }
}

/// Compute the initial smoothing weight for the survival baseline spline.
pub fn baseline_lambda_seed(age_basis: &BasisDescriptor, penalty_order: usize) -> f64 {
    let mut min_knot = f64::INFINITY;
    let mut max_knot = f64::NEG_INFINITY;
    for &value in age_basis.knot_vector.iter() {
        if !value.is_finite() {
            continue;
        }
        if value < min_knot {
            min_knot = value;
        }
        if value > max_knot {
            max_knot = value;
        }
    }

    let span = if min_knot.is_finite() && max_knot.is_finite() && max_knot > min_knot {
        max_knot - min_knot
    } else {
        1.0
    };
    let order = penalty_order.max(1) as f64;
    let degree = age_basis.degree.max(1) as f64;
    let normalized_span = (span / (span + 1.0)).max(1e-3);
    let lambda = 0.5 * (order / (degree + 1.0)) / normalized_span;
    lambda.clamp(1e-6, 1e3)
}

fn seed_monotonic_lambda(data: &SurvivalTrainingData, grid_size: usize) -> f64 {
    if grid_size == 0 {
        return 0.0;
    }

    let mut min_age = f64::INFINITY;
    let mut max_age = f64::NEG_INFINITY;
    for &value in data.age_entry.iter().chain(data.age_exit.iter()) {
        if !value.is_finite() {
            continue;
        }
        if value < min_age {
            min_age = value;
        }
        if value > max_age {
            max_age = value;
        }
    }

    let span = if min_age.is_finite() && max_age.is_finite() && max_age > min_age {
        max_age - min_age
    } else {
        1.0
    };
    let grid = grid_size.max(1) as f64;
    let lambda = 5e-5 * (grid / 4.0).sqrt() * span.max(1.0);
    lambda.clamp(0.0, 1e2)
}

pub fn build_survival_layout(
    data: &SurvivalTrainingData,
    age_basis: &BasisDescriptor,
    delta: f64,
    baseline_penalty_order: usize,
    monotonic_grid_size: usize,
    time_varying: Option<&TensorProductConfig>,
) -> Result<SurvivalLayoutBundle, SurvivalError> {
    data.validate()?;
    let n = data.age_entry.len();
    let age_transform = AgeTransform::from_training(&data.age_entry, delta)?;
    let log_entry = age_transform.transform_array(&data.age_entry)?;
    let log_exit = age_transform.transform_array(&data.age_exit)?;

    let reference_u = log_exit.mean().unwrap_or(0.0);
    let reference_constraint =
        make_reference_constraint(age_basis.knot_vector.view(), age_basis.degree, reference_u)?;

    let (baseline_entry_raw, _) = evaluate_basis_and_derivative(log_entry.view(), age_basis)?;
    let (baseline_exit_raw, baseline_exit_deriv_u) =
        evaluate_basis_and_derivative(log_exit.view(), age_basis)?;

    let constrained_entry = reference_constraint.apply(&baseline_entry_raw);
    let constrained_exit = reference_constraint.apply(&baseline_exit_raw);
    let constrained_derivative_exit_u = reference_constraint.apply(&baseline_exit_deriv_u);

    let mut baseline_derivative_exit = constrained_derivative_exit_u;
    for (mut row, age) in baseline_derivative_exit
        .rows_mut()
        .into_iter()
        .zip(data.age_exit.iter().copied())
    {
        let factor = age_transform.derivative_factor(age)?;
        row.mapv_inplace(|v| v * factor);
    }

    let static_covariates = assemble_static_covariates(data);
    let extra_static_covariates = data.extra_static_covariates.clone();
    let static_covariate_names = assemble_static_covariate_names(data);

    let baseline_cols = constrained_exit.ncols();
    let penalty_matrix = create_difference_penalty_matrix(baseline_cols, baseline_penalty_order)?;
    let baseline_lambda = baseline_lambda_seed(age_basis, baseline_penalty_order);
    let mut penalty_blocks = vec![PenaltyBlock {
        matrix: penalty_matrix.clone(),
        lambda: baseline_lambda,
        range: 0..baseline_cols,
    }];
    let mut penalty_descriptors = vec![PenaltyDescriptor {
        order: baseline_penalty_order,
        lambda: baseline_lambda,
        matrix: penalty_matrix.clone(),
        column_range: ColumnRange::new(0, baseline_cols),
    }];

    let mut time_varying_entry: Option<Array2<f64>> = None;
    let mut time_varying_exit: Option<Array2<f64>> = None;
    let mut time_varying_derivative_exit: Option<Array2<f64>> = None;
    let mut interaction_metadata: Vec<InteractionDescriptor> = Vec::new();
    let mut time_varying_basis_descriptor: Option<BasisDescriptor> = None;

    if let Some(config) = time_varying {
        let (pgs_basis_full, _) = create_bspline_basis_with_knots(
            data.pgs.view(),
            config.pgs_basis.knot_vector.view(),
            config.pgs_basis.degree,
        )?;
        if pgs_basis_full.ncols() <= 1 {
            warn!("PGS basis returned no range columns; skipping time-varying interaction");
        } else {
            let mut pgs_basis = pgs_basis_full.slice(s![.., 1..]).to_owned();
            let offsets = compute_weighted_column_means(&pgs_basis, &data.sample_weight);
            if offsets.len() == pgs_basis.ncols() {
                for (mut column, &offset) in pgs_basis.axis_iter_mut(Axis(1)).zip(offsets.iter()) {
                    column.mapv_inplace(|value| value - offset);
                }
            }

            let time_entry = row_wise_tensor_product(&constrained_entry, &pgs_basis);
            let time_exit = row_wise_tensor_product(&constrained_exit, &pgs_basis);
            let time_derivative_exit =
                row_wise_tensor_product(&baseline_derivative_exit, &pgs_basis);

            let pgs_cols = pgs_basis.ncols();
            let time_cols = baseline_cols * pgs_cols;

            if time_cols > 0 {
                let age_penalty_1d = penalty_matrix.clone();
                let pgs_penalty_1d =
                    create_difference_penalty_matrix(pgs_cols, config.pgs_penalty_order)?;

                let identity_age = Array2::<f64>::eye(baseline_cols);
                let identity_pgs = Array2::<f64>::eye(pgs_cols);

                let kron_age = kronecker_product(&age_penalty_1d, &identity_pgs);
                let kron_pgs = kronecker_product(&identity_age, &pgs_penalty_1d);

                let norm_age = frobenius_norm(&kron_age).max(1e-12);
                let norm_pgs = frobenius_norm(&kron_pgs).max(1e-12);
                let kron_age_normed = kron_age.mapv(|v| v / norm_age);
                let kron_pgs_normed = kron_pgs.mapv(|v| v / norm_pgs);

                let time_range = baseline_cols..(baseline_cols + time_cols);

                penalty_blocks.push(PenaltyBlock {
                    matrix: kron_age_normed.clone(),
                    lambda: config.lambda_age,
                    range: time_range.clone(),
                });
                penalty_descriptors.push(PenaltyDescriptor {
                    order: baseline_penalty_order,
                    lambda: config.lambda_age,
                    matrix: kron_age_normed.clone(),
                    column_range: ColumnRange::new(time_range.start, time_range.end),
                });

                penalty_blocks.push(PenaltyBlock {
                    matrix: kron_pgs_normed.clone(),
                    lambda: config.lambda_pgs,
                    range: time_range.clone(),
                });
                penalty_descriptors.push(PenaltyDescriptor {
                    order: config.pgs_penalty_order,
                    lambda: config.lambda_pgs,
                    matrix: kron_pgs_normed.clone(),
                    column_range: ColumnRange::new(time_range.start, time_range.end),
                });

                if let (Ok((age_null, _)), Ok((pgs_null, _))) = (
                    null_range_whiten(&age_penalty_1d),
                    null_range_whiten(&pgs_penalty_1d),
                ) {
                    if age_null.ncols() > 0 && pgs_null.ncols() > 0 {
                        let age_projector = age_null.dot(&age_null.t());
                        let pgs_projector = pgs_null.dot(&pgs_null.t());
                        let kron_null = kronecker_product(&age_projector, &pgs_projector);
                        let norm_null = frobenius_norm(&kron_null).max(1e-12);
                        let kron_null_normed = kron_null.mapv(|v| v / norm_null);
                        penalty_blocks.push(PenaltyBlock {
                            matrix: kron_null_normed.clone(),
                            lambda: config.lambda_null,
                            range: time_range.clone(),
                        });
                        penalty_descriptors.push(PenaltyDescriptor {
                            order: 0,
                            lambda: config.lambda_null,
                            matrix: kron_null_normed,
                            column_range: ColumnRange::new(time_range.start, time_range.end),
                        });
                    }
                }

                time_varying_entry = Some(time_entry);
                time_varying_exit = Some(time_exit);
                time_varying_derivative_exit = Some(time_derivative_exit);
                time_varying_basis_descriptor = Some(config.pgs_basis.clone());

                let mut min_pgs = f64::INFINITY;
                let mut max_pgs = f64::NEG_INFINITY;
                for &value in data.pgs.iter() {
                    if value < min_pgs {
                        min_pgs = value;
                    }
                    if value > max_pgs {
                        max_pgs = value;
                    }
                }
                interaction_metadata.push(InteractionDescriptor {
                    label: config.label.clone(),
                    column_range: ColumnRange::new(time_range.start, time_range.end),
                    value_ranges: vec![ValueRange {
                        min: min_pgs,
                        max: max_pgs,
                    }],
                    centering: Some(CenteringTransform { offsets }),
                });
            }
        }
    }

    let combined_entry = concatenate_design(
        &constrained_entry,
        time_varying_entry.as_ref(),
        &static_covariates,
        &extra_static_covariates,
    );
    let combined_exit = concatenate_design(
        &constrained_exit,
        time_varying_exit.as_ref(),
        &static_covariates,
        &extra_static_covariates,
    );
    let zero_static = Array2::<f64>::zeros((n, static_covariates.ncols()));
    let zero_extra = Array2::<f64>::zeros((n, extra_static_covariates.ncols()));
    let combined_derivative_exit = concatenate_design(
        &baseline_derivative_exit,
        time_varying_derivative_exit.as_ref(),
        &zero_static,
        &zero_extra,
    );

    let mut layout = SurvivalLayout {
        baseline_entry: constrained_entry,
        baseline_exit: constrained_exit,
        baseline_derivative_exit,
        time_varying_entry,
        time_varying_exit,
        time_varying_derivative_exit,
        static_covariates,
        extra_static_covariates,
        static_covariate_names,
        age_transform,
        reference_constraint,
        penalties: PenaltyBlocks::new(penalty_blocks),
        combined_entry,
        combined_exit,
        combined_derivative_exit,
        monotonicity: empty_monotonicity_constraint(),
    };

    let monotonic_lambda = seed_monotonic_lambda(data, monotonic_grid_size);
    let monotonicity = build_monotonicity_penalty(
        &layout,
        age_basis,
        &data.age_entry,
        &data.age_exit,
        monotonic_grid_size,
        monotonic_lambda,
    )?;
    layout.monotonicity = monotonicity.clone();

    Ok(SurvivalLayoutBundle {
        layout,
        monotonicity,
        penalty_descriptors,
        interaction_metadata,
        time_varying_basis: time_varying_basis_descriptor,
    })
}

fn assemble_static_covariates(data: &SurvivalTrainingData) -> Array2<f64> {
    let n = data.age_entry.len();
    let num_pcs = data.pcs.ncols();
    let mut matrix = Array2::<f64>::zeros((n, 2 + num_pcs));
    for i in 0..n {
        matrix[[i, 0]] = data.pgs[i];
        matrix[[i, 1]] = data.sex[i];
        for j in 0..num_pcs {
            matrix[[i, 2 + j]] = data.pcs[[i, j]];
        }
    }
    matrix
}

fn assemble_static_covariate_names(data: &SurvivalTrainingData) -> Vec<String> {
    let mut names = Vec::with_capacity(2 + data.pcs.ncols() + data.extra_static_names.len());
    names.push("pgs".to_string());
    names.push("sex".to_string());
    for idx in 0..data.pcs.ncols() {
        names.push(format!("pc{}", idx + 1));
    }
    names.extend(data.extra_static_names.iter().cloned());
    names
}

fn concatenate_design(
    baseline: &Array2<f64>,
    time_varying: Option<&Array2<f64>>,
    static_covariates: &Array2<f64>,
    extra_static_covariates: &Array2<f64>,
) -> Array2<f64> {
    let mut parts: Vec<ArrayView2<f64>> = Vec::new();
    parts.push(baseline.view());
    if let Some(tv) = time_varying {
        parts.push(tv.view());
    }
    if static_covariates.ncols() > 0 {
        parts.push(static_covariates.view());
    }
    if extra_static_covariates.ncols() > 0 {
        parts.push(extra_static_covariates.view());
    }
    concatenate(Axis(1), &parts).expect("design concatenation")
}

fn compute_weighted_column_means(matrix: &Array2<f64>, weights: &Array1<f64>) -> Array1<f64> {
    let cols = matrix.ncols();
    let rows = matrix.nrows();
    if cols == 0 || rows == 0 {
        return Array1::<f64>::zeros(cols);
    }
    let mut means = Array1::<f64>::zeros(cols);
    let mut total_weight = 0.0;
    for (row_idx, row) in matrix.rows().into_iter().enumerate() {
        let w = weights[row_idx];
        if w == 0.0 {
            continue;
        }
        total_weight += w;
        for (col_idx, value) in row.iter().enumerate() {
            means[col_idx] += w * value;
        }
    }
    if total_weight > 0.0 {
        means.mapv_inplace(|value| value / total_weight);
    }
    means
}

fn row_wise_tensor_product(a: &Array2<f64>, b: &Array2<f64>) -> Array2<f64> {
    assert_eq!(a.nrows(), b.nrows());
    let n = a.nrows();
    let a_cols = a.ncols();
    let b_cols = b.ncols();
    let mut result = Array2::<f64>::zeros((n, a_cols * b_cols));
    for i in 0..n {
        let mut idx = 0;
        for j in 0..a_cols {
            let a_val = a[[i, j]];
            for k in 0..b_cols {
                result[[i, idx]] = a_val * b[[i, k]];
                idx += 1;
            }
        }
    }
    result
}

fn kronecker_product(a: &Array2<f64>, b: &Array2<f64>) -> Array2<f64> {
    let (a_rows, a_cols) = a.dim();
    let (b_rows, b_cols) = b.dim();
    let mut result = Array2::<f64>::zeros((a_rows * b_rows, a_cols * b_cols));
    for i in 0..a_rows {
        for j in 0..a_cols {
            let a_val = a[[i, j]];
            if a_val == 0.0 {
                continue;
            }
            for k in 0..b_rows {
                for l in 0..b_cols {
                    result[[i * b_rows + k, j * b_cols + l]] = a_val * b[[k, l]];
                }
            }
        }
    }
    result
}

fn frobenius_norm(matrix: &Array2<f64>) -> f64 {
    matrix.iter().map(|value| value * value).sum::<f64>().sqrt()
}

/// Deterministic projector guaranteeing non-negative exit derivatives.
#[derive(Debug, Clone, Serialize, Deserialize)]
pub struct MonotonicityPenalty {
    pub lambda: f64,
    pub derivative_design: Array2<f64>,
    pub quadrature_design: Array2<f64>,
    pub grid_ages: Array1<f64>,
    pub quadrature_left: Array1<f64>,
    pub quadrature_right: Array1<f64>,
}

fn empty_monotonicity_constraint() -> MonotonicityPenalty {
    MonotonicityPenalty {
        lambda: 0.0,
        derivative_design: Array2::<f64>::zeros((0, 0)),
        quadrature_design: Array2::<f64>::zeros((0, 0)),
        grid_ages: Array1::<f64>::zeros(0),
        quadrature_left: Array1::<f64>::zeros(0),
        quadrature_right: Array1::<f64>::zeros(0),
    }
}

/// Configuration controlling guard behaviour and optional softplus barrier.
#[derive(Debug, Clone, Copy, Serialize, Deserialize, PartialEq)]
pub struct SurvivalSpec {
    pub derivative_guard: f64,
    pub barrier_weight: f64,
    pub barrier_scale: f64,
    pub use_expected_information: bool,
}

impl Default for SurvivalSpec {
    fn default() -> Self {
        Self {
            derivative_guard: DEFAULT_DERIVATIVE_GUARD,
            barrier_weight: DEFAULT_BARRIER_WEIGHT,
            barrier_scale: DEFAULT_BARRIER_SCALE,
            use_expected_information: false,
        }
    }
}

fn build_monotonicity_penalty(
    layout: &SurvivalLayout,
    age_basis: &BasisDescriptor,
    ages_entry: &Array1<f64>,
    ages_exit: &Array1<f64>,
    grid_size: usize,
    lambda: f64,
) -> Result<MonotonicityPenalty, SurvivalError> {
    if grid_size == 0 {
        let cols = layout.combined_exit.ncols();
        return Ok(MonotonicityPenalty {
            lambda,
            derivative_design: Array2::<f64>::zeros((0, cols)),
            quadrature_design: Array2::<f64>::zeros((0, cols)),
            grid_ages: Array1::<f64>::zeros(0),
            quadrature_left: Array1::<f64>::zeros(0),
            quadrature_right: Array1::<f64>::zeros(0),
        });
    }

    let mut min_age = f64::INFINITY;
    let mut max_age = f64::NEG_INFINITY;
    for &age in ages_entry.iter().chain(ages_exit.iter()) {
        if age < min_age {
            min_age = age;
        }
        if age > max_age {
            max_age = age;
        }
    }
    if !min_age.is_finite() || !max_age.is_finite() || min_age >= max_age {
        let cols = layout.combined_exit.ncols();
        return Ok(MonotonicityPenalty {
            lambda,
            derivative_design: Array2::<f64>::zeros((0, cols)),
            quadrature_design: Array2::<f64>::zeros((0, cols)),
            grid_ages: Array1::<f64>::zeros(0),
            quadrature_left: Array1::<f64>::zeros(0),
            quadrature_right: Array1::<f64>::zeros(0),
        });
    }

    let mut grid = Array1::<f64>::zeros(grid_size);
    if grid_size == 1 {
        grid[0] = min_age;
    } else {
        let span = max_age - min_age;
        for (idx, value) in grid.iter_mut().enumerate() {
            let frac = idx as f64 / (grid_size as f64 - 1.0);
            *value = min_age + frac * span;
        }
    }

    let mut log_grid = Array1::<f64>::zeros(grid_size);
    for (idx, &age) in grid.iter().enumerate() {
        log_grid[idx] = layout.age_transform.transform(age)?;
    }
    let (basis_grid, derivative_u) = evaluate_basis_and_derivative(log_grid.view(), age_basis)?;
    let constrained_basis_grid = layout.reference_constraint.apply(&basis_grid);
    let constrained_derivative_u = layout.reference_constraint.apply(&derivative_u);
    let mut derivative_age = constrained_derivative_u;
    for (mut row, &age) in derivative_age.rows_mut().into_iter().zip(grid.iter()) {
        let factor = layout.age_transform.derivative_factor(age)?;
        row *= factor;
    }

    let cols = layout.combined_exit.ncols();
    let mut combined = Array2::<f64>::zeros((grid_size, cols));
    let mut quadrature_design = Array2::<f64>::zeros((grid_size, cols));
    let baseline_cols = layout.baseline_exit.ncols();
    combined
        .slice_mut(s![.., ..baseline_cols])
        .assign(&derivative_age);
    quadrature_design
        .slice_mut(s![.., ..baseline_cols])
        .assign(&constrained_basis_grid);

    let mut quadrature_left = Array1::<f64>::zeros(grid_size);
    let mut quadrature_right = Array1::<f64>::zeros(grid_size);
    for idx in 0..grid_size {
        let left_bound = if idx == 0 {
            min_age
        } else {
            0.5 * (grid[idx - 1] + grid[idx])
        };
        let right_bound = if idx == grid_size - 1 {
            max_age
        } else {
            0.5 * (grid[idx] + grid[idx + 1])
        };
        quadrature_left[idx] = left_bound;
        quadrature_right[idx] = right_bound;
    }

    Ok(MonotonicityPenalty {
        lambda,
        derivative_design: combined,
        quadrature_design,
        grid_ages: grid,
        quadrature_left,
        quadrature_right,
    })
}

/// Royston–Parmar working model implementation.
pub struct WorkingModelSurvival {
    pub layout: SurvivalLayout,
    pub sample_weight: Array1<f64>,
    pub event_target: Array1<u8>,
    pub age_entry: Array1<f64>,
    pub age_exit: Array1<f64>,
    pub monotonicity: MonotonicityPenalty,
    pub spec: SurvivalSpec,
}

impl WorkingModelSurvival {
    pub fn new(
        layout: SurvivalLayout,
        data: &SurvivalTrainingData,
        monotonicity: MonotonicityPenalty,
        spec: SurvivalSpec,
    ) -> Result<Self, SurvivalError> {
        data.validate()?;
        Ok(Self {
            layout,
            sample_weight: data.sample_weight.clone(),
            event_target: data.event_target.clone(),
            age_entry: data.age_entry.clone(),
            age_exit: data.age_exit.clone(),
            monotonicity,
            spec,
        })
    }

    fn build_expected_information_hessian(
        &self,
        beta: &Array1<f64>,
        barrier_hessian: &Array2<f64>,
        penalty_hessian: &Array2<f64>,
        monotonic_hessian: &Array2<f64>,
    ) -> Result<Option<Array2<f64>>, SurvivalError> {
        let grid_size = self.monotonicity.grid_ages.len();
        if grid_size <= 1 {
            return Ok(None);
        }

        let p = beta.len();
        let mut expected = Array2::<f64>::zeros((p, p));
        let baseline_cols = self.layout.baseline_exit.ncols();
        let time_cols = self
            .layout
            .time_varying_exit
            .as_ref()
            .map(|arr| arr.ncols())
            .unwrap_or(0);
        let static_cols = self.layout.static_covariates.ncols();
        let extra_cols = self.layout.extra_static_covariates.ncols();
        let static_offset = baseline_cols + time_cols;
        let extra_offset = static_offset + static_cols;
        let guard_threshold = self.spec.derivative_guard.max(f64::EPSILON);
        let left_bounds = &self.monotonicity.quadrature_left;
        let right_bounds = &self.monotonicity.quadrature_right;
        let derivative_raw = self.layout.combined_derivative_exit.dot(beta);

        for i in 0..self.age_entry.len() {
            let weight = self.sample_weight[i];
            if weight == 0.0 {
                continue;
            }
            let entry_age = self.age_entry[i];
            let exit_age = self.age_exit[i];
            if !(exit_age > entry_age) {
                continue;
            }

            let mut design = Array1::<f64>::zeros(p);
            for j in 0..grid_size {
                if left_bounds[j] >= exit_age {
                    break;
                }
                if right_bounds[j] <= entry_age {
                    continue;
                }
                let left = left_bounds[j].max(entry_age);
                let right = right_bounds[j].min(exit_age);
                if right <= left {
                    continue;
                }
                design.assign(&self.monotonicity.quadrature_design.row(j));
                if static_cols > 0 {
                    design
                        .slice_mut(s![static_offset..extra_offset])
                        .assign(&self.layout.static_covariates.row(i));
                }
                if extra_cols > 0 {
                    design
                        .slice_mut(s![extra_offset..extra_offset + extra_cols])
                        .assign(&self.layout.extra_static_covariates.row(i));
                }
                let eta = design.dot(beta);
                if !eta.is_finite() {
                    return Err(SurvivalError::NonFiniteLinearPredictor);
                }
                let hazard = eta.exp();
                if !hazard.is_finite() {
                    return Err(SurvivalError::NonFiniteLinearPredictor);
                }
                let scale = weight * (right - left) * hazard;
                accumulate_symmetric_outer(&mut expected, scale, &design);
            }

            let exit_design = self.layout.combined_exit.row(i);
            let eta_exit = exit_design.dot(beta);
            if !eta_exit.is_finite() {
                return Err(SurvivalError::NonFiniteLinearPredictor);
            }
            let hazard_exit = eta_exit.exp();
            if !hazard_exit.is_finite() {
                return Err(SurvivalError::NonFiniteLinearPredictor);
            }
            let derivative_exit = derivative_raw[i];
            if !derivative_exit.is_finite() {
                return Err(SurvivalError::NonFiniteLinearPredictor);
            }
            let scale = if derivative_exit <= guard_threshold {
                0.0
            } else {
                1.0 / derivative_exit
            };
            let mut x_tilde = exit_design.to_owned();
            Zip::from(&mut x_tilde)
                .and(&self.layout.combined_derivative_exit.row(i))
                .for_each(|value, &deriv| *value += deriv * scale);
            let event_scale = weight * hazard_exit;
            accumulate_symmetric_outer(&mut expected, event_scale, &x_tilde);
        }

        expected.mapv_inplace(|value| value * -2.0);
        expected += barrier_hessian;
        expected += penalty_hessian;
        expected += monotonic_hessian;
        let mut neg_expected = expected.clone();
        neg_expected.mapv_inplace(|value| -value);
        let mut shift = 0.0;
        let mut attempts = 0usize;
        let max_attempts = 16usize;
        let n = neg_expected.nrows();
        loop {
            let mut shifted = neg_expected.clone();
            if shift > 0.0 {
                for idx in 0..n {
                    shifted[(idx, idx)] += shift;
                }
            }
            match ldlt_rook(&shifted) {
                Ok((_, _, _, _, _, inertia)) => {
                    if inertia.1 == 0 && inertia.2 == 0 {
                        expected = -shifted;
                        break;
                    }
                }
                Err(_) => {}
            }
            attempts += 1;
            if attempts >= max_attempts {
                expected = -shifted;
                break;
            }
            shift = if shift == 0.0 { 1e-8 } else { shift * 10.0 };
        }

        Ok(Some(expected))
    }
}

impl WorkingModelSurvival {
    pub fn update_state(&mut self, beta: &Array1<f64>) -> Result<WorkingState, SurvivalError> {
        let expected_dim = self.layout.combined_exit.ncols();
        if beta.len() != expected_dim {
            return Err(SurvivalError::DesignDimensionMismatch);
        }

        let eta_exit = self.layout.combined_exit.dot(beta);
        let eta_entry = self.layout.combined_entry.dot(beta);
        let derivative_raw = self.layout.combined_derivative_exit.dot(beta);

        let n = eta_exit.len();
        let p = beta.len();
        let mut gradient = Array1::<f64>::zeros(p);
        let mut hessian = Array2::<f64>::zeros((p, p));
        let mut log_likelihood = 0.0;
        let mut barrier_deviance = 0.0;
        let mut barrier_gradient = Array1::<f64>::zeros(p);
        let mut barrier_hessian = Array2::<f64>::zeros((p, p));
        let mut monotonic_deviance = 0.0;
        let mut monotonic_gradient = Array1::<f64>::zeros(p);
        let mut monotonic_hessian = Array2::<f64>::zeros((p, p));
        let guard_threshold = self.spec.derivative_guard.max(f64::EPSILON);
        let (barrier_hits, barrier_total, barrier_source_label) =
            if self.monotonicity.derivative_design.nrows() > 0 {
                let grid_derivatives = self.monotonicity.derivative_design.dot(beta);
                let hits = grid_derivatives
                    .iter()
                    .filter(|&&value| value <= guard_threshold)
                    .count();
                (hits, grid_derivatives.len(), "monotonicity grid")
            } else {
                let hits = derivative_raw
                    .iter()
                    .filter(|&&value| value <= guard_threshold)
                    .count();
                (hits, derivative_raw.len(), "exit derivatives")
            };
        let barrier_activation_fraction = if barrier_total > 0 {
            Some(barrier_hits as f64 / barrier_total as f64)
        } else {
            None
        };
        let h_exit = eta_exit.mapv(f64::exp);
        let h_entry = eta_entry.mapv(f64::exp);
        let mut log_derivative = Array1::<f64>::zeros(n);
        let mut derivative_scale = Array1::<f64>::zeros(n);
        for i in 0..n {
            let value = derivative_raw[i];
            if !value.is_finite() {
                return Err(SurvivalError::NonFiniteLinearPredictor);
            }
            if value <= guard_threshold {
                log_derivative[i] = guard_threshold.ln();
                derivative_scale[i] = 0.0;
            } else {
                log_derivative[i] = value.ln();
                derivative_scale[i] = 1.0 / value;
            }
        }

        for i in 0..n {
            let weight = self.sample_weight[i];
            if weight == 0.0 {
                continue;
            }
            let d = f64::from(self.event_target[i]);
            let eta_e = eta_exit[i];
            let h_e = h_exit[i];
            let h_s = h_entry[i];
            if !eta_e.is_finite() || !h_e.is_finite() || !h_s.is_finite() {
                return Err(SurvivalError::NonFiniteLinearPredictor);
            }
            let scale = derivative_scale[i];
            let log_guard = log_derivative[i];
            let delta = h_e - h_s;
            log_likelihood += weight * (d * (eta_e + log_guard) - delta);

            let x_exit = self.layout.combined_exit.row(i);
            let x_entry = self.layout.combined_entry.row(i);
            let d_exit = self.layout.combined_derivative_exit.row(i);
            accumulate_weighted_vector(&mut gradient, -weight * h_e, &x_exit);
            accumulate_weighted_vector(&mut gradient, weight * h_s, &x_entry);

            let mut x_tilde = x_exit.to_owned();
            Zip::from(&mut x_tilde)
                .and(&d_exit)
                .for_each(|value, &deriv| *value += deriv * scale);

            if d > 0.0 {
                accumulate_weighted_vector(&mut gradient, weight * d, &x_tilde);
            }

            accumulate_symmetric_outer(&mut hessian, weight * h_e, &x_exit);
            accumulate_symmetric_outer(&mut hessian, weight * h_s, &x_entry);

            let event_scale = weight * d;
            if event_scale != 0.0 {
                accumulate_symmetric_outer(&mut hessian, event_scale, &x_tilde);
            }

            if self.spec.barrier_weight > 0.0 {
                let d_eta_exit = derivative_raw[i];
                let scaled = -d_eta_exit / self.spec.barrier_scale;
                let softplus = stable_softplus(scaled);
                barrier_deviance += 2.0 * self.spec.barrier_weight * weight * softplus;
                let sigmoid = stable_sigmoid(scaled);
                let barrier_grad_coeff =
                    2.0 * self.spec.barrier_weight * weight * sigmoid / self.spec.barrier_scale;
                accumulate_weighted_vector(&mut barrier_gradient, -barrier_grad_coeff, &d_exit);
                let barrier_hess_coeff =
                    2.0 * self.spec.barrier_weight * weight * sigmoid * (1.0 - sigmoid)
                        / (self.spec.barrier_scale * self.spec.barrier_scale);
                accumulate_symmetric_outer(&mut barrier_hessian, barrier_hess_coeff, &d_exit);
            }
        }

        if self.monotonicity.lambda > 0.0 && self.monotonicity.derivative_design.nrows() > 0 {
            if self.monotonicity.derivative_design.ncols() != p
                || self.monotonicity.quadrature_design.ncols() != p
            {
                return Err(SurvivalError::DesignDimensionMismatch);
            }
            let derivative_grid = self.monotonicity.derivative_design.dot(beta);
            if self.monotonicity.quadrature_design.nrows() != derivative_grid.len() {
                return Err(SurvivalError::DesignDimensionMismatch);
            }
            for (idx, slope) in derivative_grid.iter().enumerate() {
                if !slope.is_finite() {
                    return Err(SurvivalError::NonFiniteLinearPredictor);
                }
                let eta_grid = self.monotonicity.quadrature_design.row(idx).dot(beta);
                if !eta_grid.is_finite() {
                    return Err(SurvivalError::NonFiniteLinearPredictor);
                }
                let left = self.monotonicity.quadrature_left[idx];
                let right = self.monotonicity.quadrature_right[idx];
                let width = right - left;
                if width <= 0.0 {
                    continue;
                }
                let weight = self.monotonicity.lambda * width;
                if weight == 0.0 {
                    continue;
                }
                let scaled = -*slope;
                let softplus = stable_softplus(scaled);
                monotonic_deviance += 2.0 * weight * softplus;
                let sigmoid = stable_sigmoid(scaled);
                let grad_scale = -2.0 * weight * sigmoid;
                let design = self.monotonicity.derivative_design.row(idx);
                accumulate_weighted_vector(&mut monotonic_gradient, grad_scale, &design);
                let hess_scale = 2.0 * weight * sigmoid * (1.0 - sigmoid);
                accumulate_symmetric_outer(&mut monotonic_hessian, hess_scale, &design);
            }
        }

        gradient.mapv_inplace(|value| value * -2.0);
        hessian.mapv_inplace(|value| value * -2.0);
        gradient += &barrier_gradient;
        hessian += &barrier_hessian;
        gradient += &monotonic_gradient;
        hessian += &monotonic_hessian;
        let mut deviance = -2.0 * log_likelihood + barrier_deviance;
        deviance += monotonic_deviance;

        let penalty_gradient = self.layout.penalties.gradient(beta);
        gradient += &penalty_gradient;
        let penalty_hessian = self.layout.penalties.hessian(beta.len());
        hessian += &penalty_hessian;
        deviance += self.layout.penalties.deviance(beta);

        if self.spec.use_expected_information {
            if let Some(expected_hessian) = self.build_expected_information_hessian(
                beta,
                &barrier_hessian,
                &penalty_hessian,
                &monotonic_hessian,
            )? {
                hessian = expected_hessian;
            }
        }

        if let Some(fraction) = barrier_activation_fraction {
            if fraction > BARRIER_ACTIVATION_WARN_THRESHOLD {
                warn!(
                    "Monotonicity barrier active on {:.1}% of {} entries; consider increasing the monotonicity knot count or smoothing weight.",
                    fraction * 100.0,
                    barrier_source_label
                );
            }
        }

        Ok(WorkingState {
            eta: eta_exit,
            gradient,
            hessian,
            deviance,
        })
    }
}

impl PirlsWorkingModel for WorkingModelSurvival {
    fn update(&mut self, beta: &Array1<f64>) -> Result<WorkingState, EstimationError> {
        self.update_state(beta)
            .map_err(|err| EstimationError::InvalidSpecification(err.to_string()))
    }
}

/// Serialized representation of an LDLᵀ factor with Bunch–Kaufman pivoting.
#[derive(Debug, Clone, Serialize, Deserialize, PartialEq)]
pub struct LdltFactor {
    pub lower: Array2<f64>,
    pub diag: Array1<f64>,
    pub subdiag: Array1<f64>,
}

/// Serialized permutation metadata captured during factorization.
#[derive(Debug, Clone, Serialize, Deserialize, PartialEq)]
pub struct PermutationDescriptor {
    pub forward: Vec<usize>,
    pub inverse: Vec<usize>,
}

/// Stored factorization metadata for downstream diagnostics.
#[derive(Debug, Clone, Serialize, Deserialize, PartialEq)]
pub enum HessianFactor {
    Observed {
        factor: LdltFactor,
        permutation: PermutationDescriptor,
        inertia: (usize, usize, usize),
    },
    Expected {
        factor: CholeskyFactor,
    },
}

/// Serialized Cholesky factor for SPD approximations.
#[derive(Debug, Clone, Serialize, Deserialize, PartialEq)]
pub struct CholeskyFactor {
    pub lower: Array2<f64>,
}

#[derive(Debug, Clone, Serialize, Deserialize, PartialEq)]
pub struct CompanionModelHandle {
    pub reference: String,
    #[serde(default)]
    pub cif_horizons: Vec<f64>,
}

#[derive(Debug, Clone, Serialize, Deserialize)]
pub struct SurvivalModelArtifacts {
    pub coefficients: Array1<f64>,
    pub age_basis: BasisDescriptor,
    pub time_varying_basis: Option<BasisDescriptor>,
    pub static_covariate_layout: CovariateLayout,
    pub penalties: Vec<PenaltyDescriptor>,
    pub age_transform: AgeTransform,
    pub reference_constraint: ReferenceConstraint,
    #[serde(default = "empty_monotonicity_constraint")]
    pub monotonicity: MonotonicityPenalty,
    #[serde(default)]
    pub interaction_metadata: Vec<InteractionDescriptor>,
    #[serde(default)]
    pub companion_models: Vec<CompanionModelHandle>,
    pub hessian_factor: Option<HessianFactor>,
    #[serde(default)]
    pub calibrator: Option<CalibratorModel>,
}

#[derive(Clone)]
pub struct CovariateViews<'a> {
    pub pgs: ArrayView1<'a, f64>,
    pub sex: ArrayView1<'a, f64>,
    pub pcs: ArrayView2<'a, f64>,
    pub static_covariates: ArrayView2<'a, f64>,
}

/// Prediction inputs referencing existing arrays.
pub struct SurvivalPredictionInputs<'a> {
    pub age_entry: ArrayView1<'a, f64>,
    pub age_exit: ArrayView1<'a, f64>,
    pub event_target: ArrayView1<'a, u8>,
    pub event_competing: ArrayView1<'a, u8>,
    pub sample_weight: ArrayView1<'a, f64>,
    pub covariates: CovariateViews<'a>,
}

/// Resolve a companion model declared in the survival artifacts.
pub fn resolve_companion_model<'a, 'b>(
    artifacts: &'a SurvivalModelArtifacts,
    reference: &str,
    registry: &'b HashMap<String, SurvivalModelArtifacts>,
) -> Result<(&'a CompanionModelHandle, &'b SurvivalModelArtifacts), SurvivalError> {
    let handle = artifacts
        .companion_models
        .iter()
        .find(|handle| handle.reference == reference)
        .ok_or_else(|| SurvivalError::UnknownCompanionModelHandle {
            reference: reference.to_string(),
        })?;

    let companion =
        registry
            .get(reference)
            .ok_or_else(|| SurvivalError::CompanionModelUnavailable {
                reference: reference.to_string(),
            })?;

    Ok((handle, companion))
}

/// Determine the competing-risk CIF at a given horizon.
pub fn competing_cif_value<'a, 'b>(
    horizon: f64,
    covariates: &Array1<f64>,
    explicit: Option<f64>,
    companion: Option<(&'a CompanionModelHandle, &'b SurvivalModelArtifacts)>,
) -> Result<f64, SurvivalError> {
    if let Some(value) = explicit {
        if !value.is_finite() || value < 0.0 || value > 1.0 {
            return Err(SurvivalError::InvalidCompetingCif { value });
        }
        return Ok(value);
    }

    if let Some((handle, model)) = companion {
        if !handle.cif_horizons.is_empty()
            && handle
                .cif_horizons
                .iter()
                .all(|&candidate| (candidate - horizon).abs() > COMPANION_HORIZON_TOLERANCE)
        {
            return Err(SurvivalError::CompanionModelMissingHorizon {
                reference: handle.reference.clone(),
                horizon,
            });
        }
        return cumulative_incidence(horizon, covariates, model);
    }

    Err(SurvivalError::MissingCompanionCifData)
}

fn covariate_label(layout: &CovariateLayout, index: usize) -> String {
    layout
        .column_names
        .get(index)
        .cloned()
        .unwrap_or_else(|| format!("column_{index}"))
}

fn enforce_covariate_ranges(
    covariates: ArrayView1<f64>,
    layout: &CovariateLayout,
) -> Result<(), SurvivalError> {
    let expected = layout.column_names.len();
    if layout.ranges.is_empty() {
        return Err(SurvivalError::MissingCovariateRanges { expected });
    }
    if layout.ranges.len() != expected {
        return Err(SurvivalError::CovariateRangeLengthMismatch {
            expected,
            actual: layout.ranges.len(),
        });
    }
    if covariates.len() != expected {
        return Err(SurvivalError::CovariateDimensionMismatch);
    }

    for (idx, value) in covariates.iter().enumerate() {
        if !value.is_finite() {
            return Err(SurvivalError::NonFiniteCovariate);
        }
        let range = &layout.ranges[idx];
        if !range.min.is_finite() && !range.max.is_finite() {
            // Both bounds are infinite, nothing to enforce.
            continue;
        }
        if range.min.is_nan()
            || range.max.is_nan()
            || (range.min.is_finite() && range.max.is_finite() && range.min > range.max)
        {
            return Err(SurvivalError::InvalidCovariateRange {
                column: covariate_label(layout, idx),
                index: idx,
                min: range.min,
                max: range.max,
            });
        }
        if range.min.is_finite() && *value < range.min {
            return Err(SurvivalError::CovariateBelowRange {
                column: covariate_label(layout, idx),
                index: idx,
                value: *value,
                minimum: range.min,
            });
        }
        if range.max.is_finite() && *value > range.max {
            return Err(SurvivalError::CovariateAboveRange {
                column: covariate_label(layout, idx),
                index: idx,
                value: *value,
                maximum: range.max,
            });
        }
    }
    Ok(())
}

/// Reconstruct the design row at a given age for prediction.
pub fn design_row_at_age(
    age: f64,
    covariates: ArrayView1<f64>,
    artifacts: &SurvivalModelArtifacts,
) -> Result<Array1<f64>, SurvivalError> {
    let expected_covs = artifacts.static_covariate_layout.column_names.len();
    if covariates.len() != expected_covs {
        return Err(SurvivalError::CovariateDimensionMismatch);
    }
    enforce_covariate_ranges(covariates, &artifacts.static_covariate_layout)?;
    let log_age = artifacts.age_transform.transform(age)?;
    let (basis_arc, _) = create_bspline_basis_with_knots(
        array![log_age].view(),
        artifacts.age_basis.knot_vector.view(),
        artifacts.age_basis.degree,
    )?;
    let basis = (*basis_arc).clone();
    let constrained = artifacts.reference_constraint.apply(&basis);

    let baseline_cols = constrained.ncols();
    let static_cols = expected_covs;
    let total_cols = artifacts.coefficients.len();
    if baseline_cols + static_cols > total_cols {
        return Err(SurvivalError::InvalidTimeVaryingLayout);
    }
    let time_cols = total_cols - baseline_cols - static_cols;

    let mut design = Array1::<f64>::zeros(total_cols);
    design
        .slice_mut(s![..baseline_cols])
        .assign(&constrained.row(0));

    if time_cols > 0 {
        let time_basis = artifacts
            .time_varying_basis
            .as_ref()
            .ok_or(SurvivalError::MissingTimeVaryingBasis)?;
        let descriptor = artifacts
            .interaction_metadata
            .iter()
            .find(|meta| {
                meta.column_range.start == baseline_cols
                    && meta.column_range.end == baseline_cols + time_cols
            })
            .ok_or(SurvivalError::MissingInteractionMetadata)?;

        let pgs_idx = artifacts
            .static_covariate_layout
            .column_names
            .iter()
            .position(|name| name == "pgs")
            .ok_or(SurvivalError::MissingPgsCovariate)?;
        let pgs_value = covariates[pgs_idx];

        let pgs_range = descriptor
            .value_ranges
            .first()
            .ok_or(SurvivalError::MissingInteractionMetadata)?;
        if pgs_range.min.is_finite() && pgs_value < pgs_range.min {
            let column = artifacts
                .static_covariate_layout
                .column_names
                .get(pgs_idx)
                .cloned()
                .unwrap_or_else(|| "pgs".to_string());
            return Err(SurvivalError::CovariateBelowRange {
                column,
                index: pgs_idx,
                value: pgs_value,
                minimum: pgs_range.min,
            });
        }
        if pgs_range.max.is_finite() && pgs_value > pgs_range.max {
            let column = artifacts
                .static_covariate_layout
                .column_names
                .get(pgs_idx)
                .cloned()
                .unwrap_or_else(|| "pgs".to_string());
            return Err(SurvivalError::CovariateAboveRange {
                column,
                index: pgs_idx,
                value: pgs_value,
                maximum: pgs_range.max,
            });
        }

        let (pgs_arc, _) = create_bspline_basis_with_knots(
            array![pgs_value].view(),
            time_basis.knot_vector.view(),
            time_basis.degree,
        )?;
        let pgs_full = (*pgs_arc).clone();
        if pgs_full.ncols() <= 1 {
            return Err(SurvivalError::InvalidTimeVaryingLayout);
        }
        let mut pgs_row = pgs_full.slice(s![0, 1..]).to_owned();
        if let Some(centering) = &descriptor.centering {
            if centering.offsets.len() != pgs_row.len() {
                return Err(SurvivalError::InvalidTimeVaryingLayout);
            }
            pgs_row -= &centering.offsets;
        }

        if baseline_cols * pgs_row.len() != time_cols {
            return Err(SurvivalError::InvalidTimeVaryingLayout);
        }

        let baseline_row = constrained.row(0).to_owned().insert_axis(Axis(0));
        let pgs_tensor = pgs_row.clone().insert_axis(Axis(0));
        let tensor = row_wise_tensor_product(&baseline_row, &pgs_tensor);
        design
            .slice_mut(s![baseline_cols..baseline_cols + time_cols])
            .assign(&tensor.row(0));
    }
    // Fill in the static covariate slots
    design
        .slice_mut(s![baseline_cols + time_cols..])
        .assign(&covariates);
    Ok(design)
}

/// Evaluate the cumulative hazard at a given age.
pub fn cumulative_hazard(
    age: f64,
    covariates: &Array1<f64>,
    artifacts: &SurvivalModelArtifacts,
) -> Result<f64, SurvivalError> {
    let design = design_row_at_age(age, covariates.view(), artifacts)?;
    let eta = design.dot(&artifacts.coefficients);
    Ok(eta.exp())
}

pub fn cumulative_incidence(
    age: f64,
    covariates: &Array1<f64>,
    artifacts: &SurvivalModelArtifacts,
) -> Result<f64, SurvivalError> {
    let h = cumulative_hazard(age, covariates, artifacts)?;
    Ok(1.0 - (-h).exp())
}

pub fn conditional_absolute_risk<'a, 'b>(
    t0: f64,
    t1: f64,
    covariates: &Array1<f64>,
    cif_competing_t0: Option<f64>,
    companion: Option<(&'a CompanionModelHandle, &'b SurvivalModelArtifacts)>,
    artifacts: &SurvivalModelArtifacts,
) -> Result<f64, SurvivalError> {
    let cif0 = cumulative_incidence(t0, covariates, artifacts)?;
    let cif1 = cumulative_incidence(t1, covariates, artifacts)?;
    let delta = (cif1 - cif0).max(0.0);
    let competing = competing_cif_value(t0, covariates, cif_competing_t0, companion)?;
    let denom = (1.0 - cif0 - competing).max(DEFAULT_RISK_EPSILON);
    Ok(delta / denom)
}

/// Calibrator feature extraction for survival predictions.
fn solve_ldlt(
    factor: &LdltFactor,
    permutation: &PermutationDescriptor,
    rhs: &Array1<f64>,
) -> Result<Array1<f64>, SurvivalError> {
    let n = rhs.len();
    if factor.lower.nrows() != n
        || factor.lower.ncols() != n
        || factor.diag.len() != n
        || factor.subdiag.len() != n
        || permutation.forward.len() != n
        || permutation.inverse.len() != n
    {
        return Err(SurvivalError::HessianDimensionMismatch);
    }

    let mut permuted = Array1::<f64>::zeros(n);
    for i in 0..n {
        permuted[i] = rhs[permutation.inverse[i]];
    }

    let mut y = permuted;
    for i in 0..n {
        let mut sum = y[i];
        for j in 0..i {
            sum -= factor.lower[[i, j]] * y[j];
        }
        y[i] = sum;
    }

    let mut z = Array1::<f64>::zeros(n);
    let mut idx = 0usize;
    while idx < n {
        if idx + 1 < n && factor.subdiag[idx].abs() > 1e-12 {
            let a = factor.diag[idx];
            let b = factor.subdiag[idx];
            let c = factor.diag[idx + 1];
            let det = a * c - b * b;
            if det.abs() <= 1e-18 {
                return Err(SurvivalError::HessianSingular);
            }
            let y0 = y[idx];
            let y1 = y[idx + 1];
            z[idx] = (c * y0 - b * y1) / det;
            z[idx + 1] = (-b * y0 + a * y1) / det;
            idx += 2;
        } else {
            let d = factor.diag[idx];
            if d.abs() <= 1e-18 {
                return Err(SurvivalError::HessianSingular);
            }
            z[idx] = y[idx] / d;
            idx += 1;
        }
    }

    let mut x_perm = Array1::<f64>::zeros(n);
    for i in (0..n).rev() {
        let mut sum = z[i];
        for j in i + 1..n {
            sum -= factor.lower[[j, i]] * x_perm[j];
        }
        x_perm[i] = sum;
    }

    let mut solution = Array1::<f64>::zeros(n);
    for i in 0..n {
        solution[permutation.forward[i]] = x_perm[i];
    }

    Ok(solution)
}

fn solve_cholesky(
    factor: &CholeskyFactor,
    rhs: &Array1<f64>,
) -> Result<Array1<f64>, SurvivalError> {
    let n = rhs.len();
    if factor.lower.nrows() != n || factor.lower.ncols() != n {
        return Err(SurvivalError::HessianDimensionMismatch);
    }
    let mut y = Array1::<f64>::zeros(n);
    for i in 0..n {
        let mut sum = rhs[i];
        for j in 0..i {
            sum -= factor.lower[[i, j]] * y[j];
        }
        let diag = factor.lower[[i, i]];
        if diag.abs() <= 1e-18 {
            return Err(SurvivalError::HessianSingular);
        }
        y[i] = sum / diag;
    }

    let mut x = Array1::<f64>::zeros(n);
    for i in (0..n).rev() {
        let mut sum = y[i];
        for j in i + 1..n {
            sum -= factor.lower[[j, i]] * x[j];
        }
        let diag = factor.lower[[i, i]];
        if diag.abs() <= 1e-18 {
            return Err(SurvivalError::HessianSingular);
        }
        x[i] = sum / diag;
    }
    Ok(x)
}

fn variance_from_factor(
    factor: &HessianFactor,
    design_row: &Array1<f64>,
) -> Result<f64, SurvivalError> {
    let solution = match factor {
        HessianFactor::Observed {
            factor,
            permutation,
            ..
        } => solve_ldlt(factor, permutation, design_row)?,
        HessianFactor::Expected { factor } => solve_cholesky(factor, design_row)?,
    };
    Ok(design_row.dot(&solution))
}

pub fn delta_method_standard_errors(
    factor: &HessianFactor,
    design: &Array2<f64>,
) -> Result<Array1<f64>, SurvivalError> {
    let n = design.nrows();
    let mut result = Array1::<f64>::zeros(n);
    for (idx, row) in design.rows().into_iter().enumerate() {
        let variance = variance_from_factor(factor, &row.to_owned())?;
        result[idx] = variance.max(0.0).sqrt();
    }
    Ok(result)
}

pub fn survival_calibrator_features(
    predictions: &Array1<f64>,
    design: &Array2<f64>,
    factor: Option<&HessianFactor>,
    leverage: Option<&Array1<f64>>,
) -> Result<Array2<f64>, SurvivalError> {
    let n = predictions.len();
    if design.nrows() != n {
        return Err(SurvivalError::HessianDimensionMismatch);
    }

    if let Some(lev) = leverage {
        if lev.len() != n {
            return Err(SurvivalError::HessianDimensionMismatch);
        }
    }

    let standard_errors = match factor {
        Some(factor) => delta_method_standard_errors(factor, design)?,
        None => Array1::<f64>::zeros(n),
    };

    let leverage =
        leverage.map(|values| Array1::from_iter(values.iter().map(|&v| v.clamp(0.0, 1.0 - 1e-6))));
    let mut features = Array2::<f64>::zeros((n, if leverage.is_some() { 3 } else { 2 }));
    match leverage {
        Some(lev) => {
            for i in 0..n {
                features[[i, 0]] = predictions[i].logit();
                features[[i, 1]] = standard_errors[i];
                features[[i, 2]] = lev[i];
            }
        }
        None => {
            for i in 0..n {
                features[[i, 0]] = predictions[i].logit();
                features[[i, 1]] = standard_errors[i];
            }
        }
    }
    Ok(features)
}

impl SurvivalModelArtifacts {
    /// Apply the stored logit-risk calibrator to a batch of survival predictions.
    ///
    /// The caller supplies the uncalibrated risks along with the design rows used to
    /// construct the delta-method standard errors.  When a calibrator is absent or the
    /// global calibrator toggle is disabled, this function returns the baseline risks.
    pub fn apply_logit_risk_calibrator(
        &self,
        risks: &Array1<f64>,
        design: &Array2<f64>,
        leverage: Option<&Array1<f64>>,
    ) -> Result<Array1<f64>, SurvivalError> {
        if !calibrator_enabled() {
            return Ok(risks.clone());
        }

        let Some(model) = &self.calibrator else {
            return Ok(risks.clone());
        };

        let features =
            survival_calibrator_features(risks, design, self.hessian_factor.as_ref(), leverage)?;
        let pred = features.column(0).to_owned();
        let se = features.column(1).to_owned();
        let dist = if features.ncols() > 2 {
            features.column(2).to_owned()
        } else {
            Array1::zeros(features.nrows())
        };

        calibrator::predict_calibrator(model, pred.view(), se.view(), dist.view())
            .map_err(|err| SurvivalError::Calibrator(err.to_string()))
    }
}

trait LogitExt {
    fn logit(self) -> f64;
}

impl LogitExt for f64 {
    fn logit(self) -> f64 {
        let clamped = self.max(1e-12).min(1.0 - 1e-12);
        (clamped / (1.0 - clamped)).ln()
    }
}

#[cfg(test)]
mod tests {
    use super::*;
    use crate::calibrate::calibrator::{CalibratorModel, CalibratorSpec};
    use crate::calibrate::faer_ndarray::{FaerEigh, ldlt_rook};
    use crate::calibrate::model::{
        BasisConfig, LinkFunction, reset_calibrator_flag, set_calibrator_enabled,
    };
    use approx::assert_abs_diff_eq;
    use faer::Side;
    use ndarray::array;
    use serde_json;

    fn start_test_logger() -> logtest::Logger {
        use std::sync::Once;

        static INIT: Once = Once::new();
        INIT.call_once(|| {
            let _ = logtest::Logger::start();
        });
        let mut logger = logtest::Logger {};
        while logger.pop().is_some() {}
        logger
    }

    fn manual_inverse(matrix: &Array2<f64>) -> Array2<f64> {
        let det = matrix[[0, 0]] * matrix[[1, 1]] - matrix[[0, 1]] * matrix[[1, 0]];
        array![
            [matrix[[1, 1]] / det, -matrix[[0, 1]] / det],
            [-matrix[[1, 0]] / det, matrix[[0, 0]] / det]
        ]
    }

    #[test]
    fn delta_method_expected_factor_matches_manual_inverse() {
        let hessian = array![[4.0, 1.0], [1.0, 3.0]];
        let chol = CholeskyFactor {
            lower: array![[2.0, 0.0], [0.5, (2.75_f64).sqrt()]],
        };
        let factor = HessianFactor::Expected { factor: chol };
        let design = array![[1.0, 0.0], [0.0, 1.0], [0.3, -0.2]];

        let se = delta_method_standard_errors(&factor, &design).unwrap();
        let inv = manual_inverse(&hessian);

        for (idx, row) in design.rows().into_iter().enumerate() {
            let row_vec = row.to_owned();
            let tmp = inv.dot(&row_vec);
            let expected = row_vec.dot(&tmp).max(0.0).sqrt();
            assert_abs_diff_eq!(se[idx], expected, epsilon = 1e-10);
        }
    }

    #[test]
    fn delta_method_observed_factor_matches_expected() {
        let hessian = array![[4.0, 1.0], [1.0, 3.0]];
        let (lower, diag, subdiag, perm_fwd, perm_inv, inertia) = ldlt_rook(&hessian).unwrap();
        let factor = HessianFactor::Observed {
            factor: LdltFactor {
                lower: lower.clone(),
                diag: diag.clone(),
                subdiag: subdiag.clone(),
            },
            permutation: PermutationDescriptor {
                forward: perm_fwd.clone(),
                inverse: perm_inv.clone(),
            },
            inertia,
        };

        let design = array![[1.0, 0.0], [0.0, 1.0], [0.3, -0.2]];
        let expected_factor = HessianFactor::Expected {
            factor: CholeskyFactor {
                lower: array![[2.0, 0.0], [0.5, (2.75_f64).sqrt()]],
            },
        };

        let se_observed = delta_method_standard_errors(&factor, &design).unwrap();
        let se_expected = delta_method_standard_errors(&expected_factor, &design).unwrap();

        for i in 0..se_observed.len() {
            assert_abs_diff_eq!(se_observed[i], se_expected[i], epsilon = 1e-10);
        }
    }

    #[test]
    fn survival_calibrator_features_clamps_leverage_and_uses_delta_se() {
        let hessian = array![[4.0, 1.0], [1.0, 3.0]];
        let factor = HessianFactor::Expected {
            factor: CholeskyFactor {
                lower: array![[2.0, 0.0], [0.5, (2.75_f64).sqrt()]],
            },
        };
        let design = array![[1.0, 0.0], [0.0, 1.0], [0.5, 0.5]];
        let predictions = array![0.2, 0.4, 0.7];
        let leverage = array![1.2, -0.5, 0.95];

        let features =
            survival_calibrator_features(&predictions, &design, Some(&factor), Some(&leverage))
                .unwrap();

        let inv = manual_inverse(&hessian);
        for (idx, row) in design.rows().into_iter().enumerate() {
            let row_vec = row.to_owned();
            let tmp = inv.dot(&row_vec);
            let expected = row_vec.dot(&tmp).max(0.0).sqrt();
            assert_abs_diff_eq!(features[[idx, 1]], expected, epsilon = 1e-10);
        }

        assert!(features.column(0).iter().all(|&v| v.is_finite()));
        assert_abs_diff_eq!(features[[0, 2]], 1.0 - 1e-6, epsilon = 1e-12);
        assert_abs_diff_eq!(features[[1, 2]], 0.0, epsilon = 1e-12);
        assert_abs_diff_eq!(features[[2, 2]], 0.95, epsilon = 1e-12);
    }

    fn toy_training_data() -> SurvivalTrainingData {
        SurvivalTrainingData {
            age_entry: array![50.0, 55.0, 60.0],
            age_exit: array![55.0, 60.0, 65.0],
            event_target: array![1, 0, 1],
            event_competing: array![0, 0, 0],
            sample_weight: array![1.0, 1.0, 1.0],
            pgs: array![0.1, -0.2, 0.3],
            sex: array![0.0, 1.0, 0.0],
            pcs: array![[0.01, -0.02], [0.02, 0.03], [-0.04, 0.05]],
            extra_static_covariates: Array2::<f64>::zeros((3, 0)),
            extra_static_names: Vec::new(),
        }
    }

    #[test]
    fn apply_logit_risk_calibrator_respects_toggle() {
        reset_calibrator_flag();
        let data = toy_training_data();
        let basis = BasisDescriptor {
            knot_vector: array![0.0, 0.0, 0.0, 0.33, 0.66, 1.0, 1.0, 1.0],
            degree: 2,
        };
        let layout_bundle = build_survival_layout(&data, &basis, 0.1, 2, 4, None).unwrap();
        let layout = layout_bundle.layout;
        let p = layout.combined_exit.ncols();

        let identity_calibrator = CalibratorModel {
            spec: CalibratorSpec {
                link: LinkFunction::Logit,
                pred_basis: BasisConfig {
                    num_knots: 2,
                    degree: 1,
                },
                se_basis: BasisConfig {
                    num_knots: 2,
                    degree: 1,
                },
                dist_basis: BasisConfig {
                    num_knots: 2,
                    degree: 1,
                },
                penalty_order_pred: 2,
                penalty_order_se: 2,
                penalty_order_dist: 2,
                distance_hinge: false,
                prior_weights: None,
                firth: None,
            },
            knots_pred: Array1::zeros(0),
            knots_se: Array1::zeros(0),
            knots_dist: Array1::zeros(0),
            pred_constraint_transform: Array2::zeros((0, 0)),
            stz_se: Array2::zeros((0, 0)),
            stz_dist: Array2::zeros((0, 0)),
            penalty_nullspace_dims: (0, 0, 0, 0),
            standardize_pred: (0.0, 1.0),
            standardize_se: (0.0, 1.0),
            standardize_dist: (0.0, 1.0),
            interaction_center_pred: None,
            se_wiggle_only_drop: false,
            dist_wiggle_only_drop: false,
            lambda_pred: 1.0,
            lambda_pred_param: 1.0,
            lambda_se: 1.0,
            lambda_dist: 1.0,
            coefficients: Array1::zeros(0),
            column_spans: (0..0, 0..0, 0..0),
            pred_param_range: 0..0,
            scale: None,
            assumes_frequency_weights: true,
        };

        let artifacts = SurvivalModelArtifacts {
            coefficients: Array1::<f64>::zeros(p),
            age_basis: basis.clone(),
            time_varying_basis: None,
            static_covariate_layout: make_covariate_layout(&layout),
            penalties: vec![baseline_penalty_descriptor(&layout, 2, 0.5)],
            age_transform: layout.age_transform,
            reference_constraint: layout.reference_constraint.clone(),
            monotonicity: layout.monotonicity.clone(),
            interaction_metadata: Vec::new(),
            companion_models: Vec::new(),
            hessian_factor: Some(HessianFactor::Expected {
                factor: CholeskyFactor {
                    lower: Array2::<f64>::eye(p),
                },
            }),
            calibrator: Some(identity_calibrator),
        };

        let risks = array![0.2, 0.8];
        let mut design = Array2::<f64>::zeros((2, p));
        if p > 0 {
            design[[0, 0]] = 1.0;
        }
        if p > 1 {
            design[[1, 1]] = 1.0;
        }

        let calibrated = artifacts
            .apply_logit_risk_calibrator(&risks, &design, None)
            .unwrap();
        for (cal, base) in calibrated.iter().zip(risks.iter()) {
            assert_abs_diff_eq!(*cal, *base, epsilon = 1e-12);
        }

        set_calibrator_enabled(false);
        let bypass = artifacts
            .apply_logit_risk_calibrator(&risks, &design, None)
            .unwrap();
        for (cal, base) in bypass.iter().zip(risks.iter()) {
            assert_abs_diff_eq!(*cal, *base, epsilon = 1e-12);
        }
        reset_calibrator_flag();
    }

    fn repeat_rows(matrix: &Array2<f64>, pattern: &[usize]) -> Array2<f64> {
        let cols = matrix.ncols();
        let mut result = Array2::<f64>::zeros((pattern.len(), cols));
        for (row_idx, &source_idx) in pattern.iter().enumerate() {
            assert!(source_idx < matrix.nrows());
            result.row_mut(row_idx).assign(&matrix.row(source_idx));
        }
        result
    }

    fn repeat_optional(matrix: &Option<Array2<f64>>, pattern: &[usize]) -> Option<Array2<f64>> {
        matrix.as_ref().map(|array| repeat_rows(array, pattern))
    }

    fn combined_static_row(layout: &SurvivalLayout, idx: usize) -> Array1<f64> {
        let base = layout.static_covariates.row(idx);
        let extra = layout.extra_static_covariates.row(idx);
        let total = base.len() + extra.len();
        let mut result = Array1::<f64>::zeros(total);
        if base.len() > 0 {
            result.slice_mut(s![..base.len()]).assign(&base);
        }
        if extra.len() > 0 {
            result
                .slice_mut(s![base.len()..base.len() + extra.len()])
                .assign(&extra);
        }
        result
    }

    fn compute_value_ranges(matrix: &Array2<f64>) -> Vec<ValueRange> {
        (0..matrix.ncols())
            .map(|col_idx| {
                if matrix.nrows() == 0 {
                    return ValueRange { min: 0.0, max: 0.0 };
                }
                let mut min_val = f64::INFINITY;
                let mut max_val = f64::NEG_INFINITY;
                for &value in matrix.column(col_idx).iter() {
                    if value < min_val {
                        min_val = value;
                    }
                    if value > max_val {
                        max_val = value;
                    }
                }
                ValueRange {
                    min: min_val,
                    max: max_val,
                }
            })
            .collect()
    }

    fn make_covariate_layout(layout: &SurvivalLayout) -> CovariateLayout {
        let mut ranges = compute_value_ranges(&layout.static_covariates);
        ranges.extend(compute_value_ranges(&layout.extra_static_covariates));
        CovariateLayout {
            column_names: layout.static_covariate_names.clone(),
            ranges,
        }
    }

    fn baseline_penalty_descriptor(
        layout: &SurvivalLayout,
        order: usize,
        lambda: f64,
    ) -> PenaltyDescriptor {
        let baseline_cols = layout.baseline_exit.ncols();
        let matrix =
            create_difference_penalty_matrix(baseline_cols, order).expect("baseline penalty");
        PenaltyDescriptor {
            order,
            lambda,
            matrix,
            column_range: ColumnRange::new(0, baseline_cols),
        }
    }

    fn assert_array1_close(left: &Array1<f64>, right: &Array1<f64>, tol: f64) {
        assert_eq!(left.len(), right.len());
        for (l, r) in left.iter().zip(right.iter()) {
            assert!((l - r).abs() <= tol, "array1 mismatch: {l} vs {r}");
        }
    }

    fn assert_array2_close(left: &Array2<f64>, right: &Array2<f64>, tol: f64) {
        assert_eq!(left.dim(), right.dim());
        for (l, r) in left.iter().zip(right.iter()) {
            assert!((l - r).abs() <= tol, "array2 mismatch: {l} vs {r}");
        }
    }

    fn assert_artifacts_close(left: &SurvivalModelArtifacts, right: &SurvivalModelArtifacts) {
        assert_array1_close(&left.coefficients, &right.coefficients, 1e-12);
        assert_array1_close(
            &left.age_basis.knot_vector,
            &right.age_basis.knot_vector,
            1e-12,
        );
        assert_eq!(left.age_basis.degree, right.age_basis.degree);
        assert_eq!(left.time_varying_basis, right.time_varying_basis);
        assert_eq!(
            left.static_covariate_layout.column_names,
            right.static_covariate_layout.column_names
        );
        for (l_range, r_range) in left
            .static_covariate_layout
            .ranges
            .iter()
            .zip(&right.static_covariate_layout.ranges)
        {
            assert!((l_range.min - r_range.min).abs() <= 1e-12);
            assert!((l_range.max - r_range.max).abs() <= 1e-12);
        }
        assert_eq!(left.penalties.len(), right.penalties.len());
        for (l_penalty, r_penalty) in left.penalties.iter().zip(&right.penalties) {
            assert_eq!(l_penalty.order, r_penalty.order);
            assert!((l_penalty.lambda - r_penalty.lambda).abs() <= 1e-12);
            assert_array2_close(&l_penalty.matrix, &r_penalty.matrix, 1e-12);
            assert_eq!(l_penalty.column_range, r_penalty.column_range);
        }
        assert_array2_close(
            &left.reference_constraint.transform,
            &right.reference_constraint.transform,
            1e-12,
        );
        assert!(
            (left.reference_constraint.reference_log_age
                - right.reference_constraint.reference_log_age)
                .abs()
                <= 1e-12
        );
        assert!((left.age_transform.minimum_age - right.age_transform.minimum_age).abs() <= 1e-12);
        assert!((left.age_transform.delta - right.age_transform.delta).abs() <= 1e-12);
        assert_eq!(
            left.interaction_metadata.len(),
            right.interaction_metadata.len()
        );
        for (l_meta, r_meta) in left
            .interaction_metadata
            .iter()
            .zip(&right.interaction_metadata)
        {
            assert_eq!(l_meta.label, r_meta.label);
            assert_eq!(l_meta.column_range, r_meta.column_range);
            assert_eq!(l_meta.value_ranges.len(), r_meta.value_ranges.len());
            for (l_range, r_range) in l_meta.value_ranges.iter().zip(&r_meta.value_ranges) {
                assert!((l_range.min - r_range.min).abs() <= 1e-12);
                assert!((l_range.max - r_range.max).abs() <= 1e-12);
            }
            match (&l_meta.centering, &r_meta.centering) {
                (Some(l), Some(r)) => {
                    assert_array1_close(&l.offsets, &r.offsets, 1e-12);
                }
                (None, None) => {}
                _ => panic!("centering mismatch"),
            }
        }
        assert_eq!(left.companion_models, right.companion_models);
        match (&left.hessian_factor, &right.hessian_factor) {
            (
                Some(HessianFactor::Observed {
                    factor: l_ldlt,
                    permutation: l_perm,
                    inertia: l_inertia,
                }),
                Some(HessianFactor::Observed {
                    factor: r_ldlt,
                    permutation: r_perm,
                    inertia: r_inertia,
                }),
            ) => {
                assert_array2_close(&l_ldlt.lower, &r_ldlt.lower, 1e-12);
                assert_array1_close(&l_ldlt.diag, &r_ldlt.diag, 1e-12);
                assert_array1_close(&l_ldlt.subdiag, &r_ldlt.subdiag, 1e-12);
                assert_eq!(l_perm, r_perm);
                assert_eq!(l_inertia, r_inertia);
            }
            (
                Some(HessianFactor::Expected { factor: l_chol }),
                Some(HessianFactor::Expected { factor: r_chol }),
            ) => {
                assert_array2_close(&l_chol.lower, &r_chol.lower, 1e-12);
            }
            (None, None) => {}
            _ => panic!("hessian factor mismatch"),
        }
        assert_eq!(left.calibrator.is_some(), right.calibrator.is_some());
        if let (Some(l), Some(r)) = (&left.calibrator, &right.calibrator) {
            let left_json = serde_json::to_string(l).unwrap();
            let right_json = serde_json::to_string(r).unwrap();
            assert_eq!(left_json, right_json);
        }
    }

    fn evaluate_state(
        layout: &SurvivalLayout,
        penalty: &MonotonicityPenalty,
        data: &SurvivalTrainingData,
        beta: &Array1<f64>,
    ) -> WorkingState {
        let mut model = WorkingModelSurvival::new(
            layout.clone(),
            data,
            penalty.clone(),
            SurvivalSpec::default(),
        )
        .unwrap();
        model.update_state(beta).unwrap()
    }

    #[test]
    fn logit_extension_behaves() {
        assert!(0.5f64.logit().abs() < 1e-12);
        assert!(f64::is_finite(0.01f64.logit()));
    }

    #[test]
    fn age_transform_rejects_non_positive_guard() {
        let ages = array![50.0, 55.0];
        let err = AgeTransform::from_training(&ages, 0.0).unwrap_err();
        assert!(matches!(err, SurvivalError::NonPositiveGuard));
    }

    #[test]
    fn monotonic_constraint_clamps_negative_derivatives() {
        let data = toy_training_data();
        let basis = BasisDescriptor {
            knot_vector: array![0.0, 0.0, 0.0, 0.33, 0.66, 1.0, 1.0, 1.0],
            degree: 2,
        };
        let SurvivalLayoutBundle {
            layout,
            monotonicity,
            ..
        } = build_survival_layout(&data, &basis, 0.1, 2, 10, None).unwrap();
        let spec = SurvivalSpec::default();
        let beta = Array1::<f64>::zeros(layout.combined_exit.ncols());
        let mut monotonicity = monotonicity;
        monotonicity.lambda = 0.0;
        let mut model =
            WorkingModelSurvival::new(layout.clone(), &data, monotonicity, spec).unwrap();

        let state = model.update_state(&beta).unwrap();
        assert!(state.deviance.is_finite());

        let eta_exit = layout.combined_exit.dot(&beta);
        let eta_entry = layout.combined_entry.dot(&beta);
        let derivative_raw = layout.combined_derivative_exit.dot(&beta);
        let guard = model.spec.derivative_guard.max(f64::EPSILON);

        let mut log_likelihood = 0.0;
        for i in 0..data.age_entry.len() {
            let weight = data.sample_weight[i];
            if weight == 0.0 {
                continue;
            }
            let d = f64::from(data.event_target[i]);
            let h_exit = eta_exit[i].exp();
            let h_entry = eta_entry[i].exp();
            let log_guard = if derivative_raw[i] <= guard {
                guard.ln()
            } else {
                derivative_raw[i].ln()
            };
            log_likelihood += weight * (d * (eta_exit[i] + log_guard) - (h_exit - h_entry));
        }

        let penalty = layout.penalties.deviance(&beta);
        let manual_deviance = -2.0 * log_likelihood + penalty;
        assert_abs_diff_eq!(state.deviance, manual_deviance, epsilon = 1e-10);
    }

    #[test]
<<<<<<< HEAD
    fn barrier_activation_warning_triggers_when_fraction_exceeds_threshold() {
        let mut logger = start_test_logger();
        let data = toy_training_data();
        let basis = BasisDescriptor {
            knot_vector: array![0.0, 0.0, 0.0, 0.33, 0.66, 1.0, 1.0, 1.0],
            degree: 2,
        };
        let SurvivalLayoutBundle { layout, .. } =
            build_survival_layout(&data, &basis, 0.1, 2, 6, None).unwrap();
        let p = layout.combined_exit.ncols();
        let grid_size = 10;
        let mut monotonicity = MonotonicityPenalty {
            lambda: 0.0,
            derivative_design: Array2::<f64>::zeros((grid_size, p)),
            quadrature_design: Array2::<f64>::zeros((grid_size, p)),
            grid_ages: Array1::<f64>::zeros(grid_size),
            quadrature_left: Array1::<f64>::zeros(grid_size),
            quadrature_right: Array1::<f64>::zeros(grid_size),
        };
        for mut row in monotonicity.derivative_design.rows_mut().into_iter() {
            row[0] = 1.0;
        }
        let mut model =
            WorkingModelSurvival::new(layout, &data, monotonicity, SurvivalSpec::default())
                .unwrap();
        let mut beta = Array1::<f64>::zeros(p);
        beta[0] = -1.0;
        model.update_state(&beta).unwrap();
        assert!(logger.any(|record| {
            record.level() == log::Level::Warn
                && record
                    .args()
                    .to_string()
                    .contains("Monotonicity barrier active")
        }));
    }

    #[test]
    fn barrier_activation_warning_silent_when_fraction_below_threshold() {
        let mut logger = start_test_logger();
        let data = toy_training_data();
        let basis = BasisDescriptor {
            knot_vector: array![0.0, 0.0, 0.0, 0.33, 0.66, 1.0, 1.0, 1.0],
            degree: 2,
        };
        let SurvivalLayoutBundle { layout, .. } =
            build_survival_layout(&data, &basis, 0.1, 2, 6, None).unwrap();
        let p = layout.combined_exit.ncols();
        let grid_size = 10;
        let mut monotonicity = MonotonicityPenalty {
            lambda: 0.0,
            derivative_design: Array2::<f64>::zeros((grid_size, p)),
            quadrature_design: Array2::<f64>::zeros((grid_size, p)),
            grid_ages: Array1::<f64>::zeros(grid_size),
            quadrature_left: Array1::<f64>::zeros(grid_size),
            quadrature_right: Array1::<f64>::zeros(grid_size),
        };
        for mut row in monotonicity.derivative_design.rows_mut().into_iter() {
            row[0] = 1.0;
        }
        let mut model =
            WorkingModelSurvival::new(layout, &data, monotonicity, SurvivalSpec::default())
                .unwrap();
        let mut beta = Array1::<f64>::zeros(p);
        beta[0] = 1.0;
        model.update_state(&beta).unwrap();
        assert!(!logger.any(|record| {
            record.level() == log::Level::Warn
                && record
                    .args()
                    .to_string()
                    .contains("Monotonicity barrier active")
        }));
=======
    fn monotonic_penalty_triggers_for_negative_slopes() {
        let mut data = toy_training_data();
        data.sample_weight.fill(0.0);
        let basis = BasisDescriptor {
            knot_vector: array![0.0, 0.0, 0.0, 0.25, 0.5, 0.75, 1.0, 1.0, 1.0],
            degree: 2,
        };
        let SurvivalLayoutBundle {
            mut layout,
            monotonicity,
            ..
        } = build_survival_layout(&data, &basis, 0.1, 2, 12, None).unwrap();
        for block in &mut layout.penalties.blocks {
            block.lambda = 0.0;
        }

        let mut penalty = monotonicity.clone();
        penalty.lambda = 1.0;
        let mut zero_penalty = penalty.clone();
        zero_penalty.lambda = 0.0;

        let mut beta = penalty.derivative_design.row(0).to_owned();
        beta.mapv_inplace(|value| -value);
        let derivative_grid = penalty.derivative_design.dot(&beta);
        assert!(derivative_grid.iter().any(|value| *value < -1e-8));

        let penalised_state = {
            let mut model = WorkingModelSurvival::new(
                layout.clone(),
                &data,
                penalty.clone(),
                SurvivalSpec::default(),
            )
            .unwrap();
            model.update_state(&beta).unwrap()
        };

        let unpenalised_state = {
            let mut model = WorkingModelSurvival::new(
                layout.clone(),
                &data,
                zero_penalty.clone(),
                SurvivalSpec::default(),
            )
            .unwrap();
            model.update_state(&beta).unwrap()
        };

        assert!(penalised_state.deviance > unpenalised_state.deviance);

        let mut expected_deviance = 0.0;
        let mut expected_gradient = Array1::<f64>::zeros(beta.len());
        let mut expected_hessian = Array2::<f64>::zeros((beta.len(), beta.len()));
        for idx in 0..derivative_grid.len() {
            let left = penalty.quadrature_left[idx];
            let right = penalty.quadrature_right[idx];
            let width = right - left;
            if width <= 0.0 {
                continue;
            }
            let slope = derivative_grid[idx];
            let scaled = -slope;
            let weight = penalty.lambda * width;
            if weight == 0.0 {
                continue;
            }
            let softplus = stable_softplus(scaled);
            expected_deviance += 2.0 * weight * softplus;
            let sigmoid = stable_sigmoid(scaled);
            let grad_scale = -2.0 * weight * sigmoid;
            let design = penalty.derivative_design.row(idx);
            accumulate_weighted_vector(&mut expected_gradient, grad_scale, &design);
            let hess_scale = 2.0 * weight * sigmoid * (1.0 - sigmoid);
            accumulate_symmetric_outer(&mut expected_hessian, hess_scale, &design);
        }

        assert_abs_diff_eq!(
            penalised_state.deviance,
            unpenalised_state.deviance + expected_deviance,
            epsilon = 1e-9
        );
        let expected_gradient_total = &unpenalised_state.gradient + &expected_gradient;
        for (observed, expected) in penalised_state
            .gradient
            .iter()
            .zip(expected_gradient_total.iter())
        {
            assert_abs_diff_eq!(*observed, *expected, epsilon = 1e-9);
        }

        let expected_hessian_total = &unpenalised_state.hessian + &expected_hessian;
        for (observed, expected) in penalised_state
            .hessian
            .iter()
            .zip(expected_hessian_total.iter())
        {
            assert_abs_diff_eq!(*observed, *expected, epsilon = 1e-8);
        }
>>>>>>> 08d68f89
    }

    #[test]
    fn conditional_risk_monotone() {
        let data = toy_training_data();
        let basis = BasisDescriptor {
            knot_vector: array![0.0, 0.0, 0.0, 0.33, 0.66, 1.0, 1.0, 1.0],
            degree: 2,
        };
        let SurvivalLayoutBundle {
            layout,
            monotonicity,
            penalty_descriptors,
            interaction_metadata,
            time_varying_basis,
        } = build_survival_layout(&data, &basis, 0.1, 2, 10, None).unwrap();
        let layout = layout;
        let model = WorkingModelSurvival::new(
            layout.clone(),
            &data,
            monotonicity.clone(),
            SurvivalSpec::default(),
        )
        .unwrap();
        let artifacts = SurvivalModelArtifacts {
            coefficients: Array1::<f64>::zeros(model.layout.combined_exit.ncols()),
            age_basis: basis.clone(),
            time_varying_basis,
            static_covariate_layout: make_covariate_layout(&layout),
            penalties: penalty_descriptors,
            age_transform: layout.age_transform,
            reference_constraint: layout.reference_constraint.clone(),
            monotonicity: layout.monotonicity.clone(),
            interaction_metadata,
            companion_models: Vec::new(),
            hessian_factor: None,
            calibrator: None,
        };
        let cov_cols =
            model.layout.static_covariates.ncols() + model.layout.extra_static_covariates.ncols();
        let covs = Array1::<f64>::zeros(cov_cols);
        let cif0 = cumulative_incidence(55.0, &covs, &artifacts).unwrap();
        let cif1 = cumulative_incidence(60.0, &covs, &artifacts).unwrap();
        assert!(cif1 >= cif0 - 1e-9);
        let risk =
            conditional_absolute_risk(55.0, 60.0, &covs, Some(0.0), None, &artifacts).unwrap();
        assert!(risk >= -1e-9);
    }

    #[test]
    fn competing_cif_helpers_require_available_sources() {
        let data = toy_training_data();
        let basis = BasisDescriptor {
            knot_vector: array![0.0, 0.0, 0.0, 0.33, 0.66, 1.0, 1.0, 1.0],
            degree: 2,
        };
        let layout_bundle = build_survival_layout(&data, &basis, 0.1, 2, 6, None).unwrap();
        let layout = layout_bundle.layout;
        let make_artifacts = |companion_models: Vec<CompanionModelHandle>| SurvivalModelArtifacts {
            coefficients: Array1::<f64>::zeros(layout.combined_exit.ncols()),
            age_basis: basis.clone(),
            time_varying_basis: None,
            static_covariate_layout: make_covariate_layout(&layout),
            penalties: vec![baseline_penalty_descriptor(&layout, 2, 0.5)],
            age_transform: layout.age_transform,
            reference_constraint: layout.reference_constraint.clone(),
            monotonicity: layout.monotonicity.clone(),
            interaction_metadata: Vec::new(),
            companion_models,
            hessian_factor: None,
            calibrator: None,
        };

        let companion_artifacts = make_artifacts(Vec::new());
        let mut registry = HashMap::new();
        registry.insert("companion".to_string(), companion_artifacts);

        let base_artifacts = make_artifacts(vec![CompanionModelHandle {
            reference: "companion".to_string(),
            cif_horizons: vec![55.0],
        }]);
        let covs = Array1::<f64>::zeros(layout.static_covariates.ncols());

        let err = competing_cif_value(55.0, &covs, Some(f64::NAN), None).unwrap_err();
        assert!(matches!(err, SurvivalError::InvalidCompetingCif { .. }));

        let err = competing_cif_value(55.0, &covs, None, None).unwrap_err();
        assert!(matches!(err, SurvivalError::MissingCompanionCifData));

        {
            let (handle, resolved) =
                resolve_companion_model(&base_artifacts, "companion", &registry).unwrap();
            let explicit = 0.25;
            let value =
                competing_cif_value(55.0, &covs, Some(explicit), Some((handle, resolved))).unwrap();
            assert_abs_diff_eq!(value, explicit, epsilon = 1e-12);
        }

        let err = resolve_companion_model(&base_artifacts, "missing", &registry).unwrap_err();
        assert!(matches!(
            err,
            SurvivalError::UnknownCompanionModelHandle { .. }
        ));

        registry.clear();
        let err = resolve_companion_model(&base_artifacts, "companion", &registry).unwrap_err();
        assert!(matches!(
            err,
            SurvivalError::CompanionModelUnavailable { .. }
        ));
    }

    #[test]
    fn conditional_risk_requires_companion_inputs() {
        let data = toy_training_data();
        let basis = BasisDescriptor {
            knot_vector: array![0.0, 0.0, 0.0, 0.33, 0.66, 1.0, 1.0, 1.0],
            degree: 2,
        };
        let layout_bundle = build_survival_layout(&data, &basis, 0.1, 2, 6, None).unwrap();
        let layout = layout_bundle.layout;
        let artifacts = SurvivalModelArtifacts {
            coefficients: Array1::<f64>::zeros(layout.combined_exit.ncols()),
            age_basis: basis.clone(),
            time_varying_basis: None,
            static_covariate_layout: make_covariate_layout(&layout),
            penalties: vec![baseline_penalty_descriptor(&layout, 2, 0.5)],
            age_transform: layout.age_transform,
            reference_constraint: layout.reference_constraint.clone(),
            monotonicity: layout_bundle.monotonicity.clone(),
            interaction_metadata: Vec::new(),
            companion_models: Vec::new(),
            hessian_factor: None,
            calibrator: None,
        };
        let covs = Array1::<f64>::zeros(layout.static_covariates.ncols());
        let err = conditional_absolute_risk(55.0, 60.0, &covs, None, None, &artifacts).unwrap_err();
        assert!(matches!(err, SurvivalError::MissingCompanionCifData));
    }

    #[test]
    fn conditional_risk_uses_resolved_companion_model() {
        let data = toy_training_data();
        let basis = BasisDescriptor {
            knot_vector: array![0.0, 0.0, 0.0, 0.33, 0.66, 1.0, 1.0, 1.0],
            degree: 2,
        };
        let layout_bundle = build_survival_layout(&data, &basis, 0.1, 2, 6, None).unwrap();
        let layout = layout_bundle.layout;
        let make_artifacts = |companion_models: Vec<CompanionModelHandle>| SurvivalModelArtifacts {
            coefficients: Array1::<f64>::zeros(layout.combined_exit.ncols()),
            age_basis: basis.clone(),
            time_varying_basis: None,
            static_covariate_layout: make_covariate_layout(&layout),
            penalties: vec![baseline_penalty_descriptor(&layout, 2, 0.5)],
            age_transform: layout.age_transform,
            reference_constraint: layout.reference_constraint.clone(),
            monotonicity: layout_bundle.monotonicity.clone(),
            interaction_metadata: Vec::new(),
            companion_models,
            hessian_factor: None,
            calibrator: None,
        };

        let companion_artifacts = make_artifacts(Vec::new());
        let mut registry = HashMap::new();
        registry.insert("companion".to_string(), companion_artifacts.clone());
        let base_artifacts = make_artifacts(vec![CompanionModelHandle {
            reference: "companion".to_string(),
            cif_horizons: vec![55.0, 60.0],
        }]);
        let covs = Array1::<f64>::zeros(layout.static_covariates.ncols());

        let (handle, resolved) =
            resolve_companion_model(&base_artifacts, "companion", &registry).unwrap();
        let explicit = cumulative_incidence(55.0, &covs, &registry["companion"]).unwrap();
        let expected =
            conditional_absolute_risk(55.0, 60.0, &covs, Some(explicit), None, &base_artifacts)
                .unwrap();
        let via_companion = conditional_absolute_risk(
            55.0,
            60.0,
            &covs,
            None,
            Some((handle, resolved)),
            &base_artifacts,
        )
        .unwrap();
        assert_abs_diff_eq!(via_companion, expected, epsilon = 1e-12);
    }

    #[test]
    fn competing_cif_helpers_validate_horizons() {
        let data = toy_training_data();
        let basis = BasisDescriptor {
            knot_vector: array![0.0, 0.0, 0.0, 0.33, 0.66, 1.0, 1.0, 1.0],
            degree: 2,
        };
        let layout_bundle = build_survival_layout(&data, &basis, 0.1, 2, 6, None).unwrap();
        let layout = layout_bundle.layout;
        let make_artifacts = |companion_models: Vec<CompanionModelHandle>| SurvivalModelArtifacts {
            coefficients: Array1::<f64>::zeros(layout.combined_exit.ncols()),
            age_basis: basis.clone(),
            time_varying_basis: None,
            static_covariate_layout: make_covariate_layout(&layout),
            penalties: vec![baseline_penalty_descriptor(&layout, 2, 0.5)],
            age_transform: layout.age_transform,
            reference_constraint: layout.reference_constraint.clone(),
            monotonicity: layout_bundle.monotonicity.clone(),
            interaction_metadata: Vec::new(),
            companion_models,
            hessian_factor: None,
            calibrator: None,
        };

        let companion_artifacts = make_artifacts(Vec::new());
        let mut registry = HashMap::new();
        registry.insert("companion".to_string(), companion_artifacts);
        let covs = Array1::<f64>::zeros(layout.static_covariates.ncols());

        let missing_horizon = make_artifacts(vec![CompanionModelHandle {
            reference: "companion".to_string(),
            cif_horizons: vec![60.0],
        }]);

        {
            let (handle, resolved) =
                resolve_companion_model(&missing_horizon, "companion", &registry).unwrap();
            let err = competing_cif_value(55.0, &covs, None, Some((handle, resolved))).unwrap_err();
            assert!(matches!(
                err,
                SurvivalError::CompanionModelMissingHorizon { .. }
            ));
        }

        let matching_horizon = make_artifacts(vec![CompanionModelHandle {
            reference: "companion".to_string(),
            cif_horizons: vec![55.0, 65.0],
        }]);

        {
            let (handle, resolved) =
                resolve_companion_model(&matching_horizon, "companion", &registry).unwrap();
            let value = competing_cif_value(55.0, &covs, None, Some((handle, resolved))).unwrap();
            let expected =
                cumulative_incidence(55.0, &covs, registry.get("companion").unwrap()).unwrap();
            assert_abs_diff_eq!(value, expected, epsilon = 1e-12);
        }
    }

    #[test]
    fn working_state_shapes() {
        let data = toy_training_data();
        let basis = BasisDescriptor {
            knot_vector: array![0.0, 0.0, 0.0, 0.33, 0.66, 1.0, 1.0, 1.0],
            degree: 2,
        };
        let SurvivalLayoutBundle {
            layout,
            monotonicity,
            ..
        } = build_survival_layout(&data, &basis, 0.1, 2, 8, None).unwrap();
        let mut model =
            WorkingModelSurvival::new(layout, &data, monotonicity, SurvivalSpec::default())
                .unwrap();
        let beta = Array1::<f64>::zeros(model.layout.combined_exit.ncols());
        let state = model.update_state(&beta).unwrap();
        assert_eq!(state.gradient.len(), beta.len());
        assert_eq!(state.hessian.nrows(), beta.len());
        assert_eq!(state.hessian.ncols(), beta.len());
    }

    #[test]
    fn likelihood_matches_manual_computation() {
        let data = toy_training_data();
        let basis = BasisDescriptor {
            knot_vector: array![0.0, 0.0, 0.0, 0.4, 0.7, 1.0, 1.0, 1.0],
            degree: 2,
        };
        let mut bundle = build_survival_layout(&data, &basis, 0.1, 2, 0, None).unwrap();
        bundle
            .layout
            .penalties
            .blocks
            .iter_mut()
            .for_each(|block| block.lambda = 0.0);
        bundle
            .penalty_descriptors
            .iter_mut()
            .for_each(|descriptor| descriptor.lambda = 0.0);
        bundle.monotonicity.lambda = 0.0;
        let layout = bundle.layout.clone();
        let monotonicity = bundle.monotonicity.clone();
        let mut spec = SurvivalSpec::default();
        spec.barrier_weight = 0.0;
        spec.derivative_guard = 1e-12;
        let mut model =
            WorkingModelSurvival::new(layout.clone(), &data, monotonicity.clone(), spec).unwrap();

        let mut beta = Array1::<f64>::zeros(layout.combined_exit.ncols());
        for (idx, value) in beta.iter_mut().enumerate() {
            *value = 0.01 * (idx as f64 + 1.0);
        }
        if beta.len() > 0 {
            beta[0] = -0.15;
        }

        let state = model.update_state(&beta).unwrap();
        let eta_exit = layout.combined_exit.dot(&beta);
        let eta_entry = layout.combined_entry.dot(&beta);
        let derivative_exit = layout.combined_derivative_exit.dot(&beta);
        let guard = spec.derivative_guard.max(f64::EPSILON);
        assert!(derivative_exit.iter().any(|value| *value <= guard));

        let mut manual = 0.0;
        for i in 0..data.age_entry.len() {
            let d = f64::from(data.event_target[i]);
            let weight = data.sample_weight[i];
            let guarded = derivative_exit[i].max(guard);
            let h_exit = eta_exit[i].exp();
            let h_entry = eta_entry[i].exp();
            manual += weight * (d * (eta_exit[i] + guarded.ln()) - (h_exit - h_entry));
        }

        assert_abs_diff_eq!(state.deviance, -2.0 * manual, epsilon = 1e-10);
    }

    #[test]
    fn left_truncation_matches_scoring_difference() {
        let data = toy_training_data();
        let basis = BasisDescriptor {
            knot_vector: array![0.0, 0.0, 0.0, 0.45, 0.7, 1.0, 1.0, 1.0],
            degree: 2,
        };
        let mut bundle = build_survival_layout(&data, &basis, 0.1, 2, 4, None).unwrap();
        bundle
            .layout
            .penalties
            .blocks
            .iter_mut()
            .for_each(|block| block.lambda = 0.0);
        bundle
            .penalty_descriptors
            .iter_mut()
            .for_each(|descriptor| descriptor.lambda = 0.0);
        bundle.monotonicity.lambda = 0.0;
        let layout = bundle.layout.clone();
        let monotonicity = bundle.monotonicity.clone();
        let penalty_descriptors = bundle.penalty_descriptors.clone();
        let interaction_metadata = bundle.interaction_metadata.clone();
        let time_varying_basis = bundle.time_varying_basis.clone();
        let mut spec = SurvivalSpec::default();
        spec.barrier_weight = 0.0;
        spec.derivative_guard = 1e-12;
        let mut model =
            WorkingModelSurvival::new(layout.clone(), &data, monotonicity.clone(), spec).unwrap();

        let p = layout.combined_exit.ncols();
        let baseline_cols = layout.baseline_exit.ncols();
        let mut beta = Array1::<f64>::zeros(p);
        for idx in 0..baseline_cols {
            beta[idx] = 0.05 * (idx as f64 + 1.0);
        }

        let state = model.update_state(&beta).unwrap();
        assert!(state.deviance.is_finite());

        let artifacts = SurvivalModelArtifacts {
            coefficients: beta.clone(),
            age_basis: basis.clone(),
            time_varying_basis,
            static_covariate_layout: make_covariate_layout(&layout),
            penalties: penalty_descriptors,
            age_transform: layout.age_transform,
            reference_constraint: layout.reference_constraint.clone(),
            monotonicity: layout.monotonicity.clone(),
            interaction_metadata,
            companion_models: Vec::new(),
            hessian_factor: None,
            calibrator: None,
        };

        let eta_exit = layout.combined_exit.dot(&beta);
        let eta_entry = layout.combined_entry.dot(&beta);

        for i in 0..data.age_entry.len() {
            let covariates = combined_static_row(&layout, i);
            let hazard_exit = cumulative_hazard(data.age_exit[i], &covariates, &artifacts).unwrap();
            let hazard_entry =
                cumulative_hazard(data.age_entry[i], &covariates, &artifacts).unwrap();
            let delta_scoring = hazard_exit - hazard_entry;
            let delta_training = eta_exit[i].exp() - eta_entry[i].exp();
            assert_abs_diff_eq!(delta_scoring, delta_training, epsilon = 1e-10);
        }
    }

    #[test]
    fn gradient_and_hessian_match_numeric() {
        let data = toy_training_data();
        let basis = BasisDescriptor {
            knot_vector: array![0.0, 0.0, 0.0, 0.5, 1.0, 1.0, 1.0],
            degree: 2,
        };
        let mut bundle = build_survival_layout(&data, &basis, 0.1, 2, 0, None).unwrap();
        bundle
            .layout
            .penalties
            .blocks
            .iter_mut()
            .for_each(|block| block.lambda = 0.0);
        bundle
            .penalty_descriptors
            .iter_mut()
            .for_each(|descriptor| descriptor.lambda = 0.0);
        bundle.monotonicity.lambda = 0.0;
        let layout = bundle.layout.clone();
        let monotonicity = bundle.monotonicity.clone();
        let mut spec = SurvivalSpec::default();
        spec.barrier_weight = 0.0;
        spec.derivative_guard = 1e-12;
        let mut model =
            WorkingModelSurvival::new(layout.clone(), &data, monotonicity.clone(), spec).unwrap();

        let p = layout.combined_exit.ncols();
        let mut beta = Array1::<f64>::zeros(p);
        let baseline_cols = layout.baseline_exit.ncols();
        for idx in 0..baseline_cols {
            beta[idx] = 0.05 * (idx as f64 + 1.0);
        }
        for idx in baseline_cols..p {
            beta[idx] = 0.01 * (idx as f64 + 1.0);
        }

        let guard = spec.derivative_guard.max(f64::EPSILON);
        let mut derivative_vector = layout.combined_derivative_exit.dot(&beta);
        if derivative_vector.iter().all(|value| *value > guard) {
            if baseline_cols > 0 {
                beta[0] -= 0.25;
            }
            derivative_vector = layout.combined_derivative_exit.dot(&beta);
        }
        assert!(derivative_vector.iter().any(|value| *value <= guard));

        let base_state = model.update_state(&beta).unwrap();
        let eta_exit = layout.combined_exit.dot(&beta);
        let eta_entry = layout.combined_entry.dot(&beta);
        let h_exit = eta_exit.mapv(f64::exp);
        let h_entry = eta_entry.mapv(f64::exp);

        let mut manual_gradient = Array1::<f64>::zeros(p);
        let mut manual_hessian = Array2::<f64>::zeros((p, p));

        for i in 0..data.age_entry.len() {
            let weight = data.sample_weight[i];
            if weight == 0.0 {
                continue;
            }
            let d = f64::from(data.event_target[i]);
            let x_exit_row = layout.combined_exit.row(i);
            let x_entry_row = layout.combined_entry.row(i);
            let d_exit_row = layout.combined_derivative_exit.row(i);
            let guard_threshold = spec.derivative_guard.max(f64::EPSILON);
            let raw_derivative = derivative_vector[i];
            let scale = if raw_derivative <= guard_threshold {
                0.0
            } else {
                1.0 / raw_derivative
            };
            let mut x_tilde = x_exit_row.to_owned();
            Zip::from(&mut x_tilde)
                .and(&d_exit_row)
                .for_each(|value, &deriv| *value += deriv * scale);

            accumulate_weighted_vector(&mut manual_gradient, 2.0 * weight * h_exit[i], &x_exit_row);
            accumulate_weighted_vector(
                &mut manual_gradient,
                -2.0 * weight * h_entry[i],
                &x_entry_row,
            );
            if d > 0.0 {
                accumulate_weighted_vector(&mut manual_gradient, -2.0 * weight * d, &x_tilde);
            }

            accumulate_symmetric_outer(&mut manual_hessian, -2.0 * weight * h_exit[i], &x_exit_row);
            accumulate_symmetric_outer(
                &mut manual_hessian,
                -2.0 * weight * h_entry[i],
                &x_entry_row,
            );
            let event_scale = weight * d;
            if event_scale != 0.0 {
                accumulate_symmetric_outer(&mut manual_hessian, -2.0 * event_scale, &x_tilde);
            }
        }

        for (observed, expected) in manual_gradient.iter().zip(base_state.gradient.iter()) {
            assert_abs_diff_eq!(*observed, *expected, epsilon = 1e-8);
        }

        for (manual_row, observed_row) in manual_hessian
            .rows()
            .into_iter()
            .zip(base_state.hessian.rows())
        {
            for (manual_val, observed_val) in manual_row.iter().zip(observed_row.iter()) {
                assert_abs_diff_eq!(*manual_val, *observed_val, epsilon = 1e-6);
            }
        }
    }

    #[test]
    fn deviance_decreases_with_expected_newton_step() {
        let data = toy_training_data();
        let basis = BasisDescriptor {
            knot_vector: array![0.0, 0.0, 0.0, 0.5, 0.75, 1.0, 1.0, 1.0],
            degree: 2,
        };
        let SurvivalLayoutBundle {
            layout,
            monotonicity,
            ..
        } = build_survival_layout(&data, &basis, 0.1, 2, 6, None).unwrap();
        let mut spec = SurvivalSpec::default();
        spec.barrier_weight = 0.0;
        spec.use_expected_information = true;
        let mut model =
            WorkingModelSurvival::new(layout.clone(), &data, monotonicity.clone(), spec).unwrap();

        let p = layout.combined_exit.ncols();
        let mut beta = Array1::<f64>::zeros(p);
        for idx in 0..p {
            beta[idx] = 0.02 * (idx as f64 + 1.0);
        }

        let state_initial = model.update_state(&beta).unwrap();
        let mut step = 1e-3;
        let mut beta_next = beta.clone();
        let mut state_next = state_initial.clone();
        loop {
            beta_next = &beta - &(state_initial.gradient.mapv(|g| step * g));
            match model.update_state(&beta_next) {
                Ok(next) => {
                    state_next = next;
                    if state_next.deviance < state_initial.deviance {
                        break;
                    }
                }
                Err(SurvivalError::NonFiniteLinearPredictor) => {
                    step *= 0.5;
                    assert!(
                        step > 1e-8,
                        "unable to reduce deviance via gradient descent"
                    );
                    continue;
                }
                Err(other) => panic!("unexpected update failure: {other:?}"),
            }
            step *= 0.5;
            assert!(
                step > 1e-8,
                "unable to reduce deviance via gradient descent"
            );
        }
        assert!(state_next.deviance < state_initial.deviance);
    }

    #[test]
    fn expected_information_adjusts_hessian() {
        let data = toy_training_data();
        let basis = BasisDescriptor {
            knot_vector: array![0.0, 0.0, 0.0, 0.45, 0.75, 1.0, 1.0, 1.0],
            degree: 2,
        };
        let mut bundle = build_survival_layout(&data, &basis, 0.1, 2, 6, None).unwrap();
        bundle
            .layout
            .penalties
            .blocks
            .iter_mut()
            .for_each(|block| block.lambda = 0.0);
        bundle
            .penalty_descriptors
            .iter_mut()
            .for_each(|descriptor| descriptor.lambda = 0.0);
        bundle.monotonicity.lambda = 0.0;
        let layout = bundle.layout.clone();
        let monotonicity = bundle.monotonicity.clone();
        let mut spec_observed = SurvivalSpec::default();
        spec_observed.barrier_weight = 0.0;
        spec_observed.use_expected_information = false;
        let mut spec_expected = spec_observed;
        spec_expected.use_expected_information = true;

        let mut observed_model =
            WorkingModelSurvival::new(layout.clone(), &data, monotonicity.clone(), spec_observed)
                .unwrap();
        let mut expected_model =
            WorkingModelSurvival::new(layout.clone(), &data, monotonicity.clone(), spec_expected)
                .unwrap();

        let p = layout.combined_exit.ncols();
        let mut beta = Array1::<f64>::zeros(p);
        for idx in 0..p {
            beta[idx] = 0.015 * (idx as f64 + 1.0);
        }

        let observed_state = observed_model.update_state(&beta).unwrap();
        let expected_state = expected_model.update_state(&beta).unwrap();

        for (obs, exp) in observed_state
            .gradient
            .iter()
            .zip(expected_state.gradient.iter())
        {
            assert_abs_diff_eq!(*obs, *exp, epsilon = 1e-10);
        }

        let diff = &expected_state.hessian - &observed_state.hessian;
        let diff_norm: f64 = diff.iter().map(|v| v.abs()).sum();
        assert!(diff_norm > 1e-8);

        let mut neg_expected = expected_state.hessian.clone();
        neg_expected.mapv_inplace(|value| -value);
        let (eigenvalues, _) = neg_expected
            .eigh(Side::Lower)
            .expect("eigendecomposition should succeed for SPD approximation");
        for value in eigenvalues.iter() {
            assert!(
                *value >= -1e-9,
                "expected-information Hessian not SPD: eigenvalue {}",
                value
            );
        }
    }

    #[test]
    fn frequency_weights_match_replication() {
        let weighted_data = SurvivalTrainingData {
            age_entry: array![50.0, 55.0],
            age_exit: array![55.0, 60.0],
            event_target: array![1, 0],
            event_competing: array![0, 0],
            sample_weight: array![1.0, 2.0],
            pgs: array![0.1, -0.3],
            sex: array![0.0, 1.0],
            pcs: array![[0.01, -0.02], [0.02, 0.03]],
            extra_static_covariates: Array2::<f64>::zeros((2, 0)),
            extra_static_names: Vec::new(),
        };

        let expanded_data = SurvivalTrainingData {
            age_entry: array![50.0, 55.0, 55.0],
            age_exit: array![55.0, 60.0, 60.0],
            event_target: array![1, 0, 0],
            event_competing: array![0, 0, 0],
            sample_weight: array![1.0, 1.0, 1.0],
            pgs: array![0.1, -0.3, -0.3],
            sex: array![0.0, 1.0, 1.0],
            pcs: array![[0.01, -0.02], [0.02, 0.03], [0.02, 0.03]],
            extra_static_covariates: Array2::<f64>::zeros((3, 0)),
            extra_static_names: Vec::new(),
        };

        let basis = BasisDescriptor {
            knot_vector: array![0.0, 0.0, 0.0, 0.5, 0.75, 1.0, 1.0, 1.0],
            degree: 2,
        };

        let mut bundle = build_survival_layout(&weighted_data, &basis, 0.1, 2, 0, None).unwrap();
        bundle
            .layout
            .penalties
            .blocks
            .iter_mut()
            .for_each(|block| block.lambda = 0.0);
        bundle
            .penalty_descriptors
            .iter_mut()
            .for_each(|descriptor| descriptor.lambda = 0.0);
        bundle.monotonicity.lambda = 0.0;
        let layout_weighted = bundle.layout.clone();
        let monotonic_weighted = bundle.monotonicity.clone();
        let replicate_pattern = [0usize, 1, 1];
        let layout_expanded = SurvivalLayout {
            baseline_entry: repeat_rows(&layout_weighted.baseline_entry, &replicate_pattern),
            baseline_exit: repeat_rows(&layout_weighted.baseline_exit, &replicate_pattern),
            baseline_derivative_exit: repeat_rows(
                &layout_weighted.baseline_derivative_exit,
                &replicate_pattern,
            ),
            time_varying_entry: repeat_optional(
                &layout_weighted.time_varying_entry,
                &replicate_pattern,
            ),
            time_varying_exit: repeat_optional(
                &layout_weighted.time_varying_exit,
                &replicate_pattern,
            ),
            time_varying_derivative_exit: repeat_optional(
                &layout_weighted.time_varying_derivative_exit,
                &replicate_pattern,
            ),
            static_covariates: repeat_rows(&layout_weighted.static_covariates, &replicate_pattern),
            extra_static_covariates: repeat_rows(
                &layout_weighted.extra_static_covariates,
                &replicate_pattern,
            ),
            static_covariate_names: layout_weighted.static_covariate_names.clone(),
            age_transform: layout_weighted.age_transform,
            reference_constraint: layout_weighted.reference_constraint.clone(),
            penalties: layout_weighted.penalties.clone(),
            combined_entry: repeat_rows(&layout_weighted.combined_entry, &replicate_pattern),
            combined_exit: repeat_rows(&layout_weighted.combined_exit, &replicate_pattern),
            combined_derivative_exit: repeat_rows(
                &layout_weighted.combined_derivative_exit,
                &replicate_pattern,
            ),
            monotonicity: monotonic_weighted.clone(),
        };

        let mut spec = SurvivalSpec::default();
        spec.barrier_weight = 0.0;
        spec.derivative_guard = 1e-12;

        let mut weighted_model = WorkingModelSurvival::new(
            layout_weighted.clone(),
            &weighted_data,
            monotonic_weighted.clone(),
            spec,
        )
        .unwrap();
        let mut expanded_model = WorkingModelSurvival::new(
            layout_expanded.clone(),
            &expanded_data,
            monotonic_weighted,
            spec,
        )
        .unwrap();

        let p = layout_weighted.combined_exit.ncols();
        assert_eq!(p, layout_expanded.combined_exit.ncols());
        let mut beta = Array1::<f64>::zeros(p);
        for idx in 0..p {
            beta[idx] = 0.03 * (idx as f64 + 1.0);
        }

        let state_weighted = weighted_model.update_state(&beta).unwrap();
        let state_expanded = expanded_model.update_state(&beta).unwrap();

        assert_abs_diff_eq!(
            state_weighted.deviance,
            state_expanded.deviance,
            epsilon = 1e-4
        );
        for (g_weighted, g_expanded) in state_weighted
            .gradient
            .iter()
            .zip(state_expanded.gradient.iter())
        {
            assert_abs_diff_eq!(*g_weighted, *g_expanded, epsilon = 1e-4);
        }
        for (h_weighted, h_expanded) in state_weighted
            .hessian
            .iter()
            .zip(state_expanded.hessian.iter())
        {
            assert_abs_diff_eq!(*h_weighted, *h_expanded, epsilon = 1e-4);
        }
    }

    #[test]
    fn penalty_contributes_to_working_state() {
        let data = toy_training_data();
        let basis = BasisDescriptor {
            knot_vector: array![0.0, 0.0, 0.0, 0.5, 1.0, 1.0, 1.0],
            degree: 2,
        };
        let SurvivalLayoutBundle {
            layout,
            monotonicity,
            ..
        } = build_survival_layout(&data, &basis, 0.1, 2, 0, None).unwrap();
        let penalised_layout = layout.clone();
        let mut unpenalised_layout = layout.clone();
        for block in &mut unpenalised_layout.penalties.blocks {
            block.lambda = 0.0;
        }

        let zero_monotonicity = MonotonicityPenalty {
            lambda: 0.0,
            derivative_design: monotonicity.derivative_design.clone(),
            quadrature_design: monotonicity.quadrature_design.clone(),
            grid_ages: monotonicity.grid_ages.clone(),
            quadrature_left: monotonicity.quadrature_left.clone(),
            quadrature_right: monotonicity.quadrature_right.clone(),
        };

        let mut beta = Array1::<f64>::zeros(penalised_layout.combined_exit.ncols());
        for (idx, value) in beta.iter_mut().enumerate() {
            *value = 0.03 * (idx as f64 + 1.0);
        }

        let penalised = evaluate_state(&penalised_layout, &zero_monotonicity, &data, &beta);
        let unpenalised = evaluate_state(&unpenalised_layout, &zero_monotonicity, &data, &beta);

        let penalty_deviance = penalised_layout.penalties.deviance(&beta);
        assert_abs_diff_eq!(
            penalised.deviance,
            unpenalised.deviance + penalty_deviance,
            epsilon = 1e-10
        );

        let penalty_gradient = penalised_layout.penalties.gradient(&beta);
        let expected_gradient = &unpenalised.gradient + &penalty_gradient;
        for (observed, expected) in penalised.gradient.iter().zip(expected_gradient.iter()) {
            assert_abs_diff_eq!(*observed, *expected, epsilon = 1e-10);
        }

        let penalty_hessian = penalised_layout.penalties.hessian(beta.len());
        let expected_hessian = &unpenalised.hessian + &penalty_hessian;
        for (observed_row, expected_row) in penalised
            .hessian
            .rows()
            .into_iter()
            .zip(expected_hessian.rows())
        {
            for (observed, expected) in observed_row.iter().zip(expected_row.iter()) {
                assert_abs_diff_eq!(*observed, *expected, epsilon = 1e-10);
            }
        }
    }

    #[test]
    fn smoothing_penalty_matches_finite_difference() {
        let mut data = toy_training_data();
        data.sample_weight.fill(0.0);
        let basis = BasisDescriptor {
            knot_vector: array![0.0, 0.0, 0.0, 0.5, 1.0, 1.0, 1.0],
            degree: 2,
        };
        let SurvivalLayoutBundle {
            layout,
            monotonicity: penalty,
            ..
        } = build_survival_layout(&data, &basis, 0.1, 2, 0, None).unwrap();
        let p = layout.combined_exit.ncols();
        let baseline_cols = layout.baseline_exit.ncols();
        let mut beta = Array1::<f64>::zeros(p);
        for idx in 0..baseline_cols {
            let centered = idx as f64 - (baseline_cols as f64 / 2.0);
            beta[idx] = 0.05 * centered * centered;
        }
        for idx in baseline_cols..p {
            beta[idx] = -0.02 * (idx as f64 + 1.0);
        }

        let base_state = evaluate_state(&layout, &penalty, &data, &beta);
        let eps = 1e-6;

        for j in 0..p {
            let mut beta_plus = beta.clone();
            beta_plus[j] += eps;
            let plus_state = evaluate_state(&layout, &penalty, &data, &beta_plus);

            let mut beta_minus = beta.clone();
            beta_minus[j] -= eps;
            let minus_state = evaluate_state(&layout, &penalty, &data, &beta_minus);

            let numeric_grad = (plus_state.deviance - minus_state.deviance) / (2.0 * eps);
            assert!(
                (numeric_grad - base_state.gradient[j]).abs() < 1e-4,
                "gradient mismatch at index {}",
                j
            );

            let numeric_hessian_col = (&plus_state.gradient - &minus_state.gradient) / (2.0 * eps);
            for k in 0..p {
                let diff = numeric_hessian_col[k] - base_state.hessian[[k, j]];
                assert!(diff.abs() < 1e-3, "hessian mismatch at ({}, {})", k, j);
            }
        }
    }

    #[test]
    fn cumulative_hazard_respects_guard() {
        let data = toy_training_data();
        let basis = BasisDescriptor {
            knot_vector: array![0.0, 0.0, 0.0, 0.5, 1.0, 1.0, 1.0],
            degree: 2,
        };
        let SurvivalLayoutBundle {
            layout,
            monotonicity: penalty,
            penalty_descriptors,
            interaction_metadata,
            time_varying_basis,
        } = build_survival_layout(&data, &basis, 0.1, 2, 6, None).unwrap();
        let artifacts = SurvivalModelArtifacts {
            coefficients: Array1::<f64>::zeros(layout.combined_exit.ncols()),
            age_basis: basis.clone(),
            time_varying_basis,
            static_covariate_layout: make_covariate_layout(&layout),
            penalties: penalty_descriptors,
            age_transform: layout.age_transform,
            reference_constraint: layout.reference_constraint.clone(),
            monotonicity: layout.monotonicity.clone(),
            interaction_metadata,
            companion_models: Vec::new(),
            hessian_factor: None,
            calibrator: None,
        };
        let covs = Array1::<f64>::zeros(
            layout.static_covariates.ncols() + layout.extra_static_covariates.ncols(),
        );

        let guard_floor = artifacts.age_transform.minimum_age - artifacts.age_transform.delta - 0.5;
        let err = cumulative_hazard(guard_floor, &covs, &artifacts).unwrap_err();
        assert!(matches!(err, SurvivalError::GuardDomainViolation { .. }));

        let ok_age = artifacts.age_transform.minimum_age;
        assert!(cumulative_hazard(ok_age, &covs, &artifacts).is_ok());

        // Ensure the monotonicity penalty builder is still exercised.
        assert_eq!(
            penalty.derivative_design.ncols(),
            layout.combined_exit.ncols()
        );
    }

    #[test]
    fn time_varying_tensor_product_contributes_to_hazard() {
        let data = toy_training_data();
        let basis = BasisDescriptor {
            knot_vector: array![0.0, 0.0, 0.0, 0.4, 0.8, 1.0, 1.0, 1.0],
            degree: 2,
        };
        let pgs_basis = BasisDescriptor {
            knot_vector: array![-0.6, -0.6, -0.6, -0.3, -0.1, 0.1, 0.3, 0.6, 0.6, 0.6,],
            degree: 2,
        };
        let tensor_config = TensorProductConfig {
            label: Some("pgs_by_age".to_string()),
            pgs_basis: pgs_basis.clone(),
            pgs_penalty_order: 2,
            lambda_age: 0.15,
            lambda_pgs: 0.2,
            lambda_null: 0.05,
        };

        let SurvivalLayoutBundle {
            layout,
            monotonicity,
            penalty_descriptors,
            interaction_metadata,
            time_varying_basis,
        } = build_survival_layout(&data, &basis, 0.1, 2, 4, Some(&tensor_config)).unwrap();

        assert!(layout.time_varying_exit.is_some());
        assert_eq!(time_varying_basis, Some(pgs_basis.clone()));
        assert!(penalty_descriptors.len() >= 4);
        let metadata = interaction_metadata
            .first()
            .expect("time-varying interaction metadata");
        let time_exit = layout.time_varying_exit.as_ref().unwrap();
        assert_eq!(
            metadata.column_range.end - metadata.column_range.start,
            time_exit.ncols()
        );
        let offsets = metadata
            .centering
            .as_ref()
            .expect("centering metadata for tensor product")
            .offsets
            .clone();
        let (pgs_basis_full, _) = create_bspline_basis_with_knots(
            data.pgs.view(),
            pgs_basis.knot_vector.view(),
            pgs_basis.degree,
        )
        .unwrap();
        let mut pgs_basis_matrix = pgs_basis_full.slice(s![.., 1..]).to_owned();
        let raw_means = compute_weighted_column_means(&pgs_basis_matrix, &data.sample_weight);
        assert_eq!(raw_means.len(), offsets.len());
        for (raw, offset) in raw_means.iter().zip(offsets.iter()) {
            assert_abs_diff_eq!(raw, offset, epsilon = 1e-10);
        }
        for (mut column, &offset) in pgs_basis_matrix.axis_iter_mut(Axis(1)).zip(offsets.iter()) {
            column.mapv_inplace(|value| value - offset);
        }
        let centered_means = compute_weighted_column_means(&pgs_basis_matrix, &data.sample_weight);
        for mean in centered_means.iter() {
            assert!(mean.abs() < 5e-10);
        }

        let baseline_cols = layout.baseline_exit.ncols();
        let time_cols = time_exit.ncols();
        let static_cols = layout.static_covariates.ncols();
        let mut beta = Array1::<f64>::zeros(baseline_cols + time_cols + static_cols);
        for idx in baseline_cols..baseline_cols + time_cols {
            beta[idx] = 0.05 * ((idx - baseline_cols + 1) as f64);
        }

        let eta_exit = layout.combined_exit.dot(&beta);
        let covariates = layout.static_covariates.row(0).to_owned();
        let artifacts = SurvivalModelArtifacts {
            coefficients: beta,
            age_basis: basis.clone(),
            time_varying_basis: time_varying_basis.clone(),
            static_covariate_layout: make_covariate_layout(&layout),
            penalties: penalty_descriptors,
            age_transform: layout.age_transform,
            reference_constraint: layout.reference_constraint.clone(),
            monotonicity: layout.monotonicity.clone(),
            interaction_metadata: interaction_metadata.clone(),
            companion_models: Vec::new(),
            hessian_factor: None,
            calibrator: None,
        };

        let hazard = cumulative_hazard(data.age_exit[0], &covariates, &artifacts).unwrap();
        assert_abs_diff_eq!(hazard, eta_exit[0].exp(), epsilon = 1e-10);

        let pgs_idx = artifacts
            .static_covariate_layout
            .column_names
            .iter()
            .position(|name| name == "pgs")
            .expect("pgs column present");
        let mut covariates_high = covariates.clone();
        covariates_high[pgs_idx] = metadata.value_ranges[0].max + 0.5;
        let err_high = design_row_at_age(data.age_exit[0], covariates_high.view(), &artifacts)
            .expect_err("pgs above range should error");
        assert!(matches!(
            err_high,
            SurvivalError::CovariateAboveRange { .. }
        ));

        let mut covariates_low = covariates;
        covariates_low[pgs_idx] = metadata.value_ranges[0].min - 0.5;
        let err_low = design_row_at_age(data.age_exit[0], covariates_low.view(), &artifacts)
            .expect_err("pgs below range should error");
        assert!(matches!(err_low, SurvivalError::CovariateBelowRange { .. }));

        let mut model = WorkingModelSurvival::new(
            layout.clone(),
            &data,
            monotonicity.clone(),
            SurvivalSpec::default(),
        )
        .unwrap();
        let state = model.update_state(&artifacts.coefficients).unwrap();
        assert!(state.deviance.is_finite());
    }

    #[test]
    fn cumulative_hazard_rejects_covariate_mismatch() {
        let data = toy_training_data();
        let basis = BasisDescriptor {
            knot_vector: array![0.0, 0.0, 0.0, 0.5, 1.0, 1.0, 1.0],
            degree: 2,
        };
        let SurvivalLayoutBundle {
            layout,
            penalty_descriptors,
            interaction_metadata,
            time_varying_basis,
            ..
        } = build_survival_layout(&data, &basis, 0.1, 2, 4, None).unwrap();
        let artifacts = SurvivalModelArtifacts {
            coefficients: Array1::<f64>::zeros(layout.combined_exit.ncols()),
            age_basis: basis.clone(),
            time_varying_basis,
            static_covariate_layout: make_covariate_layout(&layout),
            penalties: penalty_descriptors,
            age_transform: layout.age_transform,
            reference_constraint: layout.reference_constraint.clone(),
            monotonicity: layout.monotonicity.clone(),
            interaction_metadata,
            companion_models: Vec::new(),
            hessian_factor: None,
            calibrator: None,
        };
        let mismatched_covs = Array1::<f64>::zeros(layout.static_covariates.ncols() + 1);
        let err = cumulative_hazard(60.0, &mismatched_covs, &artifacts).unwrap_err();
        assert!(matches!(err, SurvivalError::CovariateDimensionMismatch));
    }

    #[test]
    fn cumulative_hazard_rejects_covariates_out_of_persisted_range() {
        let data = toy_training_data();
        let basis = BasisDescriptor {
            knot_vector: array![0.0, 0.0, 0.0, 0.5, 1.0, 1.0, 1.0],
            degree: 2,
        };
        let layout_bundle = build_survival_layout(&data, &basis, 0.1, 2, 4, None).unwrap();
        let layout = layout_bundle.layout;
        let artifacts = SurvivalModelArtifacts {
            coefficients: Array1::<f64>::zeros(layout.combined_exit.ncols()),
            age_basis: basis.clone(),
            time_varying_basis: None,
            static_covariate_layout: make_covariate_layout(&layout),
            penalties: vec![baseline_penalty_descriptor(&layout, 2, 0.5)],
            age_transform: layout.age_transform,
            reference_constraint: layout.reference_constraint.clone(),
            monotonicity: layout.monotonicity.clone(),
            interaction_metadata: Vec::new(),
            companion_models: Vec::new(),
            hessian_factor: None,
            calibrator: None,
        };
        let mismatched_covs = Array1::<f64>::zeros(
            layout.static_covariates.ncols() + layout.extra_static_covariates.ncols() + 1,
        );
        let err = cumulative_hazard(60.0, &mismatched_covs, &artifacts).unwrap_err();
        assert!(matches!(err, SurvivalError::CovariateDimensionMismatch));
    }

    #[test]
    fn survival_artifacts_round_trip_serialization() {
        let data = toy_training_data();
        let basis = BasisDescriptor {
            knot_vector: array![0.0, 0.0, 0.0, 0.33, 0.66, 1.0, 1.0, 1.0],
            degree: 2,
        };
        let SurvivalLayoutBundle { layout, .. } =
            build_survival_layout(&data, &basis, 0.1, 2, 4, None).unwrap();
        let penalty = baseline_penalty_descriptor(&layout, 2, 0.5);
        let interaction = InteractionDescriptor {
            label: Some("pgs_by_age".to_string()),
            column_range: ColumnRange::new(1, 3),
            value_ranges: vec![ValueRange {
                min: -0.5,
                max: 0.5,
            }],
            centering: Some(CenteringTransform {
                offsets: array![0.1, -0.1],
            }),
        };
        let companion = CompanionModelHandle {
            reference: "competing-risk-model".to_string(),
            cif_horizons: vec![55.0],
        };
        let artifacts = SurvivalModelArtifacts {
            coefficients: Array1::<f64>::zeros(layout.combined_exit.ncols()),
            age_basis: basis.clone(),
            time_varying_basis: None,
            static_covariate_layout: make_covariate_layout(&layout),
            penalties: vec![penalty],
            age_transform: layout.age_transform,
            reference_constraint: layout.reference_constraint.clone(),
            monotonicity: layout.monotonicity.clone(),
            interaction_metadata: vec![interaction],
            companion_models: vec![companion],
            hessian_factor: Some(HessianFactor::Expected {
                factor: CholeskyFactor {
                    lower: Array2::<f64>::eye(layout.combined_exit.ncols()),
                },
            }),
            calibrator: None,
        };

        let serialized = serde_json::to_string(&artifacts).unwrap();
        let round_trip: SurvivalModelArtifacts = serde_json::from_str(&serialized).unwrap();
        assert_artifacts_close(&artifacts, &round_trip);
    }
}<|MERGE_RESOLUTION|>--- conflicted
+++ resolved
@@ -2654,7 +2654,6 @@
     }
 
     #[test]
-<<<<<<< HEAD
     fn barrier_activation_warning_triggers_when_fraction_exceeds_threshold() {
         let mut logger = start_test_logger();
         let data = toy_training_data();
@@ -2728,7 +2727,6 @@
                     .to_string()
                     .contains("Monotonicity barrier active")
         }));
-=======
     fn monotonic_penalty_triggers_for_negative_slopes() {
         let mut data = toy_training_data();
         data.sample_weight.fill(0.0);
@@ -2827,7 +2825,6 @@
         {
             assert_abs_diff_eq!(*observed, *expected, epsilon = 1e-8);
         }
->>>>>>> 08d68f89
     }
 
     #[test]
