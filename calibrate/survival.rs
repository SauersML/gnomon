use crate::calibrate::basis::{
    BasisError, create_bspline_basis_with_knots, create_difference_penalty_matrix,
    null_range_whiten,
};
use crate::calibrate::calibrator::{self, CalibratorModel};
use crate::calibrate::estimate::EstimationError;
use crate::calibrate::faer_ndarray::{FaerSvd, ldlt_rook};
use crate::calibrate::model::calibrator_enabled;
use crate::calibrate::pirls::{WorkingModel as PirlsWorkingModel, WorkingState};
use log::warn;
use ndarray::prelude::*;
use ndarray::{ArrayBase, Data, Ix1, Zip, concatenate};
use serde::{Deserialize, Serialize};
use std::collections::HashMap;
use std::ops::Range;
use thiserror::Error;

const DEFAULT_DERIVATIVE_GUARD: f64 = 1e-8;
pub const DEFAULT_RISK_EPSILON: f64 = 1e-12;
const COMPANION_HORIZON_TOLERANCE: f64 = 1e-8;
<<<<<<< HEAD
const MONOTONICITY_TOLERANCE: f64 = 0.0;
=======
const MONOTONICITY_TOLERANCE: f64 = -5e-2;
const DERIVATIVE_GUARD_WARNING_CEILING: f64 = 0.05;
>>>>>>> 6501f1ff

/// Errors surfaced while validating survival data structures or evaluating the model.
#[derive(Debug, Error)]
pub enum SurvivalError {
    #[error("age vectors must have at least one element")]
    EmptyAgeVector,
    #[error("age values must be finite")]
    NonFiniteAge,
    #[error("age transform guard delta must be positive")]
    NonPositiveGuard,
    #[error("age {age} is outside the guarded log-age domain (a_min={minimum}, delta={delta})")]
    GuardDomainViolation { age: f64, minimum: f64, delta: f64 },
    #[error("age_entry must be strictly less than age_exit for every subject")]
    InvalidAgeOrder,
    #[error("event indicators must be 0 or 1")]
    InvalidEventFlag,
    #[error("event_target and event_competing indicators must be mutually exclusive")]
    ConflictingEvents,
    #[error("sample weights must be finite and non-negative")]
    InvalidSampleWeight,
    #[error("covariate arrays must have consistent dimensions")]
    CovariateDimensionMismatch,
    #[error("persisted static covariate ranges are missing for {expected} columns")]
    MissingCovariateRanges { expected: usize },
    #[error("persisted static covariate ranges size mismatch (expected {expected}, got {actual})")]
    CovariateRangeLengthMismatch { expected: usize, actual: usize },
    #[error(
        "covariate `{column}` (index {index}) has invalid persisted range: min {min}, max {max}"
    )]
    InvalidCovariateRange {
        column: String,
        index: usize,
        min: f64,
        max: f64,
    },
    #[error(
        "covariate `{column}` (index {index}) = {value} is below the persisted minimum {minimum}"
    )]
    CovariateBelowRange {
        column: String,
        index: usize,
        value: f64,
        minimum: f64,
    },
    #[error(
        "covariate `{column}` (index {index}) = {value} exceeds the persisted maximum {maximum}"
    )]
    CovariateAboveRange {
        column: String,
        index: usize,
        value: f64,
        maximum: f64,
    },
    #[error("covariate values must be finite")]
    NonFiniteCovariate,
    #[error("linear predictor became non-finite during evaluation")]
    NonFiniteLinearPredictor,
    #[error("design matrix columns do not match coefficient length")]
    DesignDimensionMismatch,
    #[error("stored Hessian factor dimensions do not match the design matrix")]
    HessianDimensionMismatch,
    #[error("stored Hessian factor is singular")]
    HessianSingular,
    #[error("competing-risk CIF must be supplied directly or through a companion model")]
    MissingCompanionCifData,
    #[error("competing-risk CIF value must be finite and lie in [0, 1], received {value}")]
    InvalidCompetingCif { value: f64 },
    #[error("companion model handle '{reference}' is not registered with the survival artifacts")]
    UnknownCompanionModelHandle { reference: String },
    #[error("companion model '{reference}' is unavailable during prediction")]
    CompanionModelUnavailable { reference: String },
    #[error("companion model '{reference}' does not expose CIF horizon {horizon}")]
    CompanionModelMissingHorizon { reference: String, horizon: f64 },
    #[error("time-varying tensor-product basis descriptor missing from artifacts")]
    MissingTimeVaryingBasis,
    #[error("interaction metadata for time-varying effect missing or inconsistent")]
    MissingInteractionMetadata,
    #[error("static covariate layout is missing the PGS column required for time-varying effects")]
    MissingPgsCovariate,
    #[error("time-varying interaction layout is inconsistent with stored coefficients")]
    InvalidTimeVaryingLayout,
    #[error("basis evaluation failed: {0}")]
    Basis(#[from] BasisError),
    #[error("calibrator inference failed: {0}")]
    Calibrator(String),
    #[error(
        "monotonicity violation: derivative {derivative} at age {age} fell below zero on the cached grid"
    )]
    MonotonicityViolation { age: f64, derivative: f64 },
}

pub use crate::calibrate::pirls::WorkingModel;

/// Guarded log-age transformation used across training and scoring.
#[derive(Debug, Clone, Copy, Serialize, Deserialize, PartialEq)]
pub struct AgeTransform {
    pub minimum_age: f64,
    pub delta: f64,
}

impl AgeTransform {
    pub fn from_training(age_entry: &Array1<f64>, delta: f64) -> Result<Self, SurvivalError> {
        if delta <= 0.0 {
            return Err(SurvivalError::NonPositiveGuard);
        }
        if age_entry.is_empty() {
            return Err(SurvivalError::EmptyAgeVector);
        }
        let mut min_age = f64::INFINITY;
        for &value in age_entry.iter() {
            if !value.is_finite() {
                return Err(SurvivalError::NonFiniteAge);
            }
            if value < min_age {
                min_age = value;
            }
        }
        Ok(Self {
            minimum_age: min_age,
            delta,
        })
    }

    fn guard_shift(&self, age: f64) -> Result<f64, SurvivalError> {
        if !age.is_finite() {
            return Err(SurvivalError::NonFiniteAge);
        }
        let shifted = age - self.minimum_age + self.delta;
        if !shifted.is_finite() || shifted <= 0.0 {
            return Err(SurvivalError::GuardDomainViolation {
                age,
                minimum: self.minimum_age,
                delta: self.delta,
            });
        }
        Ok(shifted)
    }

    #[inline]
    pub fn transform(&self, age: f64) -> Result<f64, SurvivalError> {
        let shifted = self.guard_shift(age)?;
        Ok(shifted.ln())
    }

    #[inline]
    pub fn derivative_factor(&self, age: f64) -> Result<f64, SurvivalError> {
        let shifted = self.guard_shift(age)?;
        Ok(1.0 / shifted)
    }

    pub fn transform_array(&self, ages: &Array1<f64>) -> Result<Array1<f64>, SurvivalError> {
        let mut result = Array1::<f64>::zeros(ages.len());
        for (idx, &age) in ages.iter().enumerate() {
            result[idx] = self.transform(age)?;
        }
        Ok(result)
    }
}

/// Linear transform that removes the baseline spline's null direction.
#[derive(Debug, Clone, Serialize, Deserialize, PartialEq)]
pub struct ReferenceConstraint {
    pub transform: Array2<f64>,
    pub reference_log_age: f64,
}

impl ReferenceConstraint {
    pub fn apply(&self, basis: &Array2<f64>) -> Array2<f64> {
        basis.dot(&self.transform)
    }
}

/// Describes a spline basis that can be reconstructed during scoring.
#[derive(Debug, Clone, Serialize, Deserialize, PartialEq)]
pub struct BasisDescriptor {
    pub knot_vector: Array1<f64>,
    pub degree: usize,
}

#[derive(Debug, Clone, Serialize, Deserialize, PartialEq)]
pub struct ColumnRange {
    pub start: usize,
    pub end: usize,
}

impl ColumnRange {
    pub fn new(start: usize, end: usize) -> Self {
        Self { start, end }
    }
}

#[derive(Debug, Clone, Serialize, Deserialize, PartialEq)]
pub struct ValueRange {
    pub min: f64,
    pub max: f64,
}

#[derive(Debug, Clone, Serialize, Deserialize, PartialEq)]
pub struct CenteringTransform {
    pub offsets: Array1<f64>,
}

#[derive(Debug, Clone, Serialize, Deserialize, PartialEq)]
pub struct InteractionDescriptor {
    #[serde(default)]
    pub label: Option<String>,
    pub column_range: ColumnRange,
    #[serde(default)]
    pub value_ranges: Vec<ValueRange>,
    #[serde(default)]
    pub centering: Option<CenteringTransform>,
}

/// Stored smoothing metadata for reproduction at prediction time.
#[derive(Debug, Clone, Serialize, Deserialize, PartialEq)]
pub struct PenaltyDescriptor {
    pub order: usize,
    pub lambda: f64,
    pub matrix: Array2<f64>,
    pub column_range: ColumnRange,
}

/// Configuration for the optional tensor-product time-varying effect.
#[derive(Debug, Clone)]
pub struct TensorProductConfig {
    pub label: Option<String>,
    pub pgs_basis: BasisDescriptor,
    pub pgs_penalty_order: usize,
    pub lambda_age: f64,
    pub lambda_pgs: f64,
    pub lambda_null: f64,
}

/// Column descriptions for static covariates.
#[derive(Debug, Clone, Serialize, Deserialize, PartialEq)]
pub struct CovariateLayout {
    pub column_names: Vec<String>,
    #[serde(default)]
    pub ranges: Vec<ValueRange>,
}

#[derive(Debug, Clone)]
pub struct PenaltyBlock {
    pub matrix: Array2<f64>,
    pub lambda: f64,
    pub range: Range<usize>,
}

#[derive(Debug, Clone)]
pub struct PenaltyBlocks {
    pub blocks: Vec<PenaltyBlock>,
}

impl PenaltyBlocks {
    pub fn new(blocks: Vec<PenaltyBlock>) -> Self {
        Self { blocks }
    }

    pub fn gradient(&self, beta: &Array1<f64>) -> Array1<f64> {
        let mut grad = Array1::zeros(beta.len());
        for block in &self.blocks {
            if block.lambda == 0.0 {
                continue;
            }

            let view = beta.slice(s![block.range.clone()]);
            let contrib = block.matrix.dot(&view.to_owned());
            let mut grad_slice = grad.slice_mut(s![block.range.clone()]);
            grad_slice += &(2.0 * block.lambda * contrib);
        }
        grad
    }

    pub fn hessian(&self, dim: usize) -> Array2<f64> {
        let mut hessian = Array2::zeros((dim, dim));
        for block in &self.blocks {
            if block.lambda == 0.0 {
                continue;
            }
            let rows = block.range.clone();
            for (local_i, row_idx) in rows.clone().enumerate() {
                for (local_j, col_idx) in rows.clone().enumerate() {
                    hessian[[row_idx, col_idx]] +=
                        2.0 * block.lambda * block.matrix[[local_i, local_j]];
                }
            }
        }
        hessian
    }

    pub fn deviance(&self, beta: &Array1<f64>) -> f64 {
        let mut value = 0.0;
        for block in &self.blocks {
            if block.lambda == 0.0 {
                continue;
            }
            let view = beta.slice(s![block.range.clone()]);
            let quad = view.dot(&block.matrix.dot(&view.to_owned()));
            value += block.lambda * quad;
        }
        value
    }
}

/// Bundle returned by [`build_survival_layout`] containing cached designs and metadata
/// required for serialization.
#[derive(Debug, Clone)]
pub struct SurvivalLayoutBundle {
    pub layout: SurvivalLayout,
    pub monotonicity: MonotonicityPenalty,
    pub penalty_descriptors: Vec<PenaltyDescriptor>,
    pub interaction_metadata: Vec<InteractionDescriptor>,
    pub time_varying_basis: Option<BasisDescriptor>,
}

/// Training-time cached design matrices.
#[derive(Debug, Clone)]
pub struct SurvivalLayout {
    pub baseline_entry: Array2<f64>,
    pub baseline_exit: Array2<f64>,
    pub baseline_derivative_exit: Array2<f64>,
    pub time_varying_entry: Option<Array2<f64>>,
    pub time_varying_exit: Option<Array2<f64>>,
    pub time_varying_derivative_exit: Option<Array2<f64>>,
    pub static_covariates: Array2<f64>,
    pub extra_static_covariates: Array2<f64>,
    pub static_covariate_names: Vec<String>,
    pub age_transform: AgeTransform,
    pub reference_constraint: ReferenceConstraint,
    pub penalties: PenaltyBlocks,
    pub combined_entry: Array2<f64>,
    pub combined_exit: Array2<f64>,
    pub combined_derivative_exit: Array2<f64>,
    pub monotonicity: MonotonicityPenalty,
}

/// Frequency-weighted survival training data bundle.
#[derive(Debug, Clone)]
pub struct SurvivalTrainingData {
    pub age_entry: Array1<f64>,
    pub age_exit: Array1<f64>,
    pub event_target: Array1<u8>,
    pub event_competing: Array1<u8>,
    pub sample_weight: Array1<f64>,
    pub pgs: Array1<f64>,
    pub sex: Array1<f64>,
    pub pcs: Array2<f64>,
    pub extra_static_covariates: Array2<f64>,
    pub extra_static_names: Vec<String>,
}

impl SurvivalTrainingData {
    pub fn validate(&self) -> Result<(), SurvivalError> {
        let n = self.age_entry.len();
        if n == 0 {
            return Err(SurvivalError::EmptyAgeVector);
        }
        let dimension_mismatch = self.age_exit.len() != n
            || self.event_target.len() != n
            || self.event_competing.len() != n
            || self.sample_weight.len() != n
            || self.pgs.len() != n
            || self.sex.len() != n
            || self.pcs.nrows() != n
            || self.extra_static_covariates.nrows() != n;
        if dimension_mismatch {
            return Err(SurvivalError::CovariateDimensionMismatch);
        }
        if self.extra_static_names.len() != self.extra_static_covariates.ncols() {
            return Err(SurvivalError::CovariateDimensionMismatch);
        }

        for i in 0..n {
            let entry = self.age_entry[i];
            let exit = self.age_exit[i];
            if !entry.is_finite() || !exit.is_finite() {
                return Err(SurvivalError::NonFiniteAge);
            }
            if !(entry < exit) {
                return Err(SurvivalError::InvalidAgeOrder);
            }

            let target = self.event_target[i];
            let competing = self.event_competing[i];
            if target > 1 || competing > 1 {
                return Err(SurvivalError::InvalidEventFlag);
            }
            if target == 1 && competing == 1 {
                return Err(SurvivalError::ConflictingEvents);
            }

            let weight = self.sample_weight[i];
            if !weight.is_finite() || weight < 0.0 {
                return Err(SurvivalError::InvalidSampleWeight);
            }

            let pgs = self.pgs[i];
            let sex = self.sex[i];
            if !pgs.is_finite() || !sex.is_finite() {
                return Err(SurvivalError::NonFiniteCovariate);
            }
            for j in 0..self.pcs.ncols() {
                if !self.pcs[[i, j]].is_finite() {
                    return Err(SurvivalError::NonFiniteCovariate);
                }
            }
            for j in 0..self.extra_static_covariates.ncols() {
                if !self.extra_static_covariates[[i, j]].is_finite() {
                    return Err(SurvivalError::NonFiniteCovariate);
                }
            }
        }

        Ok(())
    }
}

#[allow(clippy::too_many_arguments)]
pub fn validate_survival_inputs(
    age_entry: ArrayView1<f64>,
    age_exit: ArrayView1<f64>,
    event_target: ArrayView1<u8>,
    event_competing: ArrayView1<u8>,
    sample_weight: ArrayView1<f64>,
    pgs: ArrayView1<f64>,
    sex: ArrayView1<f64>,
    pcs: ArrayView2<f64>,
    extra_static: ArrayView2<f64>,
) -> Result<(), SurvivalError> {
    let n = age_entry.len();
    if n == 0 {
        return Err(SurvivalError::EmptyAgeVector);
    }
    let dimension_mismatch = age_exit.len() != n
        || event_target.len() != n
        || event_competing.len() != n
        || sample_weight.len() != n
        || pgs.len() != n
        || sex.len() != n
        || pcs.nrows() != n
        || extra_static.nrows() != n;
    if dimension_mismatch {
        return Err(SurvivalError::CovariateDimensionMismatch);
    }

    for i in 0..n {
        let entry = age_entry[i];
        let exit = age_exit[i];
        if !entry.is_finite() || !exit.is_finite() {
            return Err(SurvivalError::NonFiniteAge);
        }
        if !(entry < exit) {
            return Err(SurvivalError::InvalidAgeOrder);
        }

        let target = event_target[i];
        let competing = event_competing[i];
        if target > 1 || competing > 1 {
            return Err(SurvivalError::InvalidEventFlag);
        }
        if target == 1 && competing == 1 {
            return Err(SurvivalError::ConflictingEvents);
        }

        let weight = sample_weight[i];
        if !weight.is_finite() || weight < 0.0 {
            return Err(SurvivalError::InvalidSampleWeight);
        }

        let pgs_val = pgs[i];
        let sex_val = sex[i];
        if !pgs_val.is_finite() || !sex_val.is_finite() {
            return Err(SurvivalError::NonFiniteCovariate);
        }
        for j in 0..pcs.ncols() {
            if !pcs[[i, j]].is_finite() {
                return Err(SurvivalError::NonFiniteCovariate);
            }
        }
        for j in 0..extra_static.ncols() {
            if !extra_static[[i, j]].is_finite() {
                return Err(SurvivalError::NonFiniteCovariate);
            }
        }
    }

    Ok(())
}

/// Guard that constrains the baseline spline at the chosen reference point.
fn make_reference_constraint(
    knot_vector: ArrayView1<f64>,
    degree: usize,
    reference_u: f64,
) -> Result<ReferenceConstraint, SurvivalError> {
    let data = array![reference_u];
    let (basis_arc, _) = create_bspline_basis_with_knots(data.view(), knot_vector, degree)?;
    let basis = (*basis_arc).clone();
    let row = basis.row(0).to_owned();
    let transform = nullspace_transform(&row)?;
    Ok(ReferenceConstraint {
        transform,
        reference_log_age: reference_u,
    })
}

/// Build a nullspace transform for a single-row constraint.
fn nullspace_transform(constraint_row: &Array1<f64>) -> Result<Array2<f64>, SurvivalError> {
    let k = constraint_row.len();
    let mut row_mat = Array2::<f64>::zeros((k, 1));
    row_mat.column_mut(0).assign(constraint_row);
    let (u_opt, ..) = row_mat
        .svd(true, false)
        .map_err(|err| SurvivalError::Basis(BasisError::from(err)))?;
    let u = u_opt.ok_or_else(|| SurvivalError::Basis(BasisError::ConstraintNullspaceNotFound))?;
    Ok(u.slice(s![.., 1..]).to_owned())
}

/// Evaluate a basis and its derivative with respect to the guarded log-age.
fn evaluate_basis_and_derivative(
    log_ages: ArrayView1<f64>,
    descriptor: &BasisDescriptor,
) -> Result<(Array2<f64>, Array2<f64>), SurvivalError> {
    let (basis_arc, _) = create_bspline_basis_with_knots(
        log_ages,
        descriptor.knot_vector.view(),
        descriptor.degree,
    )?;
    let basis = (*basis_arc).clone();

    let eps = 1e-6;
    let mut perturbed_plus = log_ages.to_owned();
    let mut perturbed_minus = log_ages.to_owned();
    perturbed_plus.mapv_inplace(|v| v + eps);
    perturbed_minus.mapv_inplace(|v| v - eps);
    let (basis_plus_arc, _) = create_bspline_basis_with_knots(
        perturbed_plus.view(),
        descriptor.knot_vector.view(),
        descriptor.degree,
    )?;
    let (basis_minus_arc, _) = create_bspline_basis_with_knots(
        perturbed_minus.view(),
        descriptor.knot_vector.view(),
        descriptor.degree,
    )?;
    let basis_plus = (*basis_plus_arc).clone();
    let basis_minus = (*basis_minus_arc).clone();
    let mut derivative = basis_plus;
    derivative -= &basis_minus;
    derivative.mapv_inplace(|v| v / (2.0 * eps));

    Ok((basis, derivative))
}

fn accumulate_weighted_vector<S>(target: &mut Array1<f64>, scale: f64, values: &ArrayBase<S, Ix1>)
where
    S: Data<Elem = f64>,
{
    if scale == 0.0 {
        return;
    }
    Zip::from(target)
        .and(values)
        .for_each(|t, &v| *t += scale * v);
}

fn accumulate_symmetric_outer<S>(target: &mut Array2<f64>, scale: f64, values: &ArrayBase<S, Ix1>)
where
    S: Data<Elem = f64>,
{
    if scale == 0.0 {
        return;
    }
    let len = values.len();
    for j in 0..len {
        let vj = values[j];
        for k in j..len {
            let contribution = scale * vj * values[k];
            target[[j, k]] += contribution;
            if j != k {
                target[[k, j]] += contribution;
            }
        }
    }
}

/// Compute the initial smoothing weight for the survival baseline spline.
pub fn baseline_lambda_seed(age_basis: &BasisDescriptor, penalty_order: usize) -> f64 {
    let mut min_knot = f64::INFINITY;
    let mut max_knot = f64::NEG_INFINITY;
    for &value in age_basis.knot_vector.iter() {
        if !value.is_finite() {
            continue;
        }
        if value < min_knot {
            min_knot = value;
        }
        if value > max_knot {
            max_knot = value;
        }
    }

    let span = if min_knot.is_finite() && max_knot.is_finite() && max_knot > min_knot {
        max_knot - min_knot
    } else {
        1.0
    };
    let order = penalty_order.max(1) as f64;
    let degree = age_basis.degree.max(1) as f64;
    let normalized_span = (span / (span + 1.0)).max(1e-3);
    let lambda = 0.5 * (order / (degree + 1.0)) / normalized_span;
    lambda.clamp(1e-6, 1e3)
}

pub fn build_survival_layout(
    data: &SurvivalTrainingData,
    age_basis: &BasisDescriptor,
    delta: f64,
    baseline_penalty_order: usize,
    monotonic_grid_size: usize,
    time_varying: Option<&TensorProductConfig>,
) -> Result<SurvivalLayoutBundle, SurvivalError> {
    data.validate()?;
    let n = data.age_entry.len();
    let age_transform = AgeTransform::from_training(&data.age_entry, delta)?;
    let log_entry = age_transform.transform_array(&data.age_entry)?;
    let log_exit = age_transform.transform_array(&data.age_exit)?;

    let reference_u = log_exit.mean().unwrap_or(0.0);
    let reference_constraint =
        make_reference_constraint(age_basis.knot_vector.view(), age_basis.degree, reference_u)?;

    let (baseline_entry_raw, _) = evaluate_basis_and_derivative(log_entry.view(), age_basis)?;
    let (baseline_exit_raw, baseline_exit_deriv_u) =
        evaluate_basis_and_derivative(log_exit.view(), age_basis)?;

    let constrained_entry = reference_constraint.apply(&baseline_entry_raw);
    let constrained_exit = reference_constraint.apply(&baseline_exit_raw);
    let constrained_derivative_exit_u = reference_constraint.apply(&baseline_exit_deriv_u);

    let mut baseline_derivative_exit = constrained_derivative_exit_u;
    for (mut row, age) in baseline_derivative_exit
        .rows_mut()
        .into_iter()
        .zip(data.age_exit.iter().copied())
    {
        let factor = age_transform.derivative_factor(age)?;
        row.mapv_inplace(|v| v * factor);
    }

    let static_covariates = assemble_static_covariates(data);
    let extra_static_covariates = data.extra_static_covariates.clone();
    let static_covariate_names = assemble_static_covariate_names(data);

    let baseline_cols = constrained_exit.ncols();
    let penalty_matrix = create_difference_penalty_matrix(baseline_cols, baseline_penalty_order)?;
    let baseline_lambda = baseline_lambda_seed(age_basis, baseline_penalty_order);
    let mut penalty_blocks = vec![PenaltyBlock {
        matrix: penalty_matrix.clone(),
        lambda: baseline_lambda,
        range: 0..baseline_cols,
    }];
    let mut penalty_descriptors = vec![PenaltyDescriptor {
        order: baseline_penalty_order,
        lambda: baseline_lambda,
        matrix: penalty_matrix.clone(),
        column_range: ColumnRange::new(0, baseline_cols),
    }];

    let mut time_varying_entry: Option<Array2<f64>> = None;
    let mut time_varying_exit: Option<Array2<f64>> = None;
    let mut time_varying_derivative_exit: Option<Array2<f64>> = None;
    let mut interaction_metadata: Vec<InteractionDescriptor> = Vec::new();
    let mut time_varying_basis_descriptor: Option<BasisDescriptor> = None;

    if let Some(config) = time_varying {
        let (pgs_basis_full, _) = create_bspline_basis_with_knots(
            data.pgs.view(),
            config.pgs_basis.knot_vector.view(),
            config.pgs_basis.degree,
        )?;
        if pgs_basis_full.ncols() <= 1 {
            warn!("PGS basis returned no range columns; skipping time-varying interaction");
        } else {
            let mut pgs_basis = pgs_basis_full.slice(s![.., 1..]).to_owned();
            let offsets = compute_weighted_column_means(&pgs_basis, &data.sample_weight);
            if offsets.len() == pgs_basis.ncols() {
                for (mut column, &offset) in pgs_basis.axis_iter_mut(Axis(1)).zip(offsets.iter()) {
                    column.mapv_inplace(|value| value - offset);
                }
            }

            let time_entry = row_wise_tensor_product(&constrained_entry, &pgs_basis);
            let time_exit = row_wise_tensor_product(&constrained_exit, &pgs_basis);
            let time_derivative_exit =
                row_wise_tensor_product(&baseline_derivative_exit, &pgs_basis);

            let pgs_cols = pgs_basis.ncols();
            let time_cols = baseline_cols * pgs_cols;

            if time_cols > 0 {
                let age_penalty_1d = penalty_matrix.clone();
                let pgs_penalty_1d =
                    create_difference_penalty_matrix(pgs_cols, config.pgs_penalty_order)?;

                let identity_age = Array2::<f64>::eye(baseline_cols);
                let identity_pgs = Array2::<f64>::eye(pgs_cols);

                let kron_age = kronecker_product(&age_penalty_1d, &identity_pgs);
                let kron_pgs = kronecker_product(&identity_age, &pgs_penalty_1d);

                let norm_age = frobenius_norm(&kron_age).max(1e-12);
                let norm_pgs = frobenius_norm(&kron_pgs).max(1e-12);
                let kron_age_normed = kron_age.mapv(|v| v / norm_age);
                let kron_pgs_normed = kron_pgs.mapv(|v| v / norm_pgs);

                let time_range = baseline_cols..(baseline_cols + time_cols);

                penalty_blocks.push(PenaltyBlock {
                    matrix: kron_age_normed.clone(),
                    lambda: config.lambda_age,
                    range: time_range.clone(),
                });
                penalty_descriptors.push(PenaltyDescriptor {
                    order: baseline_penalty_order,
                    lambda: config.lambda_age,
                    matrix: kron_age_normed.clone(),
                    column_range: ColumnRange::new(time_range.start, time_range.end),
                });

                penalty_blocks.push(PenaltyBlock {
                    matrix: kron_pgs_normed.clone(),
                    lambda: config.lambda_pgs,
                    range: time_range.clone(),
                });
                penalty_descriptors.push(PenaltyDescriptor {
                    order: config.pgs_penalty_order,
                    lambda: config.lambda_pgs,
                    matrix: kron_pgs_normed.clone(),
                    column_range: ColumnRange::new(time_range.start, time_range.end),
                });

                if let (Ok((age_null, _)), Ok((pgs_null, _))) = (
                    null_range_whiten(&age_penalty_1d),
                    null_range_whiten(&pgs_penalty_1d),
                ) {
                    if age_null.ncols() > 0 && pgs_null.ncols() > 0 {
                        let age_projector = age_null.dot(&age_null.t());
                        let pgs_projector = pgs_null.dot(&pgs_null.t());
                        let kron_null = kronecker_product(&age_projector, &pgs_projector);
                        let norm_null = frobenius_norm(&kron_null).max(1e-12);
                        let kron_null_normed = kron_null.mapv(|v| v / norm_null);
                        penalty_blocks.push(PenaltyBlock {
                            matrix: kron_null_normed.clone(),
                            lambda: config.lambda_null,
                            range: time_range.clone(),
                        });
                        penalty_descriptors.push(PenaltyDescriptor {
                            order: 0,
                            lambda: config.lambda_null,
                            matrix: kron_null_normed,
                            column_range: ColumnRange::new(time_range.start, time_range.end),
                        });
                    }
                }

                time_varying_entry = Some(time_entry);
                time_varying_exit = Some(time_exit);
                time_varying_derivative_exit = Some(time_derivative_exit);
                time_varying_basis_descriptor = Some(config.pgs_basis.clone());

                let mut min_pgs = f64::INFINITY;
                let mut max_pgs = f64::NEG_INFINITY;
                for &value in data.pgs.iter() {
                    if value < min_pgs {
                        min_pgs = value;
                    }
                    if value > max_pgs {
                        max_pgs = value;
                    }
                }
                interaction_metadata.push(InteractionDescriptor {
                    label: config.label.clone(),
                    column_range: ColumnRange::new(time_range.start, time_range.end),
                    value_ranges: vec![ValueRange {
                        min: min_pgs,
                        max: max_pgs,
                    }],
                    centering: Some(CenteringTransform { offsets }),
                });
            }
        }
    }

    let combined_entry = concatenate_design(
        &constrained_entry,
        time_varying_entry.as_ref(),
        &static_covariates,
        &extra_static_covariates,
    );
    let combined_exit = concatenate_design(
        &constrained_exit,
        time_varying_exit.as_ref(),
        &static_covariates,
        &extra_static_covariates,
    );
    let zero_static = Array2::<f64>::zeros((n, static_covariates.ncols()));
    let zero_extra = Array2::<f64>::zeros((n, extra_static_covariates.ncols()));
    let combined_derivative_exit = concatenate_design(
        &baseline_derivative_exit,
        time_varying_derivative_exit.as_ref(),
        &zero_static,
        &zero_extra,
    );

    let mut layout = SurvivalLayout {
        baseline_entry: constrained_entry,
        baseline_exit: constrained_exit,
        baseline_derivative_exit,
        time_varying_entry,
        time_varying_exit,
        time_varying_derivative_exit,
        static_covariates,
        extra_static_covariates,
        static_covariate_names,
        age_transform,
        reference_constraint,
        penalties: PenaltyBlocks::new(penalty_blocks),
        combined_entry,
        combined_exit,
        combined_derivative_exit,
        monotonicity: empty_monotonicity_constraint(),
    };

    let monotonicity = build_monotonicity_penalty(
        &layout,
        age_basis,
        &data.age_entry,
        &data.age_exit,
        monotonic_grid_size,
    )?;
    layout.monotonicity = monotonicity.clone();

    Ok(SurvivalLayoutBundle {
        layout,
        monotonicity,
        penalty_descriptors,
        interaction_metadata,
        time_varying_basis: time_varying_basis_descriptor,
    })
}

fn assemble_static_covariates(data: &SurvivalTrainingData) -> Array2<f64> {
    let n = data.age_entry.len();
    let num_pcs = data.pcs.ncols();
    let mut matrix = Array2::<f64>::zeros((n, 2 + num_pcs));
    for i in 0..n {
        matrix[[i, 0]] = data.pgs[i];
        matrix[[i, 1]] = data.sex[i];
        for j in 0..num_pcs {
            matrix[[i, 2 + j]] = data.pcs[[i, j]];
        }
    }
    matrix
}

fn assemble_static_covariate_names(data: &SurvivalTrainingData) -> Vec<String> {
    let mut names = Vec::with_capacity(2 + data.pcs.ncols() + data.extra_static_names.len());
    names.push("pgs".to_string());
    names.push("sex".to_string());
    for idx in 0..data.pcs.ncols() {
        names.push(format!("pc{}", idx + 1));
    }
    names.extend(data.extra_static_names.iter().cloned());
    names
}

fn concatenate_design(
    baseline: &Array2<f64>,
    time_varying: Option<&Array2<f64>>,
    static_covariates: &Array2<f64>,
    extra_static_covariates: &Array2<f64>,
) -> Array2<f64> {
    let mut parts: Vec<ArrayView2<f64>> = Vec::new();
    parts.push(baseline.view());
    if let Some(tv) = time_varying {
        parts.push(tv.view());
    }
    if static_covariates.ncols() > 0 {
        parts.push(static_covariates.view());
    }
    if extra_static_covariates.ncols() > 0 {
        parts.push(extra_static_covariates.view());
    }
    concatenate(Axis(1), &parts).expect("design concatenation")
}

fn compute_weighted_column_means(matrix: &Array2<f64>, weights: &Array1<f64>) -> Array1<f64> {
    let cols = matrix.ncols();
    let rows = matrix.nrows();
    if cols == 0 || rows == 0 {
        return Array1::<f64>::zeros(cols);
    }
    let mut means = Array1::<f64>::zeros(cols);
    let mut total_weight = 0.0;
    for (row_idx, row) in matrix.rows().into_iter().enumerate() {
        let w = weights[row_idx];
        if w == 0.0 {
            continue;
        }
        total_weight += w;
        for (col_idx, value) in row.iter().enumerate() {
            means[col_idx] += w * value;
        }
    }
    if total_weight > 0.0 {
        means.mapv_inplace(|value| value / total_weight);
    }
    means
}

fn row_wise_tensor_product(a: &Array2<f64>, b: &Array2<f64>) -> Array2<f64> {
    assert_eq!(a.nrows(), b.nrows());
    let n = a.nrows();
    let a_cols = a.ncols();
    let b_cols = b.ncols();
    let mut result = Array2::<f64>::zeros((n, a_cols * b_cols));
    for i in 0..n {
        let mut idx = 0;
        for j in 0..a_cols {
            let a_val = a[[i, j]];
            for k in 0..b_cols {
                result[[i, idx]] = a_val * b[[i, k]];
                idx += 1;
            }
        }
    }
    result
}

fn kronecker_product(a: &Array2<f64>, b: &Array2<f64>) -> Array2<f64> {
    let (a_rows, a_cols) = a.dim();
    let (b_rows, b_cols) = b.dim();
    let mut result = Array2::<f64>::zeros((a_rows * b_rows, a_cols * b_cols));
    for i in 0..a_rows {
        for j in 0..a_cols {
            let a_val = a[[i, j]];
            if a_val == 0.0 {
                continue;
            }
            for k in 0..b_rows {
                for l in 0..b_cols {
                    result[[i * b_rows + k, j * b_cols + l]] = a_val * b[[k, l]];
                }
            }
        }
    }
    result
}

fn frobenius_norm(matrix: &Array2<f64>) -> f64 {
    matrix.iter().map(|value| value * value).sum::<f64>().sqrt()
}

/// Cached derivative designs used to enforce monotonicity during optimization.
#[derive(Debug, Clone, Serialize, Deserialize)]
pub struct MonotonicityPenalty {
    pub derivative_design: Array2<f64>,
    pub quadrature_design: Array2<f64>,
    pub grid_ages: Array1<f64>,
    pub quadrature_left: Array1<f64>,
    pub quadrature_right: Array1<f64>,
}

fn empty_monotonicity_constraint() -> MonotonicityPenalty {
    MonotonicityPenalty {
        derivative_design: Array2::<f64>::zeros((0, 0)),
        quadrature_design: Array2::<f64>::zeros((0, 0)),
        grid_ages: Array1::<f64>::zeros(0),
        quadrature_left: Array1::<f64>::zeros(0),
        quadrature_right: Array1::<f64>::zeros(0),
    }
}

/// Configuration controlling guard behaviour and Hessian construction.
#[derive(Debug, Clone, Copy, Serialize, Deserialize, PartialEq)]
pub struct SurvivalSpec {
    pub derivative_guard: f64,
    pub use_expected_information: bool,
}

impl Default for SurvivalSpec {
    fn default() -> Self {
        Self {
            derivative_guard: DEFAULT_DERIVATIVE_GUARD,
            use_expected_information: false,
        }
    }
}

fn build_monotonicity_penalty(
    layout: &SurvivalLayout,
    age_basis: &BasisDescriptor,
    ages_entry: &Array1<f64>,
    ages_exit: &Array1<f64>,
    grid_size: usize,
) -> Result<MonotonicityPenalty, SurvivalError> {
    if grid_size == 0 {
        let cols = layout.combined_exit.ncols();
        return Ok(MonotonicityPenalty {
            derivative_design: Array2::<f64>::zeros((0, cols)),
            quadrature_design: Array2::<f64>::zeros((0, cols)),
            grid_ages: Array1::<f64>::zeros(0),
            quadrature_left: Array1::<f64>::zeros(0),
            quadrature_right: Array1::<f64>::zeros(0),
        });
    }

    let mut min_age = f64::INFINITY;
    let mut max_age = f64::NEG_INFINITY;
    for &age in ages_entry.iter().chain(ages_exit.iter()) {
        if age < min_age {
            min_age = age;
        }
        if age > max_age {
            max_age = age;
        }
    }
    if !min_age.is_finite() || !max_age.is_finite() || min_age >= max_age {
        let cols = layout.combined_exit.ncols();
        return Ok(MonotonicityPenalty {
            derivative_design: Array2::<f64>::zeros((0, cols)),
            quadrature_design: Array2::<f64>::zeros((0, cols)),
            grid_ages: Array1::<f64>::zeros(0),
            quadrature_left: Array1::<f64>::zeros(0),
            quadrature_right: Array1::<f64>::zeros(0),
        });
    }

    let mut grid = Array1::<f64>::zeros(grid_size);
    if grid_size == 1 {
        grid[0] = min_age;
    } else {
        let span = max_age - min_age;
        for (idx, value) in grid.iter_mut().enumerate() {
            let frac = idx as f64 / (grid_size as f64 - 1.0);
            *value = min_age + frac * span;
        }
    }

    let mut log_grid = Array1::<f64>::zeros(grid_size);
    for (idx, &age) in grid.iter().enumerate() {
        log_grid[idx] = layout.age_transform.transform(age)?;
    }
    let (basis_grid, derivative_u) = evaluate_basis_and_derivative(log_grid.view(), age_basis)?;
    let constrained_basis_grid = layout.reference_constraint.apply(&basis_grid);
    let constrained_derivative_u = layout.reference_constraint.apply(&derivative_u);
    let mut derivative_age = constrained_derivative_u;
    for (mut row, &age) in derivative_age.rows_mut().into_iter().zip(grid.iter()) {
        let factor = layout.age_transform.derivative_factor(age)?;
        row *= factor;
    }

    let cols = layout.combined_exit.ncols();
    let mut combined = Array2::<f64>::zeros((grid_size, cols));
    let mut quadrature_design = Array2::<f64>::zeros((grid_size, cols));
    let baseline_cols = layout.baseline_exit.ncols();
    combined
        .slice_mut(s![.., ..baseline_cols])
        .assign(&derivative_age);
    quadrature_design
        .slice_mut(s![.., ..baseline_cols])
        .assign(&constrained_basis_grid);

    let mut quadrature_left = Array1::<f64>::zeros(grid_size);
    let mut quadrature_right = Array1::<f64>::zeros(grid_size);
    for idx in 0..grid_size {
        let left_bound = if idx == 0 {
            min_age
        } else {
            0.5 * (grid[idx - 1] + grid[idx])
        };
        let right_bound = if idx == grid_size - 1 {
            max_age
        } else {
            0.5 * (grid[idx] + grid[idx + 1])
        };
        quadrature_left[idx] = left_bound;
        quadrature_right[idx] = right_bound;
    }

    Ok(MonotonicityPenalty {
        derivative_design: combined,
        quadrature_design,
        grid_ages: grid,
        quadrature_left,
        quadrature_right,
    })
}

/// Royston–Parmar working model implementation.
pub struct WorkingModelSurvival {
    pub layout: SurvivalLayout,
    pub sample_weight: Array1<f64>,
    pub event_target: Array1<u8>,
    pub age_entry: Array1<f64>,
    pub age_exit: Array1<f64>,
    pub monotonicity: MonotonicityPenalty,
    pub spec: SurvivalSpec,
}

impl WorkingModelSurvival {
    pub fn new(
        layout: SurvivalLayout,
        data: &SurvivalTrainingData,
        monotonicity: MonotonicityPenalty,
        spec: SurvivalSpec,
    ) -> Result<Self, SurvivalError> {
        data.validate()?;
        Ok(Self {
            layout,
            sample_weight: data.sample_weight.clone(),
            event_target: data.event_target.clone(),
            age_entry: data.age_entry.clone(),
            age_exit: data.age_exit.clone(),
            monotonicity,
            spec,
        })
    }

    fn build_expected_information_hessian(
        &self,
        beta: &Array1<f64>,
        penalty_hessian: &Array2<f64>,
    ) -> Result<Option<Array2<f64>>, SurvivalError> {
        let grid_size = self.monotonicity.grid_ages.len();
        if grid_size <= 1 {
            return Ok(None);
        }

        let p = beta.len();
        let mut expected = Array2::<f64>::zeros((p, p));
        let baseline_cols = self.layout.baseline_exit.ncols();
        let time_cols = self
            .layout
            .time_varying_exit
            .as_ref()
            .map(|arr| arr.ncols())
            .unwrap_or(0);
        let static_cols = self.layout.static_covariates.ncols();
        let extra_cols = self.layout.extra_static_covariates.ncols();
        let static_offset = baseline_cols + time_cols;
        let extra_offset = static_offset + static_cols;
        let guard_threshold = self.spec.derivative_guard.max(f64::EPSILON);
        let left_bounds = &self.monotonicity.quadrature_left;
        let right_bounds = &self.monotonicity.quadrature_right;
        let derivative_raw = self.layout.combined_derivative_exit.dot(beta);

        for i in 0..self.age_entry.len() {
            let weight = self.sample_weight[i];
            if weight == 0.0 {
                continue;
            }
            let entry_age = self.age_entry[i];
            let exit_age = self.age_exit[i];
            if !(exit_age > entry_age) {
                continue;
            }

            let mut design = Array1::<f64>::zeros(p);
            for j in 0..grid_size {
                if left_bounds[j] >= exit_age {
                    break;
                }
                if right_bounds[j] <= entry_age {
                    continue;
                }
                let left = left_bounds[j].max(entry_age);
                let right = right_bounds[j].min(exit_age);
                if right <= left {
                    continue;
                }
                design.assign(&self.monotonicity.quadrature_design.row(j));
                if static_cols > 0 {
                    design
                        .slice_mut(s![static_offset..extra_offset])
                        .assign(&self.layout.static_covariates.row(i));
                }
                if extra_cols > 0 {
                    design
                        .slice_mut(s![extra_offset..extra_offset + extra_cols])
                        .assign(&self.layout.extra_static_covariates.row(i));
                }
                let eta = design.dot(beta);
                if !eta.is_finite() {
                    return Err(SurvivalError::NonFiniteLinearPredictor);
                }
                let hazard = eta.exp();
                if !hazard.is_finite() {
                    return Err(SurvivalError::NonFiniteLinearPredictor);
                }
                let scale = weight * (right - left) * hazard;
                accumulate_symmetric_outer(&mut expected, scale, &design);
            }

            let exit_design = self.layout.combined_exit.row(i);
            let eta_exit = exit_design.dot(beta);
            if !eta_exit.is_finite() {
                return Err(SurvivalError::NonFiniteLinearPredictor);
            }
            let derivative_exit = derivative_raw[i];
            if !derivative_exit.is_finite() {
                return Err(SurvivalError::NonFiniteLinearPredictor);
            }
            if derivative_exit > guard_threshold {
                let scale = 1.0 / derivative_exit;
                let event_scale = weight * eta_exit.exp() * scale * scale;
                if !event_scale.is_finite() {
                    return Err(SurvivalError::NonFiniteLinearPredictor);
                }
                accumulate_symmetric_outer(
                    &mut expected,
                    event_scale,
                    &self.layout.combined_derivative_exit.row(i),
                );
            }
        }

        expected.mapv_inplace(|value| value * -2.0);
        expected += penalty_hessian;
        let mut neg_expected = expected.clone();
        neg_expected.mapv_inplace(|value| -value);
        let mut shift = 0.0;
        let mut attempts = 0usize;
        let max_attempts = 16usize;
        let n = neg_expected.nrows();
        loop {
            let mut shifted = neg_expected.clone();
            if shift > 0.0 {
                for idx in 0..n {
                    shifted[(idx, idx)] += shift;
                }
            }
            match ldlt_rook(&shifted) {
                Ok((_, _, _, _, _, inertia)) => {
                    if inertia.1 == 0 && inertia.2 == 0 {
                        expected = -shifted;
                        break;
                    }
                }
                Err(_) => {}
            }
            attempts += 1;
            if attempts >= max_attempts {
                expected = -shifted;
                break;
            }
            shift = if shift == 0.0 { 1e-8 } else { shift * 10.0 };
        }

        Ok(Some(expected))
    }
}

impl WorkingModelSurvival {
    pub fn update_state(&mut self, beta: &Array1<f64>) -> Result<WorkingState, SurvivalError> {
        let expected_dim = self.layout.combined_exit.ncols();
        if beta.len() != expected_dim {
            return Err(SurvivalError::DesignDimensionMismatch);
        }

        let eta_exit = self.layout.combined_exit.dot(beta);
        let eta_entry = self.layout.combined_entry.dot(beta);
        let derivative_raw = self.layout.combined_derivative_exit.dot(beta);

        let n = eta_exit.len();
        let p = beta.len();
        let mut gradient = Array1::<f64>::zeros(p);
        let mut hessian = Array2::<f64>::zeros((p, p));
        let mut log_likelihood = 0.0;
        let guard_threshold = self.spec.derivative_guard.max(f64::EPSILON);
        if self.monotonicity.derivative_design.nrows() > 0 {
            if self.monotonicity.derivative_design.ncols() != p
                || self.monotonicity.quadrature_design.ncols() != p
            {
                return Err(SurvivalError::DesignDimensionMismatch);
            }
            if self.monotonicity.quadrature_design.nrows()
                != self.monotonicity.derivative_design.nrows()
            {
                return Err(SurvivalError::DesignDimensionMismatch);
            }
            if self.monotonicity.grid_ages.len() != self.monotonicity.derivative_design.nrows() {
                return Err(SurvivalError::DesignDimensionMismatch);
            }
            let derivative_grid = self.monotonicity.derivative_design.dot(beta);
            for (idx, slope) in derivative_grid.iter().enumerate() {
                if !slope.is_finite() {
                    return Err(SurvivalError::NonFiniteLinearPredictor);
                }
                if *slope < MONOTONICITY_TOLERANCE {
                    let age = self.monotonicity.grid_ages[idx];
                    return Err(SurvivalError::MonotonicityViolation {
                        age,
                        derivative: *slope,
                    });
                }
            }
        }
        let h_exit = eta_exit.mapv(f64::exp);
        let h_entry = eta_entry.mapv(f64::exp);
        let mut log_derivative = Array1::<f64>::zeros(n);
        let mut derivative_scale = Array1::<f64>::zeros(n);
        let mut guarded_derivative_count = 0usize;
        for i in 0..n {
            let value = derivative_raw[i];
            if !value.is_finite() {
                return Err(SurvivalError::NonFiniteLinearPredictor);
            }
            if value <= guard_threshold {
                log_derivative[i] = guard_threshold.ln();
                derivative_scale[i] = 0.0;
                guarded_derivative_count += 1;
            } else {
                log_derivative[i] = value.ln();
                derivative_scale[i] = 1.0 / value;
            }
        }

        if guarded_derivative_count > 0 {
            let total_grid = self.monotonicity.derivative_design.nrows();
            if total_grid > 0 {
                let ratio = guarded_derivative_count as f64 / total_grid as f64;
                if ratio > DERIVATIVE_GUARD_WARNING_CEILING {
                    warn!(
                        "derivative guard activated for {ratio:.2}% of exit derivatives (threshold {guard_threshold:.3e}); consider adding more knots or stronger smoothing",
                        ratio = ratio * 100.0,
                        guard_threshold = guard_threshold,
                    );
                }
            }
        }

        for i in 0..n {
            let weight = self.sample_weight[i];
            if weight == 0.0 {
                continue;
            }
            let d = f64::from(self.event_target[i]);
            let eta_e = eta_exit[i];
            let h_e = h_exit[i];
            let h_s = h_entry[i];
            if !eta_e.is_finite() || !h_e.is_finite() || !h_s.is_finite() {
                return Err(SurvivalError::NonFiniteLinearPredictor);
            }
            let scale = derivative_scale[i];
            let log_guard = log_derivative[i];
            let delta = h_e - h_s;
            log_likelihood += weight * (d * (eta_e + log_guard) - delta);

            let x_exit = self.layout.combined_exit.row(i);
            let x_entry = self.layout.combined_entry.row(i);
            let d_exit = self.layout.combined_derivative_exit.row(i);
            accumulate_weighted_vector(&mut gradient, -weight * h_e, &x_exit);
            accumulate_weighted_vector(&mut gradient, weight * h_s, &x_entry);

            let mut x_tilde = x_exit.to_owned();
            Zip::from(&mut x_tilde)
                .and(&d_exit)
                .for_each(|value, &deriv| *value += deriv * scale);

            if d > 0.0 {
                accumulate_weighted_vector(&mut gradient, weight * d, &x_tilde);
            }

            accumulate_symmetric_outer(&mut hessian, -weight * h_e, &x_exit);
            accumulate_symmetric_outer(&mut hessian, weight * h_s, &x_entry);

            let event_scale = weight * d;
            if event_scale != 0.0 && scale != 0.0 {
                accumulate_symmetric_outer(
                    &mut hessian,
                    -event_scale * scale * scale,
                    &self.layout.combined_derivative_exit.row(i),
                );
            }
        }

        gradient.mapv_inplace(|value| value * -2.0);
        hessian.mapv_inplace(|value| value * -2.0);
        let mut deviance = -2.0 * log_likelihood;

        let penalty_gradient = self.layout.penalties.gradient(beta);
        gradient += &penalty_gradient;
        let penalty_hessian = self.layout.penalties.hessian(beta.len());
        hessian += &penalty_hessian;
        deviance += self.layout.penalties.deviance(beta);

        if self.spec.use_expected_information {
            if let Some(expected_hessian) =
                self.build_expected_information_hessian(beta, &penalty_hessian)?
            {
                hessian = expected_hessian;
            }
        }

        Ok(WorkingState {
            eta: eta_exit,
            gradient,
            hessian,
            deviance,
        })
    }
}

impl PirlsWorkingModel for WorkingModelSurvival {
    fn update(&mut self, beta: &Array1<f64>) -> Result<WorkingState, EstimationError> {
        self.update_state(beta)
            .map_err(|err| EstimationError::InvalidSpecification(err.to_string()))
    }
}

/// Serialized representation of an LDLᵀ factor with Bunch–Kaufman pivoting.
#[derive(Debug, Clone, Serialize, Deserialize, PartialEq)]
pub struct LdltFactor {
    pub lower: Array2<f64>,
    pub diag: Array1<f64>,
    pub subdiag: Array1<f64>,
}

/// Serialized permutation metadata captured during factorization.
#[derive(Debug, Clone, Serialize, Deserialize, PartialEq)]
pub struct PermutationDescriptor {
    pub forward: Vec<usize>,
    pub inverse: Vec<usize>,
}

/// Stored factorization metadata for downstream diagnostics.
#[derive(Debug, Clone, Serialize, Deserialize, PartialEq)]
pub enum HessianFactor {
    Observed {
        factor: LdltFactor,
        permutation: PermutationDescriptor,
        inertia: (usize, usize, usize),
    },
    Expected {
        factor: CholeskyFactor,
    },
}

/// Serialized Cholesky factor for SPD approximations.
#[derive(Debug, Clone, Serialize, Deserialize, PartialEq)]
pub struct CholeskyFactor {
    pub lower: Array2<f64>,
}

#[derive(Debug, Clone, Serialize, Deserialize, PartialEq)]
pub struct CompanionModelHandle {
    pub reference: String,
    #[serde(default)]
    pub cif_horizons: Vec<f64>,
}

#[derive(Debug, Clone, Serialize, Deserialize)]
pub struct SurvivalModelArtifacts {
    pub coefficients: Array1<f64>,
    pub age_basis: BasisDescriptor,
    pub time_varying_basis: Option<BasisDescriptor>,
    pub static_covariate_layout: CovariateLayout,
    pub penalties: Vec<PenaltyDescriptor>,
    pub age_transform: AgeTransform,
    pub reference_constraint: ReferenceConstraint,
    #[serde(default = "empty_monotonicity_constraint")]
    pub monotonicity: MonotonicityPenalty,
    #[serde(default)]
    pub interaction_metadata: Vec<InteractionDescriptor>,
    #[serde(default)]
    pub companion_models: Vec<CompanionModelHandle>,
    pub hessian_factor: Option<HessianFactor>,
    #[serde(default)]
    pub calibrator: Option<CalibratorModel>,
}

#[derive(Clone)]
pub struct CovariateViews<'a> {
    pub pgs: ArrayView1<'a, f64>,
    pub sex: ArrayView1<'a, f64>,
    pub pcs: ArrayView2<'a, f64>,
    pub static_covariates: ArrayView2<'a, f64>,
}

/// Prediction inputs referencing existing arrays.
pub struct SurvivalPredictionInputs<'a> {
    pub age_entry: ArrayView1<'a, f64>,
    pub age_exit: ArrayView1<'a, f64>,
    pub event_target: ArrayView1<'a, u8>,
    pub event_competing: ArrayView1<'a, u8>,
    pub sample_weight: ArrayView1<'a, f64>,
    pub covariates: CovariateViews<'a>,
}

/// Resolve a companion model declared in the survival artifacts.
pub fn resolve_companion_model<'a, 'b>(
    artifacts: &'a SurvivalModelArtifacts,
    reference: &str,
    registry: &'b HashMap<String, SurvivalModelArtifacts>,
) -> Result<(&'a CompanionModelHandle, &'b SurvivalModelArtifacts), SurvivalError> {
    let handle = artifacts
        .companion_models
        .iter()
        .find(|handle| handle.reference == reference)
        .ok_or_else(|| SurvivalError::UnknownCompanionModelHandle {
            reference: reference.to_string(),
        })?;

    let companion =
        registry
            .get(reference)
            .ok_or_else(|| SurvivalError::CompanionModelUnavailable {
                reference: reference.to_string(),
            })?;

    Ok((handle, companion))
}

/// Determine the competing-risk CIF at a given horizon.
pub fn competing_cif_value<'a, 'b>(
    horizon: f64,
    covariates: &Array1<f64>,
    explicit: Option<f64>,
    companion: Option<(&'a CompanionModelHandle, &'b SurvivalModelArtifacts)>,
) -> Result<f64, SurvivalError> {
    if let Some(value) = explicit {
        if !value.is_finite() || value < 0.0 || value > 1.0 {
            return Err(SurvivalError::InvalidCompetingCif { value });
        }
        return Ok(value);
    }

    if let Some((handle, model)) = companion {
        if !handle.cif_horizons.is_empty()
            && handle
                .cif_horizons
                .iter()
                .all(|&candidate| (candidate - horizon).abs() > COMPANION_HORIZON_TOLERANCE)
        {
            return Err(SurvivalError::CompanionModelMissingHorizon {
                reference: handle.reference.clone(),
                horizon,
            });
        }
        return cumulative_incidence(horizon, covariates, model);
    }

    Err(SurvivalError::MissingCompanionCifData)
}

fn covariate_label(layout: &CovariateLayout, index: usize) -> String {
    layout
        .column_names
        .get(index)
        .cloned()
        .unwrap_or_else(|| format!("column_{index}"))
}

fn enforce_covariate_ranges(
    covariates: ArrayView1<f64>,
    layout: &CovariateLayout,
) -> Result<(), SurvivalError> {
    let expected = layout.column_names.len();
    if layout.ranges.is_empty() {
        return Err(SurvivalError::MissingCovariateRanges { expected });
    }
    if layout.ranges.len() != expected {
        return Err(SurvivalError::CovariateRangeLengthMismatch {
            expected,
            actual: layout.ranges.len(),
        });
    }
    if covariates.len() != expected {
        return Err(SurvivalError::CovariateDimensionMismatch);
    }

    for (idx, value) in covariates.iter().enumerate() {
        if !value.is_finite() {
            return Err(SurvivalError::NonFiniteCovariate);
        }
        let range = &layout.ranges[idx];
        if !range.min.is_finite() && !range.max.is_finite() {
            // Both bounds are infinite, nothing to enforce.
            continue;
        }
        if range.min.is_nan()
            || range.max.is_nan()
            || (range.min.is_finite() && range.max.is_finite() && range.min > range.max)
        {
            return Err(SurvivalError::InvalidCovariateRange {
                column: covariate_label(layout, idx),
                index: idx,
                min: range.min,
                max: range.max,
            });
        }
        if range.min.is_finite() && *value < range.min {
            return Err(SurvivalError::CovariateBelowRange {
                column: covariate_label(layout, idx),
                index: idx,
                value: *value,
                minimum: range.min,
            });
        }
        if range.max.is_finite() && *value > range.max {
            return Err(SurvivalError::CovariateAboveRange {
                column: covariate_label(layout, idx),
                index: idx,
                value: *value,
                maximum: range.max,
            });
        }
    }
    Ok(())
}

/// Reconstruct the design row at a given age for prediction.
pub fn design_row_at_age(
    age: f64,
    covariates: ArrayView1<f64>,
    artifacts: &SurvivalModelArtifacts,
) -> Result<Array1<f64>, SurvivalError> {
    let expected_covs = artifacts.static_covariate_layout.column_names.len();
    if covariates.len() != expected_covs {
        return Err(SurvivalError::CovariateDimensionMismatch);
    }
    enforce_covariate_ranges(covariates, &artifacts.static_covariate_layout)?;
    let log_age = artifacts.age_transform.transform(age)?;
    let (basis_arc, _) = create_bspline_basis_with_knots(
        array![log_age].view(),
        artifacts.age_basis.knot_vector.view(),
        artifacts.age_basis.degree,
    )?;
    let basis = (*basis_arc).clone();
    let constrained = artifacts.reference_constraint.apply(&basis);

    let baseline_cols = constrained.ncols();
    let static_cols = expected_covs;
    let total_cols = artifacts.coefficients.len();
    if baseline_cols + static_cols > total_cols {
        return Err(SurvivalError::InvalidTimeVaryingLayout);
    }
    let time_cols = total_cols - baseline_cols - static_cols;

    let mut design = Array1::<f64>::zeros(total_cols);
    design
        .slice_mut(s![..baseline_cols])
        .assign(&constrained.row(0));

    if time_cols > 0 {
        let time_basis = artifacts
            .time_varying_basis
            .as_ref()
            .ok_or(SurvivalError::MissingTimeVaryingBasis)?;
        let descriptor = artifacts
            .interaction_metadata
            .iter()
            .find(|meta| {
                meta.column_range.start == baseline_cols
                    && meta.column_range.end == baseline_cols + time_cols
            })
            .ok_or(SurvivalError::MissingInteractionMetadata)?;

        let pgs_idx = artifacts
            .static_covariate_layout
            .column_names
            .iter()
            .position(|name| name == "pgs")
            .ok_or(SurvivalError::MissingPgsCovariate)?;
        let pgs_value = covariates[pgs_idx];

        let pgs_range = descriptor
            .value_ranges
            .first()
            .ok_or(SurvivalError::MissingInteractionMetadata)?;
        if pgs_range.min.is_finite() && pgs_value < pgs_range.min {
            let column = artifacts
                .static_covariate_layout
                .column_names
                .get(pgs_idx)
                .cloned()
                .unwrap_or_else(|| "pgs".to_string());
            return Err(SurvivalError::CovariateBelowRange {
                column,
                index: pgs_idx,
                value: pgs_value,
                minimum: pgs_range.min,
            });
        }
        if pgs_range.max.is_finite() && pgs_value > pgs_range.max {
            let column = artifacts
                .static_covariate_layout
                .column_names
                .get(pgs_idx)
                .cloned()
                .unwrap_or_else(|| "pgs".to_string());
            return Err(SurvivalError::CovariateAboveRange {
                column,
                index: pgs_idx,
                value: pgs_value,
                maximum: pgs_range.max,
            });
        }

        let (pgs_arc, _) = create_bspline_basis_with_knots(
            array![pgs_value].view(),
            time_basis.knot_vector.view(),
            time_basis.degree,
        )?;
        let pgs_full = (*pgs_arc).clone();
        if pgs_full.ncols() <= 1 {
            return Err(SurvivalError::InvalidTimeVaryingLayout);
        }
        let mut pgs_row = pgs_full.slice(s![0, 1..]).to_owned();
        if let Some(centering) = &descriptor.centering {
            if centering.offsets.len() != pgs_row.len() {
                return Err(SurvivalError::InvalidTimeVaryingLayout);
            }
            pgs_row -= &centering.offsets;
        }

        if baseline_cols * pgs_row.len() != time_cols {
            return Err(SurvivalError::InvalidTimeVaryingLayout);
        }

        let baseline_row = constrained.row(0).to_owned().insert_axis(Axis(0));
        let pgs_tensor = pgs_row.clone().insert_axis(Axis(0));
        let tensor = row_wise_tensor_product(&baseline_row, &pgs_tensor);
        design
            .slice_mut(s![baseline_cols..baseline_cols + time_cols])
            .assign(&tensor.row(0));
    }
    // Fill in the static covariate slots
    design
        .slice_mut(s![baseline_cols + time_cols..])
        .assign(&covariates);
    Ok(design)
}

/// Evaluate the cumulative hazard at a given age.
pub fn cumulative_hazard(
    age: f64,
    covariates: &Array1<f64>,
    artifacts: &SurvivalModelArtifacts,
) -> Result<f64, SurvivalError> {
    let design = design_row_at_age(age, covariates.view(), artifacts)?;
    let eta = design.dot(&artifacts.coefficients);
    Ok(eta.exp())
}

pub fn cumulative_incidence(
    age: f64,
    covariates: &Array1<f64>,
    artifacts: &SurvivalModelArtifacts,
) -> Result<f64, SurvivalError> {
    let h = cumulative_hazard(age, covariates, artifacts)?;
    Ok(1.0 - (-h).exp())
}

pub fn conditional_absolute_risk<'a, 'b>(
    t0: f64,
    t1: f64,
    covariates: &Array1<f64>,
    cif_competing_t0: Option<f64>,
    companion: Option<(&'a CompanionModelHandle, &'b SurvivalModelArtifacts)>,
    artifacts: &SurvivalModelArtifacts,
) -> Result<f64, SurvivalError> {
    let cif0 = cumulative_incidence(t0, covariates, artifacts)?;
    let cif1 = cumulative_incidence(t1, covariates, artifacts)?;
    let delta = (cif1 - cif0).max(0.0);
    let competing = competing_cif_value(t0, covariates, cif_competing_t0, companion)?;
    let denom = (1.0 - cif0 - competing).max(DEFAULT_RISK_EPSILON);
    Ok(delta / denom)
}

/// Calibrator feature extraction for survival predictions.
fn solve_ldlt(
    factor: &LdltFactor,
    permutation: &PermutationDescriptor,
    rhs: &Array1<f64>,
) -> Result<Array1<f64>, SurvivalError> {
    let n = rhs.len();
    if factor.lower.nrows() != n
        || factor.lower.ncols() != n
        || factor.diag.len() != n
        || factor.subdiag.len() != n
        || permutation.forward.len() != n
        || permutation.inverse.len() != n
    {
        return Err(SurvivalError::HessianDimensionMismatch);
    }

    let mut permuted = Array1::<f64>::zeros(n);
    for i in 0..n {
        permuted[i] = rhs[permutation.inverse[i]];
    }

    let mut y = permuted;
    for i in 0..n {
        let mut sum = y[i];
        for j in 0..i {
            sum -= factor.lower[[i, j]] * y[j];
        }
        y[i] = sum;
    }

    let mut z = Array1::<f64>::zeros(n);
    let mut idx = 0usize;
    while idx < n {
        if idx + 1 < n && factor.subdiag[idx].abs() > 1e-12 {
            let a = factor.diag[idx];
            let b = factor.subdiag[idx];
            let c = factor.diag[idx + 1];
            let det = a * c - b * b;
            if det.abs() <= 1e-18 {
                return Err(SurvivalError::HessianSingular);
            }
            let y0 = y[idx];
            let y1 = y[idx + 1];
            z[idx] = (c * y0 - b * y1) / det;
            z[idx + 1] = (-b * y0 + a * y1) / det;
            idx += 2;
        } else {
            let d = factor.diag[idx];
            if d.abs() <= 1e-18 {
                return Err(SurvivalError::HessianSingular);
            }
            z[idx] = y[idx] / d;
            idx += 1;
        }
    }

    let mut x_perm = Array1::<f64>::zeros(n);
    for i in (0..n).rev() {
        let mut sum = z[i];
        for j in i + 1..n {
            sum -= factor.lower[[j, i]] * x_perm[j];
        }
        x_perm[i] = sum;
    }

    let mut solution = Array1::<f64>::zeros(n);
    for i in 0..n {
        solution[permutation.forward[i]] = x_perm[i];
    }

    Ok(solution)
}

fn solve_cholesky(
    factor: &CholeskyFactor,
    rhs: &Array1<f64>,
) -> Result<Array1<f64>, SurvivalError> {
    let n = rhs.len();
    if factor.lower.nrows() != n || factor.lower.ncols() != n {
        return Err(SurvivalError::HessianDimensionMismatch);
    }
    let mut y = Array1::<f64>::zeros(n);
    for i in 0..n {
        let mut sum = rhs[i];
        for j in 0..i {
            sum -= factor.lower[[i, j]] * y[j];
        }
        let diag = factor.lower[[i, i]];
        if diag.abs() <= 1e-18 {
            return Err(SurvivalError::HessianSingular);
        }
        y[i] = sum / diag;
    }

    let mut x = Array1::<f64>::zeros(n);
    for i in (0..n).rev() {
        let mut sum = y[i];
        for j in i + 1..n {
            sum -= factor.lower[[j, i]] * x[j];
        }
        let diag = factor.lower[[i, i]];
        if diag.abs() <= 1e-18 {
            return Err(SurvivalError::HessianSingular);
        }
        x[i] = sum / diag;
    }
    Ok(x)
}

fn variance_from_factor(
    factor: &HessianFactor,
    design_row: &Array1<f64>,
) -> Result<f64, SurvivalError> {
    let solution = match factor {
        HessianFactor::Observed {
            factor,
            permutation,
            ..
        } => solve_ldlt(factor, permutation, design_row)?,
        HessianFactor::Expected { factor } => solve_cholesky(factor, design_row)?,
    };
    Ok(design_row.dot(&solution))
}

pub fn delta_method_standard_errors(
    factor: &HessianFactor,
    design: &Array2<f64>,
) -> Result<Array1<f64>, SurvivalError> {
    let n = design.nrows();
    let mut result = Array1::<f64>::zeros(n);
    for (idx, row) in design.rows().into_iter().enumerate() {
        let variance = variance_from_factor(factor, &row.to_owned())?;
        result[idx] = variance.max(0.0).sqrt();
    }
    Ok(result)
}

pub fn survival_calibrator_features(
    predictions: &Array1<f64>,
    design: &Array2<f64>,
    factor: Option<&HessianFactor>,
    leverage: Option<&Array1<f64>>,
) -> Result<Array2<f64>, SurvivalError> {
    let n = predictions.len();
    if design.nrows() != n {
        return Err(SurvivalError::HessianDimensionMismatch);
    }

    if let Some(lev) = leverage {
        if lev.len() != n {
            return Err(SurvivalError::HessianDimensionMismatch);
        }
    }

    let standard_errors = match factor {
        Some(factor) => delta_method_standard_errors(factor, design)?,
        None => Array1::<f64>::zeros(n),
    };

    let leverage =
        leverage.map(|values| Array1::from_iter(values.iter().map(|&v| v.clamp(0.0, 1.0 - 1e-6))));
    let mut features = Array2::<f64>::zeros((n, if leverage.is_some() { 3 } else { 2 }));
    match leverage {
        Some(lev) => {
            for i in 0..n {
                features[[i, 0]] = predictions[i].logit();
                features[[i, 1]] = standard_errors[i];
                features[[i, 2]] = lev[i];
            }
        }
        None => {
            for i in 0..n {
                features[[i, 0]] = predictions[i].logit();
                features[[i, 1]] = standard_errors[i];
            }
        }
    }
    Ok(features)
}

impl SurvivalModelArtifacts {
    /// Apply the stored logit-risk calibrator to a batch of survival predictions.
    ///
    /// The caller supplies the uncalibrated risks along with the design rows used to
    /// construct the delta-method standard errors.  When a calibrator is absent or the
    /// global calibrator toggle is disabled, this function returns the baseline risks.
    pub fn apply_logit_risk_calibrator(
        &self,
        risks: &Array1<f64>,
        design: &Array2<f64>,
        leverage: Option<&Array1<f64>>,
    ) -> Result<Array1<f64>, SurvivalError> {
        if !calibrator_enabled() {
            return Ok(risks.clone());
        }

        let Some(model) = &self.calibrator else {
            return Ok(risks.clone());
        };

        let features =
            survival_calibrator_features(risks, design, self.hessian_factor.as_ref(), leverage)?;
        let pred = features.column(0).to_owned();
        let se = features.column(1).to_owned();
        let dist = if features.ncols() > 2 {
            features.column(2).to_owned()
        } else {
            Array1::zeros(features.nrows())
        };

        calibrator::predict_calibrator(model, pred.view(), se.view(), dist.view())
            .map_err(|err| SurvivalError::Calibrator(err.to_string()))
    }
}

trait LogitExt {
    fn logit(self) -> f64;
}

impl LogitExt for f64 {
    fn logit(self) -> f64 {
        let clamped = self.max(1e-12).min(1.0 - 1e-12);
        (clamped / (1.0 - clamped)).ln()
    }
}

#[cfg(test)]
mod tests {
    use super::*;
    use crate::calibrate::calibrator::{CalibratorModel, CalibratorSpec};
    use crate::calibrate::faer_ndarray::{FaerEigh, ldlt_rook};
    use crate::calibrate::model::{
        BasisConfig, LinkFunction, reset_calibrator_flag, set_calibrator_enabled,
    };
    use approx::assert_abs_diff_eq;
    use faer::Side;
    use log::Level;
    use logtest::Logger;
    use ndarray::array;
    use serde_json;

    fn manual_inverse(matrix: &Array2<f64>) -> Array2<f64> {
        let det = matrix[[0, 0]] * matrix[[1, 1]] - matrix[[0, 1]] * matrix[[1, 0]];
        array![
            [matrix[[1, 1]] / det, -matrix[[0, 1]] / det],
            [-matrix[[1, 0]] / det, matrix[[0, 0]] / det]
        ]
    }

    #[test]
    fn delta_method_expected_factor_matches_manual_inverse() {
        let hessian = array![[4.0, 1.0], [1.0, 3.0]];
        let chol = CholeskyFactor {
            lower: array![[2.0, 0.0], [0.5, (2.75_f64).sqrt()]],
        };
        let factor = HessianFactor::Expected { factor: chol };
        let design = array![[1.0, 0.0], [0.0, 1.0], [0.3, -0.2]];

        let se = delta_method_standard_errors(&factor, &design).unwrap();
        let inv = manual_inverse(&hessian);

        for (idx, row) in design.rows().into_iter().enumerate() {
            let row_vec = row.to_owned();
            let tmp = inv.dot(&row_vec);
            let expected = row_vec.dot(&tmp).max(0.0).sqrt();
            assert_abs_diff_eq!(se[idx], expected, epsilon = 1e-10);
        }
    }

    #[test]
    fn delta_method_observed_factor_matches_expected() {
        let hessian = array![[4.0, 1.0], [1.0, 3.0]];
        let (lower, diag, subdiag, perm_fwd, perm_inv, inertia) = ldlt_rook(&hessian).unwrap();
        let factor = HessianFactor::Observed {
            factor: LdltFactor {
                lower: lower.clone(),
                diag: diag.clone(),
                subdiag: subdiag.clone(),
            },
            permutation: PermutationDescriptor {
                forward: perm_fwd.clone(),
                inverse: perm_inv.clone(),
            },
            inertia,
        };

        let design = array![[1.0, 0.0], [0.0, 1.0], [0.3, -0.2]];
        let expected_factor = HessianFactor::Expected {
            factor: CholeskyFactor {
                lower: array![[2.0, 0.0], [0.5, (2.75_f64).sqrt()]],
            },
        };

        let se_observed = delta_method_standard_errors(&factor, &design).unwrap();
        let se_expected = delta_method_standard_errors(&expected_factor, &design).unwrap();

        for i in 0..se_observed.len() {
            assert_abs_diff_eq!(se_observed[i], se_expected[i], epsilon = 1e-10);
        }
    }

    #[test]
    fn survival_calibrator_features_clamps_leverage_and_uses_delta_se() {
        let hessian = array![[4.0, 1.0], [1.0, 3.0]];
        let factor = HessianFactor::Expected {
            factor: CholeskyFactor {
                lower: array![[2.0, 0.0], [0.5, (2.75_f64).sqrt()]],
            },
        };
        let design = array![[1.0, 0.0], [0.0, 1.0], [0.5, 0.5]];
        let predictions = array![0.2, 0.4, 0.7];
        let leverage = array![1.2, -0.5, 0.95];

        let features =
            survival_calibrator_features(&predictions, &design, Some(&factor), Some(&leverage))
                .unwrap();

        let inv = manual_inverse(&hessian);
        for (idx, row) in design.rows().into_iter().enumerate() {
            let row_vec = row.to_owned();
            let tmp = inv.dot(&row_vec);
            let expected = row_vec.dot(&tmp).max(0.0).sqrt();
            assert_abs_diff_eq!(features[[idx, 1]], expected, epsilon = 1e-10);
        }

        assert!(features.column(0).iter().all(|&v| v.is_finite()));
        assert_abs_diff_eq!(features[[0, 2]], 1.0 - 1e-6, epsilon = 1e-12);
        assert_abs_diff_eq!(features[[1, 2]], 0.0, epsilon = 1e-12);
        assert_abs_diff_eq!(features[[2, 2]], 0.95, epsilon = 1e-12);
    }

    fn toy_training_data() -> SurvivalTrainingData {
        SurvivalTrainingData {
            age_entry: array![50.0, 55.0, 60.0],
            age_exit: array![55.0, 60.0, 65.0],
            event_target: array![1, 0, 1],
            event_competing: array![0, 0, 0],
            sample_weight: array![1.0, 1.0, 1.0],
            pgs: array![0.1, -0.2, 0.3],
            sex: array![0.0, 1.0, 0.0],
            pcs: array![[0.01, -0.02], [0.02, 0.03], [-0.04, 0.05]],
            extra_static_covariates: Array2::<f64>::zeros((3, 0)),
            extra_static_names: Vec::new(),
        }
    }

    #[test]
    fn apply_logit_risk_calibrator_respects_toggle() {
        reset_calibrator_flag();
        let data = toy_training_data();
        let basis = BasisDescriptor {
            knot_vector: array![0.0, 0.0, 0.0, 0.33, 0.66, 1.0, 1.0, 1.0],
            degree: 2,
        };
        let layout_bundle = build_survival_layout(&data, &basis, 0.1, 2, 4, None).unwrap();
        let layout = layout_bundle.layout;
        let p = layout.combined_exit.ncols();

        let identity_calibrator = CalibratorModel {
            spec: CalibratorSpec {
                link: LinkFunction::Logit,
                pred_basis: BasisConfig {
                    num_knots: 2,
                    degree: 1,
                },
                se_basis: BasisConfig {
                    num_knots: 2,
                    degree: 1,
                },
                dist_basis: BasisConfig {
                    num_knots: 2,
                    degree: 1,
                },
                penalty_order_pred: 2,
                penalty_order_se: 2,
                penalty_order_dist: 2,
                distance_hinge: false,
                prior_weights: None,
                firth: None,
            },
            knots_pred: Array1::zeros(0),
            knots_se: Array1::zeros(0),
            knots_dist: Array1::zeros(0),
            pred_constraint_transform: Array2::zeros((0, 0)),
            stz_se: Array2::zeros((0, 0)),
            stz_dist: Array2::zeros((0, 0)),
            penalty_nullspace_dims: (0, 0, 0, 0),
            standardize_pred: (0.0, 1.0),
            standardize_se: (0.0, 1.0),
            standardize_dist: (0.0, 1.0),
            interaction_center_pred: None,
            se_wiggle_only_drop: false,
            dist_wiggle_only_drop: false,
            lambda_pred: 1.0,
            lambda_pred_param: 1.0,
            lambda_se: 1.0,
            lambda_dist: 1.0,
            coefficients: Array1::zeros(0),
            column_spans: (0..0, 0..0, 0..0),
            pred_param_range: 0..0,
            scale: None,
            assumes_frequency_weights: true,
        };

        let artifacts = SurvivalModelArtifacts {
            coefficients: Array1::<f64>::zeros(p),
            age_basis: basis.clone(),
            time_varying_basis: None,
            static_covariate_layout: make_covariate_layout(&layout),
            penalties: vec![baseline_penalty_descriptor(&layout, 2, 0.5)],
            age_transform: layout.age_transform,
            reference_constraint: layout.reference_constraint.clone(),
            monotonicity: layout.monotonicity.clone(),
            interaction_metadata: Vec::new(),
            companion_models: Vec::new(),
            hessian_factor: Some(HessianFactor::Expected {
                factor: CholeskyFactor {
                    lower: Array2::<f64>::eye(p),
                },
            }),
            calibrator: Some(identity_calibrator),
        };

        let risks = array![0.2, 0.8];
        let mut design = Array2::<f64>::zeros((2, p));
        if p > 0 {
            design[[0, 0]] = 1.0;
        }
        if p > 1 {
            design[[1, 1]] = 1.0;
        }

        let calibrated = artifacts
            .apply_logit_risk_calibrator(&risks, &design, None)
            .unwrap();
        for (cal, base) in calibrated.iter().zip(risks.iter()) {
            assert_abs_diff_eq!(*cal, *base, epsilon = 1e-12);
        }

        set_calibrator_enabled(false);
        let bypass = artifacts
            .apply_logit_risk_calibrator(&risks, &design, None)
            .unwrap();
        for (cal, base) in bypass.iter().zip(risks.iter()) {
            assert_abs_diff_eq!(*cal, *base, epsilon = 1e-12);
        }
        reset_calibrator_flag();
    }

    #[test]
    fn update_state_warns_when_derivative_guard_is_common() {
        let mut logger = Logger::start();
        let data = toy_training_data();
        let basis = BasisDescriptor {
            knot_vector: array![0.0, 0.0, 0.0, 0.33, 0.66, 1.0, 1.0, 1.0],
            degree: 2,
        };
        let layout_bundle = build_survival_layout(&data, &basis, 0.1, 2, 10, None).unwrap();
        let mut model = WorkingModelSurvival::new(
            layout_bundle.layout.clone(),
            &data,
            layout_bundle.monotonicity.clone(),
            SurvivalSpec::default(),
        )
        .unwrap();
        let beta = Array1::<f64>::zeros(model.layout.combined_exit.ncols());

        model.update_state(&beta).unwrap();

        let mut matches = 0usize;
        while let Some(record) = logger.pop() {
            if record.level() == Level::Warn
                && record
                    .args()
                    .contains("derivative guard activated for")
            {
                matches += 1;
            }
        }
        assert_eq!(matches, 1, "expected exactly one derivative guard warning");
    }

    fn repeat_rows(matrix: &Array2<f64>, pattern: &[usize]) -> Array2<f64> {
        let cols = matrix.ncols();
        let mut result = Array2::<f64>::zeros((pattern.len(), cols));
        for (row_idx, &source_idx) in pattern.iter().enumerate() {
            assert!(source_idx < matrix.nrows());
            result.row_mut(row_idx).assign(&matrix.row(source_idx));
        }
        result
    }

    fn repeat_optional(matrix: &Option<Array2<f64>>, pattern: &[usize]) -> Option<Array2<f64>> {
        matrix.as_ref().map(|array| repeat_rows(array, pattern))
    }

    fn combined_static_row(layout: &SurvivalLayout, idx: usize) -> Array1<f64> {
        let base = layout.static_covariates.row(idx);
        let extra = layout.extra_static_covariates.row(idx);
        let total = base.len() + extra.len();
        let mut result = Array1::<f64>::zeros(total);
        if base.len() > 0 {
            result.slice_mut(s![..base.len()]).assign(&base);
        }
        if extra.len() > 0 {
            result
                .slice_mut(s![base.len()..base.len() + extra.len()])
                .assign(&extra);
        }
        result
    }

    fn compute_value_ranges(matrix: &Array2<f64>) -> Vec<ValueRange> {
        (0..matrix.ncols())
            .map(|col_idx| {
                if matrix.nrows() == 0 {
                    return ValueRange { min: 0.0, max: 0.0 };
                }
                let mut min_val = f64::INFINITY;
                let mut max_val = f64::NEG_INFINITY;
                for &value in matrix.column(col_idx).iter() {
                    if value < min_val {
                        min_val = value;
                    }
                    if value > max_val {
                        max_val = value;
                    }
                }
                ValueRange {
                    min: min_val,
                    max: max_val,
                }
            })
            .collect()
    }

    fn make_covariate_layout(layout: &SurvivalLayout) -> CovariateLayout {
        let mut ranges = compute_value_ranges(&layout.static_covariates);
        ranges.extend(compute_value_ranges(&layout.extra_static_covariates));
        CovariateLayout {
            column_names: layout.static_covariate_names.clone(),
            ranges,
        }
    }

    fn baseline_penalty_descriptor(
        layout: &SurvivalLayout,
        order: usize,
        lambda: f64,
    ) -> PenaltyDescriptor {
        let baseline_cols = layout.baseline_exit.ncols();
        let matrix =
            create_difference_penalty_matrix(baseline_cols, order).expect("baseline penalty");
        PenaltyDescriptor {
            order,
            lambda,
            matrix,
            column_range: ColumnRange::new(0, baseline_cols),
        }
    }

    fn assert_array1_close(left: &Array1<f64>, right: &Array1<f64>, tol: f64) {
        assert_eq!(left.len(), right.len());
        for (l, r) in left.iter().zip(right.iter()) {
            assert!((l - r).abs() <= tol, "array1 mismatch: {l} vs {r}");
        }
    }

    fn assert_array2_close(left: &Array2<f64>, right: &Array2<f64>, tol: f64) {
        assert_eq!(left.dim(), right.dim());
        for (l, r) in left.iter().zip(right.iter()) {
            assert!((l - r).abs() <= tol, "array2 mismatch: {l} vs {r}");
        }
    }

    fn assert_artifacts_close(left: &SurvivalModelArtifacts, right: &SurvivalModelArtifacts) {
        assert_array1_close(&left.coefficients, &right.coefficients, 1e-12);
        assert_array1_close(
            &left.age_basis.knot_vector,
            &right.age_basis.knot_vector,
            1e-12,
        );
        assert_eq!(left.age_basis.degree, right.age_basis.degree);
        assert_eq!(left.time_varying_basis, right.time_varying_basis);
        assert_eq!(
            left.static_covariate_layout.column_names,
            right.static_covariate_layout.column_names
        );
        for (l_range, r_range) in left
            .static_covariate_layout
            .ranges
            .iter()
            .zip(&right.static_covariate_layout.ranges)
        {
            assert!((l_range.min - r_range.min).abs() <= 1e-12);
            assert!((l_range.max - r_range.max).abs() <= 1e-12);
        }
        assert_eq!(left.penalties.len(), right.penalties.len());
        for (l_penalty, r_penalty) in left.penalties.iter().zip(&right.penalties) {
            assert_eq!(l_penalty.order, r_penalty.order);
            assert!((l_penalty.lambda - r_penalty.lambda).abs() <= 1e-12);
            assert_array2_close(&l_penalty.matrix, &r_penalty.matrix, 1e-12);
            assert_eq!(l_penalty.column_range, r_penalty.column_range);
        }
        assert_array2_close(
            &left.reference_constraint.transform,
            &right.reference_constraint.transform,
            1e-12,
        );
        assert!(
            (left.reference_constraint.reference_log_age
                - right.reference_constraint.reference_log_age)
                .abs()
                <= 1e-12
        );
        assert!((left.age_transform.minimum_age - right.age_transform.minimum_age).abs() <= 1e-12);
        assert!((left.age_transform.delta - right.age_transform.delta).abs() <= 1e-12);
        assert_eq!(
            left.interaction_metadata.len(),
            right.interaction_metadata.len()
        );
        for (l_meta, r_meta) in left
            .interaction_metadata
            .iter()
            .zip(&right.interaction_metadata)
        {
            assert_eq!(l_meta.label, r_meta.label);
            assert_eq!(l_meta.column_range, r_meta.column_range);
            assert_eq!(l_meta.value_ranges.len(), r_meta.value_ranges.len());
            for (l_range, r_range) in l_meta.value_ranges.iter().zip(&r_meta.value_ranges) {
                assert!((l_range.min - r_range.min).abs() <= 1e-12);
                assert!((l_range.max - r_range.max).abs() <= 1e-12);
            }
            match (&l_meta.centering, &r_meta.centering) {
                (Some(l), Some(r)) => {
                    assert_array1_close(&l.offsets, &r.offsets, 1e-12);
                }
                (None, None) => {}
                _ => panic!("centering mismatch"),
            }
        }
        assert_eq!(left.companion_models, right.companion_models);
        match (&left.hessian_factor, &right.hessian_factor) {
            (
                Some(HessianFactor::Observed {
                    factor: l_ldlt,
                    permutation: l_perm,
                    inertia: l_inertia,
                }),
                Some(HessianFactor::Observed {
                    factor: r_ldlt,
                    permutation: r_perm,
                    inertia: r_inertia,
                }),
            ) => {
                assert_array2_close(&l_ldlt.lower, &r_ldlt.lower, 1e-12);
                assert_array1_close(&l_ldlt.diag, &r_ldlt.diag, 1e-12);
                assert_array1_close(&l_ldlt.subdiag, &r_ldlt.subdiag, 1e-12);
                assert_eq!(l_perm, r_perm);
                assert_eq!(l_inertia, r_inertia);
            }
            (
                Some(HessianFactor::Expected { factor: l_chol }),
                Some(HessianFactor::Expected { factor: r_chol }),
            ) => {
                assert_array2_close(&l_chol.lower, &r_chol.lower, 1e-12);
            }
            (None, None) => {}
            _ => panic!("hessian factor mismatch"),
        }
        assert_eq!(left.calibrator.is_some(), right.calibrator.is_some());
        if let (Some(l), Some(r)) = (&left.calibrator, &right.calibrator) {
            let left_json = serde_json::to_string(l).unwrap();
            let right_json = serde_json::to_string(r).unwrap();
            assert_eq!(left_json, right_json);
        }
    }

    fn evaluate_state(
        layout: &SurvivalLayout,
        penalty: &MonotonicityPenalty,
        data: &SurvivalTrainingData,
        beta: &Array1<f64>,
    ) -> WorkingState {
        let mut model = WorkingModelSurvival::new(
            layout.clone(),
            data,
            penalty.clone(),
            SurvivalSpec::default(),
        )
        .unwrap();
        model.update_state(beta).unwrap()
    }

    #[test]
    fn logit_extension_behaves() {
        assert!(0.5f64.logit().abs() < 1e-12);
        assert!(f64::is_finite(0.01f64.logit()));
    }

    #[test]
    fn age_transform_rejects_non_positive_guard() {
        let ages = array![50.0, 55.0];
        let err = AgeTransform::from_training(&ages, 0.0).unwrap_err();
        assert!(matches!(err, SurvivalError::NonPositiveGuard));
    }

    #[test]
    fn monotonic_constraint_clamps_negative_derivatives() {
        let data = toy_training_data();
        let basis = BasisDescriptor {
            knot_vector: array![0.0, 0.0, 0.0, 0.33, 0.66, 1.0, 1.0, 1.0],
            degree: 2,
        };
        let SurvivalLayoutBundle {
            layout,
            monotonicity,
            ..
        } = build_survival_layout(&data, &basis, 0.1, 2, 10, None).unwrap();
        let spec = SurvivalSpec::default();
        let beta = Array1::<f64>::zeros(layout.combined_exit.ncols());
        let mut model =
            WorkingModelSurvival::new(layout.clone(), &data, monotonicity, spec).unwrap();

        let state = model.update_state(&beta).unwrap();
        assert!(state.deviance.is_finite());

        let eta_exit = layout.combined_exit.dot(&beta);
        let eta_entry = layout.combined_entry.dot(&beta);
        let derivative_raw = layout.combined_derivative_exit.dot(&beta);
        let guard = model.spec.derivative_guard.max(f64::EPSILON);

        let mut log_likelihood = 0.0;
        for i in 0..data.age_entry.len() {
            let weight = data.sample_weight[i];
            if weight == 0.0 {
                continue;
            }
            let d = f64::from(data.event_target[i]);
            let h_exit = eta_exit[i].exp();
            let h_entry = eta_entry[i].exp();
            let log_guard = if derivative_raw[i] <= guard {
                guard.ln()
            } else {
                derivative_raw[i].ln()
            };
            log_likelihood += weight * (d * (eta_exit[i] + log_guard) - (h_exit - h_entry));
        }

        let penalty = layout.penalties.deviance(&beta);
        let manual_deviance = -2.0 * log_likelihood + penalty;
        assert_abs_diff_eq!(state.deviance, manual_deviance, epsilon = 1e-10);
    }

    #[test]
    fn monotonic_constraint_rejects_negative_slopes() {
        let mut data = toy_training_data();
        data.sample_weight.fill(0.0);
        let basis = BasisDescriptor {
            knot_vector: array![0.0, 0.0, 0.0, 0.25, 0.5, 0.75, 1.0, 1.0, 1.0],
            degree: 2,
        };
        let SurvivalLayoutBundle {
            layout,
            monotonicity,
            ..
        } = build_survival_layout(&data, &basis, 0.1, 2, 12, None).unwrap();
        assert!(monotonicity.derivative_design.nrows() > 0);

        let mut beta = Array1::<f64>::zeros(layout.combined_exit.ncols());
        let mut found = false;
        for row in monotonicity.derivative_design.rows() {
            if row.iter().any(|value| value.abs() > 1e-12) {
                beta.assign(&row);
                // Scale the row so the induced slopes are only infinitesimally negative.
                beta.mapv_inplace(|value| -1e-8 * value);
                found = true;
                break;
            }
        }
        assert!(found, "monotonicity grid returned only zero rows");

        let slopes = monotonicity.derivative_design.dot(&beta);
        assert!(slopes.iter().any(|value| *value < 0.0 && value.abs() < 1e-6));

        let mut model =
            WorkingModelSurvival::new(layout, &data, monotonicity, SurvivalSpec::default())
                .unwrap();
        let err = model.update_state(&beta).unwrap_err();
        assert!(matches!(err, SurvivalError::MonotonicityViolation { .. }));
    }

    #[test]
    fn conditional_risk_monotone() {
        let data = toy_training_data();
        let basis = BasisDescriptor {
            knot_vector: array![0.0, 0.0, 0.0, 0.33, 0.66, 1.0, 1.0, 1.0],
            degree: 2,
        };
        let SurvivalLayoutBundle {
            layout,
            monotonicity,
            penalty_descriptors,
            interaction_metadata,
            time_varying_basis,
        } = build_survival_layout(&data, &basis, 0.1, 2, 10, None).unwrap();
        let layout = layout;
        let model = WorkingModelSurvival::new(
            layout.clone(),
            &data,
            monotonicity.clone(),
            SurvivalSpec::default(),
        )
        .unwrap();
        let artifacts = SurvivalModelArtifacts {
            coefficients: Array1::<f64>::zeros(model.layout.combined_exit.ncols()),
            age_basis: basis.clone(),
            time_varying_basis,
            static_covariate_layout: make_covariate_layout(&layout),
            penalties: penalty_descriptors,
            age_transform: layout.age_transform,
            reference_constraint: layout.reference_constraint.clone(),
            monotonicity: layout.monotonicity.clone(),
            interaction_metadata,
            companion_models: Vec::new(),
            hessian_factor: None,
            calibrator: None,
        };
        let cov_cols =
            model.layout.static_covariates.ncols() + model.layout.extra_static_covariates.ncols();
        let covs = Array1::<f64>::zeros(cov_cols);
        let cif0 = cumulative_incidence(55.0, &covs, &artifacts).unwrap();
        let cif1 = cumulative_incidence(60.0, &covs, &artifacts).unwrap();
        assert!(cif1 >= cif0 - 1e-9);
        let risk =
            conditional_absolute_risk(55.0, 60.0, &covs, Some(0.0), None, &artifacts).unwrap();
        assert!(risk >= -1e-9);
    }

    #[test]
    fn competing_cif_helpers_require_available_sources() {
        let data = toy_training_data();
        let basis = BasisDescriptor {
            knot_vector: array![0.0, 0.0, 0.0, 0.33, 0.66, 1.0, 1.0, 1.0],
            degree: 2,
        };
        let layout_bundle = build_survival_layout(&data, &basis, 0.1, 2, 6, None).unwrap();
        let layout = layout_bundle.layout;
        let make_artifacts = |companion_models: Vec<CompanionModelHandle>| SurvivalModelArtifacts {
            coefficients: Array1::<f64>::zeros(layout.combined_exit.ncols()),
            age_basis: basis.clone(),
            time_varying_basis: None,
            static_covariate_layout: make_covariate_layout(&layout),
            penalties: vec![baseline_penalty_descriptor(&layout, 2, 0.5)],
            age_transform: layout.age_transform,
            reference_constraint: layout.reference_constraint.clone(),
            monotonicity: layout.monotonicity.clone(),
            interaction_metadata: Vec::new(),
            companion_models,
            hessian_factor: None,
            calibrator: None,
        };

        let companion_artifacts = make_artifacts(Vec::new());
        let mut registry = HashMap::new();
        registry.insert("companion".to_string(), companion_artifacts);

        let base_artifacts = make_artifacts(vec![CompanionModelHandle {
            reference: "companion".to_string(),
            cif_horizons: vec![55.0],
        }]);
        let covs = Array1::<f64>::zeros(layout.static_covariates.ncols());

        let err = competing_cif_value(55.0, &covs, Some(f64::NAN), None).unwrap_err();
        assert!(matches!(err, SurvivalError::InvalidCompetingCif { .. }));

        let err = competing_cif_value(55.0, &covs, None, None).unwrap_err();
        assert!(matches!(err, SurvivalError::MissingCompanionCifData));

        {
            let (handle, resolved) =
                resolve_companion_model(&base_artifacts, "companion", &registry).unwrap();
            let explicit = 0.25;
            let value =
                competing_cif_value(55.0, &covs, Some(explicit), Some((handle, resolved))).unwrap();
            assert_abs_diff_eq!(value, explicit, epsilon = 1e-12);
        }

        let err = resolve_companion_model(&base_artifacts, "missing", &registry).unwrap_err();
        assert!(matches!(
            err,
            SurvivalError::UnknownCompanionModelHandle { .. }
        ));

        registry.clear();
        let err = resolve_companion_model(&base_artifacts, "companion", &registry).unwrap_err();
        assert!(matches!(
            err,
            SurvivalError::CompanionModelUnavailable { .. }
        ));
    }

    #[test]
    fn conditional_risk_requires_companion_inputs() {
        let data = toy_training_data();
        let basis = BasisDescriptor {
            knot_vector: array![0.0, 0.0, 0.0, 0.33, 0.66, 1.0, 1.0, 1.0],
            degree: 2,
        };
        let layout_bundle = build_survival_layout(&data, &basis, 0.1, 2, 6, None).unwrap();
        let layout = layout_bundle.layout;
        let artifacts = SurvivalModelArtifacts {
            coefficients: Array1::<f64>::zeros(layout.combined_exit.ncols()),
            age_basis: basis.clone(),
            time_varying_basis: None,
            static_covariate_layout: make_covariate_layout(&layout),
            penalties: vec![baseline_penalty_descriptor(&layout, 2, 0.5)],
            age_transform: layout.age_transform,
            reference_constraint: layout.reference_constraint.clone(),
            monotonicity: layout_bundle.monotonicity.clone(),
            interaction_metadata: Vec::new(),
            companion_models: Vec::new(),
            hessian_factor: None,
            calibrator: None,
        };
        let covs = Array1::<f64>::zeros(layout.static_covariates.ncols());
        let err = conditional_absolute_risk(55.0, 60.0, &covs, None, None, &artifacts).unwrap_err();
        assert!(matches!(err, SurvivalError::MissingCompanionCifData));
    }

    #[test]
    fn conditional_risk_uses_resolved_companion_model() {
        let data = toy_training_data();
        let basis = BasisDescriptor {
            knot_vector: array![0.0, 0.0, 0.0, 0.33, 0.66, 1.0, 1.0, 1.0],
            degree: 2,
        };
        let layout_bundle = build_survival_layout(&data, &basis, 0.1, 2, 6, None).unwrap();
        let layout = layout_bundle.layout;
        let make_artifacts = |companion_models: Vec<CompanionModelHandle>| SurvivalModelArtifacts {
            coefficients: Array1::<f64>::zeros(layout.combined_exit.ncols()),
            age_basis: basis.clone(),
            time_varying_basis: None,
            static_covariate_layout: make_covariate_layout(&layout),
            penalties: vec![baseline_penalty_descriptor(&layout, 2, 0.5)],
            age_transform: layout.age_transform,
            reference_constraint: layout.reference_constraint.clone(),
            monotonicity: layout_bundle.monotonicity.clone(),
            interaction_metadata: Vec::new(),
            companion_models,
            hessian_factor: None,
            calibrator: None,
        };

        let companion_artifacts = make_artifacts(Vec::new());
        let mut registry = HashMap::new();
        registry.insert("companion".to_string(), companion_artifacts.clone());
        let base_artifacts = make_artifacts(vec![CompanionModelHandle {
            reference: "companion".to_string(),
            cif_horizons: vec![55.0, 60.0],
        }]);
        let covs = Array1::<f64>::zeros(layout.static_covariates.ncols());

        let (handle, resolved) =
            resolve_companion_model(&base_artifacts, "companion", &registry).unwrap();
        let explicit = cumulative_incidence(55.0, &covs, &registry["companion"]).unwrap();
        let expected =
            conditional_absolute_risk(55.0, 60.0, &covs, Some(explicit), None, &base_artifacts)
                .unwrap();
        let via_companion = conditional_absolute_risk(
            55.0,
            60.0,
            &covs,
            None,
            Some((handle, resolved)),
            &base_artifacts,
        )
        .unwrap();
        assert_abs_diff_eq!(via_companion, expected, epsilon = 1e-12);
    }

    #[test]
    fn competing_cif_helpers_validate_horizons() {
        let data = toy_training_data();
        let basis = BasisDescriptor {
            knot_vector: array![0.0, 0.0, 0.0, 0.33, 0.66, 1.0, 1.0, 1.0],
            degree: 2,
        };
        let layout_bundle = build_survival_layout(&data, &basis, 0.1, 2, 6, None).unwrap();
        let layout = layout_bundle.layout;
        let make_artifacts = |companion_models: Vec<CompanionModelHandle>| SurvivalModelArtifacts {
            coefficients: Array1::<f64>::zeros(layout.combined_exit.ncols()),
            age_basis: basis.clone(),
            time_varying_basis: None,
            static_covariate_layout: make_covariate_layout(&layout),
            penalties: vec![baseline_penalty_descriptor(&layout, 2, 0.5)],
            age_transform: layout.age_transform,
            reference_constraint: layout.reference_constraint.clone(),
            monotonicity: layout_bundle.monotonicity.clone(),
            interaction_metadata: Vec::new(),
            companion_models,
            hessian_factor: None,
            calibrator: None,
        };

        let companion_artifacts = make_artifacts(Vec::new());
        let mut registry = HashMap::new();
        registry.insert("companion".to_string(), companion_artifacts);
        let covs = Array1::<f64>::zeros(layout.static_covariates.ncols());

        let missing_horizon = make_artifacts(vec![CompanionModelHandle {
            reference: "companion".to_string(),
            cif_horizons: vec![60.0],
        }]);

        {
            let (handle, resolved) =
                resolve_companion_model(&missing_horizon, "companion", &registry).unwrap();
            let err = competing_cif_value(55.0, &covs, None, Some((handle, resolved))).unwrap_err();
            assert!(matches!(
                err,
                SurvivalError::CompanionModelMissingHorizon { .. }
            ));
        }

        let matching_horizon = make_artifacts(vec![CompanionModelHandle {
            reference: "companion".to_string(),
            cif_horizons: vec![55.0, 65.0],
        }]);

        {
            let (handle, resolved) =
                resolve_companion_model(&matching_horizon, "companion", &registry).unwrap();
            let value = competing_cif_value(55.0, &covs, None, Some((handle, resolved))).unwrap();
            let expected =
                cumulative_incidence(55.0, &covs, registry.get("companion").unwrap()).unwrap();
            assert_abs_diff_eq!(value, expected, epsilon = 1e-12);
        }
    }

    #[test]
    fn working_state_shapes() {
        let data = toy_training_data();
        let basis = BasisDescriptor {
            knot_vector: array![0.0, 0.0, 0.0, 0.33, 0.66, 1.0, 1.0, 1.0],
            degree: 2,
        };
        let SurvivalLayoutBundle {
            layout,
            monotonicity,
            ..
        } = build_survival_layout(&data, &basis, 0.1, 2, 8, None).unwrap();
        let mut model =
            WorkingModelSurvival::new(layout, &data, monotonicity, SurvivalSpec::default())
                .unwrap();
        let beta = Array1::<f64>::zeros(model.layout.combined_exit.ncols());
        let state = model.update_state(&beta).unwrap();
        assert_eq!(state.gradient.len(), beta.len());
        assert_eq!(state.hessian.nrows(), beta.len());
        assert_eq!(state.hessian.ncols(), beta.len());
    }

    #[test]
    fn likelihood_matches_manual_computation() {
        let data = toy_training_data();
        let basis = BasisDescriptor {
            knot_vector: array![0.0, 0.0, 0.0, 0.4, 0.7, 1.0, 1.0, 1.0],
            degree: 2,
        };
        let mut bundle = build_survival_layout(&data, &basis, 0.1, 2, 0, None).unwrap();
        bundle
            .layout
            .penalties
            .blocks
            .iter_mut()
            .for_each(|block| block.lambda = 0.0);
        bundle
            .penalty_descriptors
            .iter_mut()
            .for_each(|descriptor| descriptor.lambda = 0.0);
        let layout = bundle.layout.clone();
        let monotonicity = bundle.monotonicity.clone();
        let mut spec = SurvivalSpec::default();
        spec.derivative_guard = 1e-12;
        let mut model =
            WorkingModelSurvival::new(layout.clone(), &data, monotonicity.clone(), spec).unwrap();

        let mut beta = Array1::<f64>::zeros(layout.combined_exit.ncols());
        for (idx, value) in beta.iter_mut().enumerate() {
            *value = 0.01 * (idx as f64 + 1.0);
        }
        if beta.len() > 0 {
            beta[0] = -0.15;
        }

        let state = model.update_state(&beta).unwrap();
        let eta_exit = layout.combined_exit.dot(&beta);
        let eta_entry = layout.combined_entry.dot(&beta);
        let derivative_exit = layout.combined_derivative_exit.dot(&beta);
        let guard = spec.derivative_guard.max(f64::EPSILON);
        assert!(derivative_exit.iter().any(|value| *value <= guard));

        let mut manual = 0.0;
        for i in 0..data.age_entry.len() {
            let d = f64::from(data.event_target[i]);
            let weight = data.sample_weight[i];
            let guarded = derivative_exit[i].max(guard);
            let h_exit = eta_exit[i].exp();
            let h_entry = eta_entry[i].exp();
            manual += weight * (d * (eta_exit[i] + guarded.ln()) - (h_exit - h_entry));
        }

        assert_abs_diff_eq!(state.deviance, -2.0 * manual, epsilon = 1e-10);
    }

    #[test]
    fn left_truncation_matches_scoring_difference() {
        let data = toy_training_data();
        let basis = BasisDescriptor {
            knot_vector: array![0.0, 0.0, 0.0, 0.45, 0.7, 1.0, 1.0, 1.0],
            degree: 2,
        };
        let mut bundle = build_survival_layout(&data, &basis, 0.1, 2, 4, None).unwrap();
        bundle
            .layout
            .penalties
            .blocks
            .iter_mut()
            .for_each(|block| block.lambda = 0.0);
        bundle
            .penalty_descriptors
            .iter_mut()
            .for_each(|descriptor| descriptor.lambda = 0.0);
        let layout = bundle.layout.clone();
        let monotonicity = bundle.monotonicity.clone();
        let penalty_descriptors = bundle.penalty_descriptors.clone();
        let interaction_metadata = bundle.interaction_metadata.clone();
        let time_varying_basis = bundle.time_varying_basis.clone();
        let mut spec = SurvivalSpec::default();
        spec.derivative_guard = 1e-12;
        let mut model =
            WorkingModelSurvival::new(layout.clone(), &data, monotonicity.clone(), spec).unwrap();

        let p = layout.combined_exit.ncols();
        let baseline_cols = layout.baseline_exit.ncols();
        let mut beta = Array1::<f64>::zeros(p);
        for idx in 0..baseline_cols {
            beta[idx] = 0.05 * (idx as f64 + 1.0);
        }

        let state = model.update_state(&beta).unwrap();
        assert!(state.deviance.is_finite());

        let artifacts = SurvivalModelArtifacts {
            coefficients: beta.clone(),
            age_basis: basis.clone(),
            time_varying_basis,
            static_covariate_layout: make_covariate_layout(&layout),
            penalties: penalty_descriptors,
            age_transform: layout.age_transform,
            reference_constraint: layout.reference_constraint.clone(),
            monotonicity: layout.monotonicity.clone(),
            interaction_metadata,
            companion_models: Vec::new(),
            hessian_factor: None,
            calibrator: None,
        };

        let eta_exit = layout.combined_exit.dot(&beta);
        let eta_entry = layout.combined_entry.dot(&beta);

        for i in 0..data.age_entry.len() {
            let covariates = combined_static_row(&layout, i);
            let hazard_exit = cumulative_hazard(data.age_exit[i], &covariates, &artifacts).unwrap();
            let hazard_entry =
                cumulative_hazard(data.age_entry[i], &covariates, &artifacts).unwrap();
            let delta_scoring = hazard_exit - hazard_entry;
            let delta_training = eta_exit[i].exp() - eta_entry[i].exp();
            assert_abs_diff_eq!(delta_scoring, delta_training, epsilon = 1e-10);
        }
    }

    #[test]
    fn cumulative_hazard_matches_update_state_with_delayed_entry() {
        let data = SurvivalTrainingData {
            age_entry: array![45.0, 60.0, 58.0],
            age_exit: array![50.0, 66.0, 65.0],
            event_target: array![1, 0, 1],
            event_competing: array![0, 0, 0],
            sample_weight: array![1.0, 1.0, 1.0],
            pgs: array![0.05, -0.1, 0.2],
            sex: array![0.0, 1.0, 0.0],
            pcs: array![[0.01, -0.02], [0.03, 0.04], [-0.05, 0.06]],
            extra_static_covariates: Array2::<f64>::zeros((3, 0)),
            extra_static_names: Vec::new(),
        };

        let basis = BasisDescriptor {
            knot_vector: array![0.0, 0.0, 0.0, 0.4, 0.7, 1.0, 1.0, 1.0],
            degree: 2,
        };
        let mut bundle = build_survival_layout(&data, &basis, 0.1, 2, 6, None).unwrap();
        bundle
            .layout
            .penalties
            .blocks
            .iter_mut()
            .for_each(|block| block.lambda = 0.0);
        bundle
            .penalty_descriptors
            .iter_mut()
            .for_each(|descriptor| descriptor.lambda = 0.0);

        let layout = bundle.layout.clone();
        let monotonicity = bundle.monotonicity.clone();
        let penalty_descriptors = bundle.penalty_descriptors.clone();
        let interaction_metadata = bundle.interaction_metadata.clone();
        let time_varying_basis = bundle.time_varying_basis.clone();

        let mut spec = SurvivalSpec::default();
        spec.derivative_guard = 1e-12;
        let mut model =
            WorkingModelSurvival::new(layout.clone(), &data, monotonicity.clone(), spec).unwrap();

        let p = layout.combined_exit.ncols();
        let mut beta = Array1::<f64>::zeros(p);
        for idx in 0..p {
            beta[idx] = 0.02 * (idx as f64 + 1.0);
        }

        let state = model.update_state(&beta).unwrap();
        assert!(state.deviance.is_finite());

        let eta_exit = layout.combined_exit.dot(&beta);
        let eta_entry = layout.combined_entry.dot(&beta);
        let h_exit = eta_exit.mapv(f64::exp);
        let h_entry = eta_entry.mapv(f64::exp);
        let delta_training = &h_exit - &h_entry;

        let artifacts = SurvivalModelArtifacts {
            coefficients: beta.clone(),
            age_basis: basis.clone(),
            time_varying_basis,
            static_covariate_layout: make_covariate_layout(&layout),
            penalties: penalty_descriptors,
            age_transform: layout.age_transform,
            reference_constraint: layout.reference_constraint.clone(),
            monotonicity: layout.monotonicity.clone(),
            interaction_metadata,
            companion_models: Vec::new(),
            hessian_factor: None,
            calibrator: None,
        };

        for i in 0..data.age_entry.len() {
            let covariates = combined_static_row(&layout, i);
            let hazard_exit =
                cumulative_hazard(data.age_exit[i], &covariates, &artifacts).unwrap();
            let hazard_entry =
                cumulative_hazard(data.age_entry[i], &covariates, &artifacts).unwrap();
            let delta_scoring = hazard_exit - hazard_entry;
            assert_abs_diff_eq!(delta_scoring, delta_training[i], epsilon = 1e-10);
        }
    }

    #[test]
    fn gradient_and_hessian_match_numeric() {
        let data = toy_training_data();
        let basis = BasisDescriptor {
            knot_vector: array![0.0, 0.0, 0.0, 0.5, 1.0, 1.0, 1.0],
            degree: 2,
        };
        let mut bundle = build_survival_layout(&data, &basis, 0.1, 2, 0, None).unwrap();
        bundle
            .layout
            .penalties
            .blocks
            .iter_mut()
            .for_each(|block| block.lambda = 0.0);
        bundle
            .penalty_descriptors
            .iter_mut()
            .for_each(|descriptor| descriptor.lambda = 0.0);
        let layout = bundle.layout.clone();
        let monotonicity = bundle.monotonicity.clone();
        let mut spec = SurvivalSpec::default();
        spec.derivative_guard = 1e-12;
        let mut model =
            WorkingModelSurvival::new(layout.clone(), &data, monotonicity.clone(), spec).unwrap();

        let p = layout.combined_exit.ncols();
        let mut beta = Array1::<f64>::zeros(p);
        let baseline_cols = layout.baseline_exit.ncols();
        for idx in 0..baseline_cols {
            beta[idx] = 0.05 * (idx as f64 + 1.0);
        }
        for idx in baseline_cols..p {
            beta[idx] = 0.01 * (idx as f64 + 1.0);
        }

        let guard = spec.derivative_guard.max(f64::EPSILON);
        let mut derivative_vector = layout.combined_derivative_exit.dot(&beta);
        if derivative_vector.iter().all(|value| *value > guard) {
            if baseline_cols > 0 {
                beta[0] -= 0.25;
            }
            derivative_vector = layout.combined_derivative_exit.dot(&beta);
        }
        assert!(derivative_vector.iter().any(|value| *value <= guard));

        let base_state = model.update_state(&beta).unwrap();
        let eta_exit = layout.combined_exit.dot(&beta);
        let eta_entry = layout.combined_entry.dot(&beta);
        let h_exit = eta_exit.mapv(f64::exp);
        let h_entry = eta_entry.mapv(f64::exp);

        let mut manual_gradient = Array1::<f64>::zeros(p);
        let mut manual_hessian = Array2::<f64>::zeros((p, p));

        for i in 0..data.age_entry.len() {
            let weight = data.sample_weight[i];
            if weight == 0.0 {
                continue;
            }
            let d = f64::from(data.event_target[i]);
            let x_exit_row = layout.combined_exit.row(i);
            let x_entry_row = layout.combined_entry.row(i);
            let d_exit_row = layout.combined_derivative_exit.row(i);
            let guard_threshold = spec.derivative_guard.max(f64::EPSILON);
            let raw_derivative = derivative_vector[i];
            let scale = if raw_derivative <= guard_threshold {
                0.0
            } else {
                1.0 / raw_derivative
            };
            let mut x_tilde = x_exit_row.to_owned();
            Zip::from(&mut x_tilde)
                .and(&d_exit_row)
                .for_each(|value, &deriv| *value += deriv * scale);

            accumulate_weighted_vector(&mut manual_gradient, 2.0 * weight * h_exit[i], &x_exit_row);
            accumulate_weighted_vector(
                &mut manual_gradient,
                -2.0 * weight * h_entry[i],
                &x_entry_row,
            );
            if d > 0.0 {
                accumulate_weighted_vector(&mut manual_gradient, -2.0 * weight * d, &x_tilde);
            }

            accumulate_symmetric_outer(&mut manual_hessian, 2.0 * weight * h_exit[i], &x_exit_row);
            accumulate_symmetric_outer(
                &mut manual_hessian,
                -2.0 * weight * h_entry[i],
                &x_entry_row,
            );
            if d > 0.0 && scale != 0.0 {
                accumulate_symmetric_outer(
                    &mut manual_hessian,
                    2.0 * weight * d * scale * scale,
                    &d_exit_row,
                );
            }
        }

        for (observed, expected) in manual_gradient.iter().zip(base_state.gradient.iter()) {
            assert_abs_diff_eq!(*observed, *expected, epsilon = 1e-8);
        }

        for (manual_row, observed_row) in manual_hessian
            .rows()
            .into_iter()
            .zip(base_state.hessian.rows())
        {
            for (manual_val, observed_val) in manual_row.iter().zip(observed_row.iter()) {
                assert_abs_diff_eq!(*manual_val, *observed_val, epsilon = 1e-6);
            }
        }
    }

    #[test]
    fn deviance_decreases_with_expected_newton_step() {
        let data = toy_training_data();
        let basis = BasisDescriptor {
            knot_vector: array![0.0, 0.0, 0.0, 0.5, 0.75, 1.0, 1.0, 1.0],
            degree: 2,
        };
        let SurvivalLayoutBundle {
            layout,
            monotonicity,
            ..
        } = build_survival_layout(&data, &basis, 0.1, 2, 6, None).unwrap();
        let mut spec = SurvivalSpec::default();
        spec.use_expected_information = true;
        let mut model =
            WorkingModelSurvival::new(layout.clone(), &data, monotonicity.clone(), spec).unwrap();

        let p = layout.combined_exit.ncols();
        let mut beta = Array1::<f64>::zeros(p);
        for idx in 0..p {
            beta[idx] = 0.02 * (idx as f64 + 1.0);
        }

        let state_initial = model.update_state(&beta).unwrap();
        let mut step = 1e-3;
        let mut beta_next = beta.clone();
        let mut state_next = state_initial.clone();
        loop {
            beta_next = &beta - &(state_initial.gradient.mapv(|g| step * g));
            match model.update_state(&beta_next) {
                Ok(next) => {
                    state_next = next;
                    if state_next.deviance < state_initial.deviance {
                        break;
                    }
                }
                Err(SurvivalError::NonFiniteLinearPredictor)
                | Err(SurvivalError::MonotonicityViolation { .. }) => {
                    step *= 0.5;
                    assert!(
                        step > 1e-8,
                        "unable to reduce deviance via gradient descent"
                    );
                    continue;
                }
                Err(other) => panic!("unexpected update failure: {other:?}"),
            }
            step *= 0.5;
            assert!(
                step > 1e-8,
                "unable to reduce deviance via gradient descent"
            );
        }
        assert!(state_next.deviance < state_initial.deviance);
    }

    #[test]
    fn expected_information_adjusts_hessian() {
        let data = toy_training_data();
        let basis = BasisDescriptor {
            knot_vector: array![0.0, 0.0, 0.0, 0.45, 0.75, 1.0, 1.0, 1.0],
            degree: 2,
        };
        let mut bundle = build_survival_layout(&data, &basis, 0.1, 2, 6, None).unwrap();
        bundle
            .layout
            .penalties
            .blocks
            .iter_mut()
            .for_each(|block| block.lambda = 0.0);
        bundle
            .penalty_descriptors
            .iter_mut()
            .for_each(|descriptor| descriptor.lambda = 0.0);
        let layout = bundle.layout.clone();
        let monotonicity = bundle.monotonicity.clone();
        let mut spec_observed = SurvivalSpec::default();
        spec_observed.use_expected_information = false;
        let mut spec_expected = spec_observed;
        spec_expected.use_expected_information = true;

        let mut observed_model =
            WorkingModelSurvival::new(layout.clone(), &data, monotonicity.clone(), spec_observed)
                .unwrap();
        let mut expected_model =
            WorkingModelSurvival::new(layout.clone(), &data, monotonicity.clone(), spec_expected)
                .unwrap();

        let p = layout.combined_exit.ncols();
        let mut beta = Array1::<f64>::zeros(p);
        for idx in 0..p {
            beta[idx] = 0.015 * (idx as f64 + 1.0);
        }

        let observed_state = observed_model.update_state(&beta).unwrap();
        let expected_state = expected_model.update_state(&beta).unwrap();

        for (obs, exp) in observed_state
            .gradient
            .iter()
            .zip(expected_state.gradient.iter())
        {
            assert_abs_diff_eq!(*obs, *exp, epsilon = 1e-10);
        }

        let diff = &expected_state.hessian - &observed_state.hessian;
        let diff_norm: f64 = diff.iter().map(|v| v.abs()).sum();
        assert!(diff_norm > 1e-8);

        let mut neg_expected = expected_state.hessian.clone();
        neg_expected.mapv_inplace(|value| -value);
        let (eigenvalues, _) = neg_expected
            .eigh(Side::Lower)
            .expect("eigendecomposition should succeed for SPD approximation");
        for value in eigenvalues.iter() {
            assert!(
                *value >= -1e-9,
                "expected-information Hessian not SPD: eigenvalue {}",
                value
            );
        }
    }

    #[test]
    fn frequency_weights_match_replication() {
        let weighted_data = SurvivalTrainingData {
            age_entry: array![50.0, 55.0],
            age_exit: array![55.0, 60.0],
            event_target: array![1, 0],
            event_competing: array![0, 0],
            sample_weight: array![1.0, 2.0],
            pgs: array![0.1, -0.3],
            sex: array![0.0, 1.0],
            pcs: array![[0.01, -0.02], [0.02, 0.03]],
            extra_static_covariates: Array2::<f64>::zeros((2, 0)),
            extra_static_names: Vec::new(),
        };

        let expanded_data = SurvivalTrainingData {
            age_entry: array![50.0, 55.0, 55.0],
            age_exit: array![55.0, 60.0, 60.0],
            event_target: array![1, 0, 0],
            event_competing: array![0, 0, 0],
            sample_weight: array![1.0, 1.0, 1.0],
            pgs: array![0.1, -0.3, -0.3],
            sex: array![0.0, 1.0, 1.0],
            pcs: array![[0.01, -0.02], [0.02, 0.03], [0.02, 0.03]],
            extra_static_covariates: Array2::<f64>::zeros((3, 0)),
            extra_static_names: Vec::new(),
        };

        let basis = BasisDescriptor {
            knot_vector: array![0.0, 0.0, 0.0, 0.5, 0.75, 1.0, 1.0, 1.0],
            degree: 2,
        };

        let mut bundle = build_survival_layout(&weighted_data, &basis, 0.1, 2, 0, None).unwrap();
        bundle
            .layout
            .penalties
            .blocks
            .iter_mut()
            .for_each(|block| block.lambda = 0.0);
        bundle
            .penalty_descriptors
            .iter_mut()
            .for_each(|descriptor| descriptor.lambda = 0.0);
        let layout_weighted = bundle.layout.clone();
        let monotonic_weighted = bundle.monotonicity.clone();
        let replicate_pattern = [0usize, 1, 1];
        let layout_expanded = SurvivalLayout {
            baseline_entry: repeat_rows(&layout_weighted.baseline_entry, &replicate_pattern),
            baseline_exit: repeat_rows(&layout_weighted.baseline_exit, &replicate_pattern),
            baseline_derivative_exit: repeat_rows(
                &layout_weighted.baseline_derivative_exit,
                &replicate_pattern,
            ),
            time_varying_entry: repeat_optional(
                &layout_weighted.time_varying_entry,
                &replicate_pattern,
            ),
            time_varying_exit: repeat_optional(
                &layout_weighted.time_varying_exit,
                &replicate_pattern,
            ),
            time_varying_derivative_exit: repeat_optional(
                &layout_weighted.time_varying_derivative_exit,
                &replicate_pattern,
            ),
            static_covariates: repeat_rows(&layout_weighted.static_covariates, &replicate_pattern),
            extra_static_covariates: repeat_rows(
                &layout_weighted.extra_static_covariates,
                &replicate_pattern,
            ),
            static_covariate_names: layout_weighted.static_covariate_names.clone(),
            age_transform: layout_weighted.age_transform,
            reference_constraint: layout_weighted.reference_constraint.clone(),
            penalties: layout_weighted.penalties.clone(),
            combined_entry: repeat_rows(&layout_weighted.combined_entry, &replicate_pattern),
            combined_exit: repeat_rows(&layout_weighted.combined_exit, &replicate_pattern),
            combined_derivative_exit: repeat_rows(
                &layout_weighted.combined_derivative_exit,
                &replicate_pattern,
            ),
            monotonicity: monotonic_weighted.clone(),
        };

        let mut spec = SurvivalSpec::default();
        spec.derivative_guard = 1e-12;

        let mut weighted_model = WorkingModelSurvival::new(
            layout_weighted.clone(),
            &weighted_data,
            monotonic_weighted.clone(),
            spec,
        )
        .unwrap();
        let mut expanded_model = WorkingModelSurvival::new(
            layout_expanded.clone(),
            &expanded_data,
            monotonic_weighted,
            spec,
        )
        .unwrap();

        let p = layout_weighted.combined_exit.ncols();
        assert_eq!(p, layout_expanded.combined_exit.ncols());
        let mut beta = Array1::<f64>::zeros(p);
        for idx in 0..p {
            beta[idx] = 0.03 * (idx as f64 + 1.0);
        }

        let state_weighted = weighted_model.update_state(&beta).unwrap();
        let state_expanded = expanded_model.update_state(&beta).unwrap();

        assert_abs_diff_eq!(
            state_weighted.deviance,
            state_expanded.deviance,
            epsilon = 1e-4
        );
        for (g_weighted, g_expanded) in state_weighted
            .gradient
            .iter()
            .zip(state_expanded.gradient.iter())
        {
            assert_abs_diff_eq!(*g_weighted, *g_expanded, epsilon = 1e-4);
        }
        for (h_weighted, h_expanded) in state_weighted
            .hessian
            .iter()
            .zip(state_expanded.hessian.iter())
        {
            assert_abs_diff_eq!(*h_weighted, *h_expanded, epsilon = 1e-4);
        }
    }

    #[test]
    fn penalty_contributes_to_working_state() {
        let data = toy_training_data();
        let basis = BasisDescriptor {
            knot_vector: array![0.0, 0.0, 0.0, 0.5, 1.0, 1.0, 1.0],
            degree: 2,
        };
        let SurvivalLayoutBundle {
            layout,
            monotonicity,
            ..
        } = build_survival_layout(&data, &basis, 0.1, 2, 0, None).unwrap();
        let penalised_layout = layout.clone();
        let mut unpenalised_layout = layout.clone();
        for block in &mut unpenalised_layout.penalties.blocks {
            block.lambda = 0.0;
        }

        let zero_monotonicity = MonotonicityPenalty {
            derivative_design: monotonicity.derivative_design.clone(),
            quadrature_design: monotonicity.quadrature_design.clone(),
            grid_ages: monotonicity.grid_ages.clone(),
            quadrature_left: monotonicity.quadrature_left.clone(),
            quadrature_right: monotonicity.quadrature_right.clone(),
        };

        let mut beta = Array1::<f64>::zeros(penalised_layout.combined_exit.ncols());
        for (idx, value) in beta.iter_mut().enumerate() {
            *value = 0.03 * (idx as f64 + 1.0);
        }

        let penalised = evaluate_state(&penalised_layout, &zero_monotonicity, &data, &beta);
        let unpenalised = evaluate_state(&unpenalised_layout, &zero_monotonicity, &data, &beta);

        let penalty_deviance = penalised_layout.penalties.deviance(&beta);
        assert_abs_diff_eq!(
            penalised.deviance,
            unpenalised.deviance + penalty_deviance,
            epsilon = 1e-10
        );

        let penalty_gradient = penalised_layout.penalties.gradient(&beta);
        let expected_gradient = &unpenalised.gradient + &penalty_gradient;
        for (observed, expected) in penalised.gradient.iter().zip(expected_gradient.iter()) {
            assert_abs_diff_eq!(*observed, *expected, epsilon = 1e-10);
        }

        let penalty_hessian = penalised_layout.penalties.hessian(beta.len());
        let expected_hessian = &unpenalised.hessian + &penalty_hessian;
        for (observed_row, expected_row) in penalised
            .hessian
            .rows()
            .into_iter()
            .zip(expected_hessian.rows())
        {
            for (observed, expected) in observed_row.iter().zip(expected_row.iter()) {
                assert_abs_diff_eq!(*observed, *expected, epsilon = 1e-10);
            }
        }
    }

    #[test]
    fn smoothing_penalty_matches_finite_difference() {
        let mut data = toy_training_data();
        data.sample_weight.fill(0.0);
        let basis = BasisDescriptor {
            knot_vector: array![0.0, 0.0, 0.0, 0.5, 1.0, 1.0, 1.0],
            degree: 2,
        };
        let SurvivalLayoutBundle {
            layout,
            monotonicity: penalty,
            ..
        } = build_survival_layout(&data, &basis, 0.1, 2, 0, None).unwrap();
        let p = layout.combined_exit.ncols();
        let baseline_cols = layout.baseline_exit.ncols();
        let mut beta = Array1::<f64>::zeros(p);
        for idx in 0..baseline_cols {
            let centered = idx as f64 - (baseline_cols as f64 / 2.0);
            beta[idx] = 0.05 * centered * centered;
        }
        for idx in baseline_cols..p {
            beta[idx] = -0.02 * (idx as f64 + 1.0);
        }

        let base_state = evaluate_state(&layout, &penalty, &data, &beta);
        let eps = 1e-6;

        for j in 0..p {
            let mut beta_plus = beta.clone();
            beta_plus[j] += eps;
            let plus_state = evaluate_state(&layout, &penalty, &data, &beta_plus);

            let mut beta_minus = beta.clone();
            beta_minus[j] -= eps;
            let minus_state = evaluate_state(&layout, &penalty, &data, &beta_minus);

            let numeric_grad = (plus_state.deviance - minus_state.deviance) / (2.0 * eps);
            assert!(
                (numeric_grad - base_state.gradient[j]).abs() < 1e-4,
                "gradient mismatch at index {}",
                j
            );

            let numeric_hessian_col = (&plus_state.gradient - &minus_state.gradient) / (2.0 * eps);
            for k in 0..p {
                let diff = numeric_hessian_col[k] - base_state.hessian[[k, j]];
                assert!(diff.abs() < 1e-3, "hessian mismatch at ({}, {})", k, j);
            }
        }
    }

    #[test]
    fn cumulative_hazard_respects_guard() {
        let data = toy_training_data();
        let basis = BasisDescriptor {
            knot_vector: array![0.0, 0.0, 0.0, 0.5, 1.0, 1.0, 1.0],
            degree: 2,
        };
        let SurvivalLayoutBundle {
            layout,
            monotonicity: penalty,
            penalty_descriptors,
            interaction_metadata,
            time_varying_basis,
        } = build_survival_layout(&data, &basis, 0.1, 2, 6, None).unwrap();
        let artifacts = SurvivalModelArtifacts {
            coefficients: Array1::<f64>::zeros(layout.combined_exit.ncols()),
            age_basis: basis.clone(),
            time_varying_basis,
            static_covariate_layout: make_covariate_layout(&layout),
            penalties: penalty_descriptors,
            age_transform: layout.age_transform,
            reference_constraint: layout.reference_constraint.clone(),
            monotonicity: layout.monotonicity.clone(),
            interaction_metadata,
            companion_models: Vec::new(),
            hessian_factor: None,
            calibrator: None,
        };
        let covs = Array1::<f64>::zeros(
            layout.static_covariates.ncols() + layout.extra_static_covariates.ncols(),
        );

        let guard_floor = artifacts.age_transform.minimum_age - artifacts.age_transform.delta - 0.5;
        let err = cumulative_hazard(guard_floor, &covs, &artifacts).unwrap_err();
        assert!(matches!(err, SurvivalError::GuardDomainViolation { .. }));

        let ok_age = artifacts.age_transform.minimum_age;
        assert!(cumulative_hazard(ok_age, &covs, &artifacts).is_ok());

        // Ensure the monotonicity penalty builder is still exercised.
        assert_eq!(
            penalty.derivative_design.ncols(),
            layout.combined_exit.ncols()
        );
    }

    #[test]
    fn time_varying_tensor_product_contributes_to_hazard() {
        let data = toy_training_data();
        let basis = BasisDescriptor {
            knot_vector: array![0.0, 0.0, 0.0, 0.4, 0.8, 1.0, 1.0, 1.0],
            degree: 2,
        };
        let pgs_basis = BasisDescriptor {
            knot_vector: array![-0.6, -0.6, -0.6, -0.3, -0.1, 0.1, 0.3, 0.6, 0.6, 0.6,],
            degree: 2,
        };
        let tensor_config = TensorProductConfig {
            label: Some("pgs_by_age".to_string()),
            pgs_basis: pgs_basis.clone(),
            pgs_penalty_order: 2,
            lambda_age: 0.15,
            lambda_pgs: 0.2,
            lambda_null: 0.05,
        };

        let SurvivalLayoutBundle {
            layout,
            monotonicity,
            penalty_descriptors,
            interaction_metadata,
            time_varying_basis,
        } = build_survival_layout(&data, &basis, 0.1, 2, 4, Some(&tensor_config)).unwrap();

        assert!(layout.time_varying_exit.is_some());
        assert_eq!(time_varying_basis, Some(pgs_basis.clone()));
        assert!(penalty_descriptors.len() >= 4);
        let metadata = interaction_metadata
            .first()
            .expect("time-varying interaction metadata");
        let time_exit = layout.time_varying_exit.as_ref().unwrap();
        assert_eq!(
            metadata.column_range.end - metadata.column_range.start,
            time_exit.ncols()
        );
        let offsets = metadata
            .centering
            .as_ref()
            .expect("centering metadata for tensor product")
            .offsets
            .clone();
        let (pgs_basis_full, _) = create_bspline_basis_with_knots(
            data.pgs.view(),
            pgs_basis.knot_vector.view(),
            pgs_basis.degree,
        )
        .unwrap();
        let mut pgs_basis_matrix = pgs_basis_full.slice(s![.., 1..]).to_owned();
        let raw_means = compute_weighted_column_means(&pgs_basis_matrix, &data.sample_weight);
        assert_eq!(raw_means.len(), offsets.len());
        for (raw, offset) in raw_means.iter().zip(offsets.iter()) {
            assert_abs_diff_eq!(raw, offset, epsilon = 1e-10);
        }
        for (mut column, &offset) in pgs_basis_matrix.axis_iter_mut(Axis(1)).zip(offsets.iter()) {
            column.mapv_inplace(|value| value - offset);
        }
        let centered_means = compute_weighted_column_means(&pgs_basis_matrix, &data.sample_weight);
        for mean in centered_means.iter() {
            assert!(mean.abs() < 5e-10);
        }

        let baseline_cols = layout.baseline_exit.ncols();
        let time_cols = time_exit.ncols();
        let static_cols = layout.static_covariates.ncols();
        let mut beta = Array1::<f64>::zeros(baseline_cols + time_cols + static_cols);
        for idx in baseline_cols..baseline_cols + time_cols {
            beta[idx] = 0.05 * ((idx - baseline_cols + 1) as f64);
        }

        let eta_exit = layout.combined_exit.dot(&beta);
        let covariates = layout.static_covariates.row(0).to_owned();
        let artifacts = SurvivalModelArtifacts {
            coefficients: beta,
            age_basis: basis.clone(),
            time_varying_basis: time_varying_basis.clone(),
            static_covariate_layout: make_covariate_layout(&layout),
            penalties: penalty_descriptors,
            age_transform: layout.age_transform,
            reference_constraint: layout.reference_constraint.clone(),
            monotonicity: layout.monotonicity.clone(),
            interaction_metadata: interaction_metadata.clone(),
            companion_models: Vec::new(),
            hessian_factor: None,
            calibrator: None,
        };

        let hazard = cumulative_hazard(data.age_exit[0], &covariates, &artifacts).unwrap();
        assert_abs_diff_eq!(hazard, eta_exit[0].exp(), epsilon = 1e-10);

        let pgs_idx = artifacts
            .static_covariate_layout
            .column_names
            .iter()
            .position(|name| name == "pgs")
            .expect("pgs column present");
        let mut covariates_high = covariates.clone();
        covariates_high[pgs_idx] = metadata.value_ranges[0].max + 0.5;
        let err_high = design_row_at_age(data.age_exit[0], covariates_high.view(), &artifacts)
            .expect_err("pgs above range should error");
        assert!(matches!(
            err_high,
            SurvivalError::CovariateAboveRange { .. }
        ));

        let mut covariates_low = covariates;
        covariates_low[pgs_idx] = metadata.value_ranges[0].min - 0.5;
        let err_low = design_row_at_age(data.age_exit[0], covariates_low.view(), &artifacts)
            .expect_err("pgs below range should error");
        assert!(matches!(err_low, SurvivalError::CovariateBelowRange { .. }));

        let mut model = WorkingModelSurvival::new(
            layout.clone(),
            &data,
            monotonicity.clone(),
            SurvivalSpec::default(),
        )
        .unwrap();
        let state = model.update_state(&artifacts.coefficients).unwrap();
        assert!(state.deviance.is_finite());
    }

    #[test]
    fn cumulative_hazard_rejects_covariate_mismatch() {
        let data = toy_training_data();
        let basis = BasisDescriptor {
            knot_vector: array![0.0, 0.0, 0.0, 0.5, 1.0, 1.0, 1.0],
            degree: 2,
        };
        let SurvivalLayoutBundle {
            layout,
            penalty_descriptors,
            interaction_metadata,
            time_varying_basis,
            ..
        } = build_survival_layout(&data, &basis, 0.1, 2, 4, None).unwrap();
        let artifacts = SurvivalModelArtifacts {
            coefficients: Array1::<f64>::zeros(layout.combined_exit.ncols()),
            age_basis: basis.clone(),
            time_varying_basis,
            static_covariate_layout: make_covariate_layout(&layout),
            penalties: penalty_descriptors,
            age_transform: layout.age_transform,
            reference_constraint: layout.reference_constraint.clone(),
            monotonicity: layout.monotonicity.clone(),
            interaction_metadata,
            companion_models: Vec::new(),
            hessian_factor: None,
            calibrator: None,
        };
        let mismatched_covs = Array1::<f64>::zeros(layout.static_covariates.ncols() + 1);
        let err = cumulative_hazard(60.0, &mismatched_covs, &artifacts).unwrap_err();
        assert!(matches!(err, SurvivalError::CovariateDimensionMismatch));
    }

    #[test]
    fn cumulative_hazard_rejects_covariates_out_of_persisted_range() {
        let data = toy_training_data();
        let basis = BasisDescriptor {
            knot_vector: array![0.0, 0.0, 0.0, 0.5, 1.0, 1.0, 1.0],
            degree: 2,
        };
        let layout_bundle = build_survival_layout(&data, &basis, 0.1, 2, 4, None).unwrap();
        let layout = layout_bundle.layout;
        let artifacts = SurvivalModelArtifacts {
            coefficients: Array1::<f64>::zeros(layout.combined_exit.ncols()),
            age_basis: basis.clone(),
            time_varying_basis: None,
            static_covariate_layout: make_covariate_layout(&layout),
            penalties: vec![baseline_penalty_descriptor(&layout, 2, 0.5)],
            age_transform: layout.age_transform,
            reference_constraint: layout.reference_constraint.clone(),
            monotonicity: layout.monotonicity.clone(),
            interaction_metadata: Vec::new(),
            companion_models: Vec::new(),
            hessian_factor: None,
            calibrator: None,
        };
        let mismatched_covs = Array1::<f64>::zeros(
            layout.static_covariates.ncols() + layout.extra_static_covariates.ncols() + 1,
        );
        let err = cumulative_hazard(60.0, &mismatched_covs, &artifacts).unwrap_err();
        assert!(matches!(err, SurvivalError::CovariateDimensionMismatch));
    }

    #[test]
    fn survival_artifacts_round_trip_serialization() {
        let data = toy_training_data();
        let basis = BasisDescriptor {
            knot_vector: array![0.0, 0.0, 0.0, 0.33, 0.66, 1.0, 1.0, 1.0],
            degree: 2,
        };
        let SurvivalLayoutBundle { layout, .. } =
            build_survival_layout(&data, &basis, 0.1, 2, 4, None).unwrap();
        let penalty = baseline_penalty_descriptor(&layout, 2, 0.5);
        let interaction = InteractionDescriptor {
            label: Some("pgs_by_age".to_string()),
            column_range: ColumnRange::new(1, 3),
            value_ranges: vec![ValueRange {
                min: -0.5,
                max: 0.5,
            }],
            centering: Some(CenteringTransform {
                offsets: array![0.1, -0.1],
            }),
        };
        let companion = CompanionModelHandle {
            reference: "competing-risk-model".to_string(),
            cif_horizons: vec![55.0],
        };
        let artifacts = SurvivalModelArtifacts {
            coefficients: Array1::<f64>::zeros(layout.combined_exit.ncols()),
            age_basis: basis.clone(),
            time_varying_basis: None,
            static_covariate_layout: make_covariate_layout(&layout),
            penalties: vec![penalty],
            age_transform: layout.age_transform,
            reference_constraint: layout.reference_constraint.clone(),
            monotonicity: layout.monotonicity.clone(),
            interaction_metadata: vec![interaction],
            companion_models: vec![companion],
            hessian_factor: Some(HessianFactor::Expected {
                factor: CholeskyFactor {
                    lower: Array2::<f64>::eye(layout.combined_exit.ncols()),
                },
            }),
            calibrator: None,
        };

        let serialized = serde_json::to_string(&artifacts).unwrap();
        let round_trip: SurvivalModelArtifacts = serde_json::from_str(&serialized).unwrap();
        assert_artifacts_close(&artifacts, &round_trip);
    }
}<|MERGE_RESOLUTION|>--- conflicted
+++ resolved
@@ -18,12 +18,8 @@
 const DEFAULT_DERIVATIVE_GUARD: f64 = 1e-8;
 pub const DEFAULT_RISK_EPSILON: f64 = 1e-12;
 const COMPANION_HORIZON_TOLERANCE: f64 = 1e-8;
-<<<<<<< HEAD
 const MONOTONICITY_TOLERANCE: f64 = 0.0;
-=======
-const MONOTONICITY_TOLERANCE: f64 = -5e-2;
 const DERIVATIVE_GUARD_WARNING_CEILING: f64 = 0.05;
->>>>>>> 6501f1ff
 
 /// Errors surfaced while validating survival data structures or evaluating the model.
 #[derive(Debug, Error)]
