--- conflicted
+++ resolved
@@ -2,14 +2,8 @@
     BasisError, create_bspline_basis_with_knots, create_difference_penalty_matrix,
     null_range_whiten,
 };
-<<<<<<< HEAD
-use crate::calibrate::faer_ndarray::{FaerArrayView, FaerColView, FaerSvd};
-use faer::Side;
-use faer::linalg::solvers::{Ldlt as FaerLdlt, Llt as FaerLlt, Solve as FaerSolve};
-=======
 use crate::calibrate::construction::kronecker_product;
 use crate::calibrate::faer_ndarray::{FaerSvd, ldlt_rook};
->>>>>>> de97d243
 use log::warn;
 use ndarray::prelude::*;
 use ndarray::{ArrayBase, Data, Ix1, Zip, Axis, concatenate};
@@ -51,10 +45,6 @@
     DesignDimensionMismatch,
     #[error("basis evaluation failed: {0}")]
     Basis(#[from] BasisError),
-    #[error("delta-method variance computation failed: {0}")]
-    DeltaMethod(String),
-    #[error("calibrator inputs must have {expected} observations, got {provided}")]
-    CalibratorInputLengthMismatch { expected: usize, provided: usize },
 }
 
 /// Working model abstraction shared between GAM and survival implementations.
@@ -834,6 +824,7 @@
     let monotonicity = build_monotonicity_penalty(
         &layout,
         age_basis,
+        &data.age_entry,
         &data.age_exit,
         monotonic_grid_size,
         baseline_lambda * 1e-4,
@@ -875,6 +866,10 @@
 pub struct MonotonicityPenalty {
     pub lambda: f64,
     pub derivative_design: Array2<f64>,
+    pub quadrature_design: Array2<f64>,
+    pub grid_ages: Array1<f64>,
+    pub quadrature_left: Array1<f64>,
+    pub quadrature_right: Array1<f64>,
 }
 
 /// Configuration controlling guard behaviour and optional softplus barrier.
@@ -900,20 +895,26 @@
 fn build_monotonicity_penalty(
     layout: &SurvivalLayout,
     age_basis: &BasisDescriptor,
+    ages_entry: &Array1<f64>,
     ages_exit: &Array1<f64>,
     grid_size: usize,
     lambda: f64,
 ) -> Result<MonotonicityPenalty, SurvivalError> {
     if grid_size == 0 {
+        let cols = layout.combined_exit.ncols();
         return Ok(MonotonicityPenalty {
             lambda,
-            derivative_design: Array2::<f64>::zeros((0, layout.combined_exit.ncols())),
+            derivative_design: Array2::<f64>::zeros((0, cols)),
+            quadrature_design: Array2::<f64>::zeros((0, cols)),
+            grid_ages: Array1::<f64>::zeros(0),
+            quadrature_left: Array1::<f64>::zeros(0),
+            quadrature_right: Array1::<f64>::zeros(0),
         });
     }
 
     let mut min_age = f64::INFINITY;
     let mut max_age = f64::NEG_INFINITY;
-    for &age in ages_exit.iter() {
+    for &age in ages_entry.iter().chain(ages_exit.iter()) {
         if age < min_age {
             min_age = age;
         }
@@ -922,9 +923,14 @@
         }
     }
     if !min_age.is_finite() || !max_age.is_finite() || min_age >= max_age {
+        let cols = layout.combined_exit.ncols();
         return Ok(MonotonicityPenalty {
             lambda,
-            derivative_design: Array2::<f64>::zeros((0, layout.combined_exit.ncols())),
+            derivative_design: Array2::<f64>::zeros((0, cols)),
+            quadrature_design: Array2::<f64>::zeros((0, cols)),
+            grid_ages: Array1::<f64>::zeros(0),
+            quadrature_left: Array1::<f64>::zeros(0),
+            quadrature_right: Array1::<f64>::zeros(0),
         });
     }
 
@@ -943,7 +949,8 @@
     for (idx, &age) in grid.iter().enumerate() {
         log_grid[idx] = layout.age_transform.transform(age)?;
     }
-    let (_, derivative_u) = evaluate_basis_and_derivative(log_grid.view(), age_basis)?;
+    let (basis_grid, derivative_u) = evaluate_basis_and_derivative(log_grid.view(), age_basis)?;
+    let constrained_basis_grid = layout.reference_constraint.apply(&basis_grid);
     let constrained_derivative_u = layout.reference_constraint.apply(&derivative_u);
     let mut derivative_age = constrained_derivative_u;
     for (mut row, &age) in derivative_age.rows_mut().into_iter().zip(grid.iter()) {
@@ -951,14 +958,41 @@
         row *= factor;
     }
 
-    let mut combined = Array2::<f64>::zeros((grid_size, layout.combined_exit.ncols()));
+    let cols = layout.combined_exit.ncols();
+    let mut combined = Array2::<f64>::zeros((grid_size, cols));
+    let mut quadrature_design = Array2::<f64>::zeros((grid_size, cols));
     let baseline_cols = layout.baseline_exit.ncols();
     combined
         .slice_mut(s![.., ..baseline_cols])
         .assign(&derivative_age);
+    quadrature_design
+        .slice_mut(s![.., ..baseline_cols])
+        .assign(&constrained_basis_grid);
+
+    let mut quadrature_left = Array1::<f64>::zeros(grid_size);
+    let mut quadrature_right = Array1::<f64>::zeros(grid_size);
+    for idx in 0..grid_size {
+        let left_bound = if idx == 0 {
+            min_age
+        } else {
+            0.5 * (grid[idx - 1] + grid[idx])
+        };
+        let right_bound = if idx == grid_size - 1 {
+            max_age
+        } else {
+            0.5 * (grid[idx] + grid[idx + 1])
+        };
+        quadrature_left[idx] = left_bound;
+        quadrature_right[idx] = right_bound;
+    }
+
     Ok(MonotonicityPenalty {
         lambda,
         derivative_design: combined,
+        quadrature_design,
+        grid_ages: grid,
+        quadrature_left,
+        quadrature_right,
     })
 }
 
@@ -967,6 +1001,8 @@
     pub layout: SurvivalLayout,
     pub sample_weight: Array1<f64>,
     pub event_target: Array1<u8>,
+    pub age_entry: Array1<f64>,
+    pub age_exit: Array1<f64>,
     pub monotonicity: MonotonicityPenalty,
     pub spec: SurvivalSpec,
 }
@@ -983,9 +1019,147 @@
             layout,
             sample_weight: data.sample_weight.clone(),
             event_target: data.event_target.clone(),
+            age_entry: data.age_entry.clone(),
+            age_exit: data.age_exit.clone(),
             monotonicity,
             spec,
         })
+    }
+
+    fn build_expected_information_hessian(
+        &self,
+        beta: &Array1<f64>,
+        barrier_hessian: &Array2<f64>,
+        penalty_hessian: &Array2<f64>,
+        monotonicity_hessian: Option<&Array2<f64>>,
+    ) -> Result<Option<Array2<f64>>, SurvivalError> {
+        let grid_size = self.monotonicity.grid_ages.len();
+        if grid_size <= 1 {
+            return Ok(None);
+        }
+
+        let p = beta.len();
+        let mut expected = Array2::<f64>::zeros((p, p));
+        let baseline_cols = self.layout.baseline_exit.ncols();
+        let time_cols = self
+            .layout
+            .time_varying_exit
+            .as_ref()
+            .map(|arr| arr.ncols())
+            .unwrap_or(0);
+        let static_cols = self.layout.static_covariates.ncols();
+        let static_offset = baseline_cols + time_cols;
+        let guard_threshold = self.spec.derivative_guard.max(f64::EPSILON);
+        let left_bounds = &self.monotonicity.quadrature_left;
+        let right_bounds = &self.monotonicity.quadrature_right;
+
+        for i in 0..self.age_entry.len() {
+            let weight = self.sample_weight[i];
+            if weight == 0.0 {
+                continue;
+            }
+            let entry_age = self.age_entry[i];
+            let exit_age = self.age_exit[i];
+            if !(exit_age > entry_age) {
+                continue;
+            }
+
+            let mut design = Array1::<f64>::zeros(p);
+            for j in 0..grid_size {
+                if left_bounds[j] >= exit_age {
+                    break;
+                }
+                if right_bounds[j] <= entry_age {
+                    continue;
+                }
+                let left = left_bounds[j].max(entry_age);
+                let right = right_bounds[j].min(exit_age);
+                if right <= left {
+                    continue;
+                }
+                design.assign(&self.monotonicity.quadrature_design.row(j));
+                if static_cols > 0 {
+                    design
+                        .slice_mut(s![static_offset..static_offset + static_cols])
+                        .assign(&self.layout.static_covariates.row(i));
+                }
+                let eta = design.dot(beta);
+                if !eta.is_finite() {
+                    return Err(SurvivalError::NonFiniteLinearPredictor);
+                }
+                let hazard = eta.exp();
+                if !hazard.is_finite() {
+                    return Err(SurvivalError::NonFiniteLinearPredictor);
+                }
+                let scale = weight * (right - left) * hazard;
+                accumulate_symmetric_outer(&mut expected, scale, &design);
+            }
+
+            let exit_design = self.layout.combined_exit.row(i);
+            let eta_exit = exit_design.dot(beta);
+            if !eta_exit.is_finite() {
+                return Err(SurvivalError::NonFiniteLinearPredictor);
+            }
+            let hazard_exit = eta_exit.exp();
+            if !hazard_exit.is_finite() {
+                return Err(SurvivalError::NonFiniteLinearPredictor);
+            }
+            let derivative_exit = self.layout.combined_derivative_exit.row(i).dot(beta);
+            if !derivative_exit.is_finite() {
+                return Err(SurvivalError::NonFiniteLinearPredictor);
+            }
+            let guarded = if derivative_exit <= guard_threshold {
+                guard_threshold
+            } else {
+                derivative_exit
+            };
+            let scale = 1.0 / guarded;
+            let mut x_tilde = exit_design.to_owned();
+            Zip::from(&mut x_tilde)
+                .and(&self.layout.combined_derivative_exit.row(i))
+                .for_each(|value, &deriv| *value += deriv * scale);
+            let event_scale = weight * hazard_exit;
+            accumulate_symmetric_outer(&mut expected, event_scale, &x_tilde);
+        }
+
+        expected.mapv_inplace(|value| value * -2.0);
+        expected += barrier_hessian;
+        expected += penalty_hessian;
+        if let Some(extra) = monotonicity_hessian {
+            expected += extra;
+        }
+
+        let mut neg_expected = expected.clone();
+        neg_expected.mapv_inplace(|value| -value);
+        let mut shift = 0.0;
+        let mut attempts = 0usize;
+        let max_attempts = 16usize;
+        let n = neg_expected.nrows();
+        loop {
+            let mut shifted = neg_expected.clone();
+            if shift > 0.0 {
+                for idx in 0..n {
+                    shifted[(idx, idx)] += shift;
+                }
+            }
+            match ldlt_rook(&shifted) {
+                Ok((_, _, _, _, _, inertia)) => {
+                    if inertia.1 == 0 && inertia.2 == 0 {
+                        expected = -shifted;
+                        break;
+                    }
+                }
+                Err(_) => {}
+            }
+            attempts += 1;
+            if attempts >= max_attempts {
+                expected = -shifted;
+                break;
+            }
+            shift = if shift == 0.0 { 1e-8 } else { shift * 10.0 };
+        }
+
+        Ok(Some(expected))
     }
 }
 
@@ -1070,11 +1244,7 @@
             accumulate_symmetric_outer(&mut hessian, weight * h_e, &x_exit);
             accumulate_symmetric_outer(&mut hessian, weight * h_s, &x_entry);
 
-            let event_scale = if self.spec.use_expected_information {
-                weight * h_e
-            } else {
-                weight * d
-            };
+            let event_scale = weight * d;
             if event_scale != 0.0 {
                 accumulate_symmetric_outer(&mut hessian, event_scale, &x_tilde);
             }
@@ -1106,14 +1276,28 @@
         hessian += &penalty_hessian;
         deviance += self.layout.penalties.deviance(beta);
 
-        if self.monotonicity.lambda > 0.0 && self.monotonicity.derivative_design.nrows() > 0 {
-            apply_monotonicity_penalty(
-                &self.monotonicity,
+        let monotonicity_hessian =
+            if self.monotonicity.lambda > 0.0 && self.monotonicity.derivative_design.nrows() > 0 {
+                apply_monotonicity_penalty(
+                    &self.monotonicity,
+                    beta,
+                    &mut gradient,
+                    &mut hessian,
+                    &mut deviance,
+                )
+            } else {
+                None
+            };
+
+        if self.spec.use_expected_information {
+            if let Some(expected_hessian) = self.build_expected_information_hessian(
                 beta,
-                &mut gradient,
-                &mut hessian,
-                &mut deviance,
-            );
+                &barrier_hessian,
+                &penalty_hessian,
+                monotonicity_hessian.as_ref(),
+            )? {
+                hessian = expected_hessian;
+            }
         }
 
         if guard_activation_count > 0 {
@@ -1141,16 +1325,17 @@
     gradient: &mut Array1<f64>,
     hessian: &mut Array2<f64>,
     deviance: &mut f64,
-) {
+) -> Option<Array2<f64>> {
     let lambda = penalty.lambda;
     if lambda == 0.0 {
-        return;
+        return None;
     }
     let design = &penalty.derivative_design;
     let values = design.dot(beta);
     let mut penalty_sum = 0.0;
     let mut violation_count = 0usize;
     let mut violation_examples: Vec<f64> = Vec::new();
+    let mut hessian_update = Array2::<f64>::zeros((design.ncols(), design.ncols()));
     for (row, &value) in design.rows().into_iter().zip(values.iter()) {
         let softplus = stable_softplus(-value);
         penalty_sum += softplus;
@@ -1159,6 +1344,7 @@
         accumulate_weighted_vector(gradient, grad_scale, &row);
         let h_scale = 2.0 * lambda * sigma * (1.0 - sigma);
         accumulate_symmetric_outer(hessian, h_scale, &row);
+        accumulate_symmetric_outer(&mut hessian_update, h_scale, &row);
         if value < 0.0 {
             violation_count += 1;
             if violation_examples.len() < 5 {
@@ -1182,8 +1368,6 @@
             );
         }
     }
-<<<<<<< HEAD
-=======
     Some(hessian_update)
 }
 
@@ -1200,37 +1384,33 @@
 pub struct PermutationDescriptor {
     pub forward: Vec<usize>,
     pub inverse: Vec<usize>,
->>>>>>> de97d243
 }
 
 /// Stored factorization metadata for downstream diagnostics.
 #[derive(Debug, Clone, Serialize, Deserialize, PartialEq)]
 pub enum HessianFactor {
     Observed {
-        ldlt_factor: Array2<f64>,
-        permutation: Vec<usize>,
+        factor: LdltFactor,
+        permutation: PermutationDescriptor,
         inertia: (usize, usize, usize),
     },
     Expected {
-        cholesky_factor: Array2<f64>,
+        factor: CholeskyFactor,
     },
 }
 
-<<<<<<< HEAD
-=======
 /// Serialized Cholesky factor for SPD approximations.
 #[derive(Debug, Clone, Serialize, Deserialize, PartialEq)]
 pub struct CholeskyFactor {
     pub lower: Array2<f64>,
 }
 
->>>>>>> de97d243
 #[derive(Debug, Clone, Serialize, Deserialize, PartialEq)]
 pub struct CompanionModelHandle {
     pub reference: String,
 }
 
-#[derive(Debug, Clone, Serialize, Deserialize, PartialEq)]
+#[derive(Debug, Clone, Serialize, Deserialize)]
 pub struct SurvivalModelArtifacts {
     pub coefficients: Array1<f64>,
     pub age_basis: BasisDescriptor,
@@ -1341,136 +1521,33 @@
 
 /// Calibrator feature extraction for survival predictions.
 pub fn survival_calibrator_features(
-    risks: &Array1<f64>,
-    jacobians: &Array2<f64>,
-    hessian_factor: Option<&HessianFactor>,
+    predictions: &Array1<f64>,
+    standard_errors: &Array1<f64>,
     leverage: Option<&Array1<f64>>,
-) -> Result<Array2<f64>, SurvivalError> {
-    let n = risks.len();
-    if jacobians.nrows() != n {
-        return Err(SurvivalError::CalibratorInputLengthMismatch {
-            expected: n,
-            provided: jacobians.nrows(),
-        });
-    }
-    if let Some(lev) = leverage {
-        if lev.len() != n {
-            return Err(SurvivalError::CalibratorInputLengthMismatch {
-                expected: n,
-                provided: lev.len(),
-            });
-        }
-    }
-
-    if let Some(factor) = hessian_factor {
-        let expected_dim = match factor {
-            HessianFactor::Observed { ldlt_factor, .. } => ldlt_factor.nrows(),
-            HessianFactor::Expected { cholesky_factor } => cholesky_factor.nrows(),
-        };
-        if jacobians.ncols() != expected_dim {
-            return Err(SurvivalError::CalibratorInputLengthMismatch {
-                expected: expected_dim,
-                provided: jacobians.ncols(),
-            });
-        }
-    }
-
-    let mut se_logit = Array1::<f64>::zeros(n);
-    if let Some(factor) = hessian_factor {
-        for (row_idx, jac_row) in jacobians.rows().into_iter().enumerate() {
-            let risk = risks[row_idx].clamp(1e-12, 1.0 - 1e-12);
-            let denom = (risk * (1.0 - risk)).max(1e-12);
-            let grad_logit = jac_row.to_owned().mapv(|v| v / denom);
-            let variance = delta_quadratic_form(factor, &grad_logit)?;
-            se_logit[row_idx] = variance.max(0.0).sqrt();
-        }
-    }
-
-    let cols = if leverage.is_some() { 3 } else { 2 };
-    let mut features = Array2::<f64>::zeros((n, cols));
-    for i in 0..n {
-        let risk = risks[i].clamp(1e-12, 1.0 - 1e-12);
-        features[[i, 0]] = risk.logit();
-        features[[i, 1]] = se_logit[i];
-        if let Some(lev) = leverage {
-            features[[i, 2]] = lev[i].clamp(0.0, 0.999);
-        }
-    }
-    Ok(features)
-}
-
-fn delta_quadratic_form(factor: &HessianFactor, grad: &Array1<f64>) -> Result<f64, SurvivalError> {
-    match factor {
-        HessianFactor::Observed {
-            ldlt_factor,
-            permutation,
-            ..
-        } => {
-            let dim = ldlt_factor.nrows();
-            if ldlt_factor.ncols() != dim || permutation.len() != dim || grad.len() != dim {
-                return Err(SurvivalError::DeltaMethod(
-                    "observed Hessian factor dimension mismatch".to_string(),
-                ));
-            }
-
-            let view = FaerArrayView::new(ldlt_factor);
-            let solver = FaerLdlt::new(view.as_ref(), Side::Lower)
-                .map_err(|err| SurvivalError::DeltaMethod(format!("LDLT solve failed: {err:?}")))?;
-
-            let mut permuted_grad = vec![0.0; dim];
-            for (i, &perm_idx) in permutation.iter().enumerate() {
-                if perm_idx >= dim {
-                    return Err(SurvivalError::DeltaMethod(
-                        "permutation index out of range".to_string(),
-                    ));
-                }
-                permuted_grad[i] = grad[perm_idx];
-            }
-
-            let permuted_grad = Array1::from(permuted_grad);
-            let grad_view = FaerColView::new(&permuted_grad);
-            let solved = solver.solve(grad_view.as_ref());
-            let solved_view = solved.as_ref();
-
-            let mut solved_vec = vec![0.0; dim];
-            for i in 0..dim {
-                solved_vec[i] = solved_view[(i, 0)];
-            }
-
-            let mut solved_unpermuted = vec![0.0; dim];
-            for (i, &perm_idx) in permutation.iter().enumerate() {
-                solved_unpermuted[perm_idx] = solved_vec[i];
-            }
-
-            let accum = grad
-                .iter()
-                .zip(solved_unpermuted.iter())
-                .map(|(g, s)| g * s)
-                .sum();
-            Ok(accum)
-        }
-        HessianFactor::Expected { cholesky_factor } => {
-            let dim = cholesky_factor.nrows();
-            if cholesky_factor.ncols() != dim || grad.len() != dim {
-                return Err(SurvivalError::DeltaMethod(
-                    "expected Hessian factor dimension mismatch".to_string(),
-                ));
-            }
-
-            let view = FaerArrayView::new(cholesky_factor);
-            let solver = FaerLlt::new(view.as_ref(), Side::Lower).map_err(|err| {
-                SurvivalError::DeltaMethod(format!("Cholesky solve failed: {err:?}"))
-            })?;
-            let grad_view = FaerColView::new(grad);
-            let solved = solver.solve(grad_view.as_ref());
-            let solved_view = solved.as_ref();
-            let mut accum = 0.0;
-            for (idx, value) in grad.iter().enumerate() {
-                accum += value * solved_view[(idx, 0)];
-            }
-            Ok(accum)
-        }
-    }
+) -> Array2<f64> {
+    let n = predictions.len();
+    let leverage_len_ok = leverage.map_or(true, |l| l.len() == n);
+    assert!(
+        leverage_len_ok,
+        "leverage vector must match prediction length"
+    );
+    let mut features = Array2::<f64>::zeros((n, if leverage.is_some() { 3 } else { 2 }));
+    match leverage {
+        Some(lev) => {
+            for i in 0..n {
+                features[[i, 0]] = predictions[i].logit();
+                features[[i, 1]] = standard_errors[i];
+                features[[i, 2]] = lev[i];
+            }
+        }
+        None => {
+            for i in 0..n {
+                features[[i, 0]] = predictions[i].logit();
+                features[[i, 1]] = standard_errors[i];
+            }
+        }
+    }
+    features
 }
 
 trait LogitExt {
@@ -1487,11 +1564,10 @@
 #[cfg(test)]
 mod tests {
     use super::*;
-    use crate::calibrate::faer_ndarray::{FaerArrayView, FaerColView};
+    use crate::calibrate::faer_ndarray::FaerEigh;
     use approx::assert_abs_diff_eq;
     use faer::Side;
-    use faer::linalg::solvers::Llt as FaerLlt;
-    use ndarray::{Array2, array};
+    use ndarray::array;
     use serde_json;
 
     fn toy_training_data() -> SurvivalTrainingData {
@@ -1519,48 +1595,6 @@
 
     fn repeat_optional(matrix: &Option<Array2<f64>>, pattern: &[usize]) -> Option<Array2<f64>> {
         matrix.as_ref().map(|array| repeat_rows(array, pattern))
-    }
-
-    fn permute_symmetric(matrix: &Array2<f64>, permutation: &[usize]) -> Array2<f64> {
-        let n = permutation.len();
-        let mut result = Array2::<f64>::zeros((n, n));
-        for i in 0..n {
-            for j in 0..n {
-                result[[i, j]] = matrix[[permutation[i], permutation[j]]];
-            }
-        }
-        result
-    }
-
-    #[test]
-    fn delta_quadratic_form_respects_permutation() {
-        let h = array![[5.0, 2.0, 1.0], [2.0, 6.0, 1.5], [1.0, 1.5, 4.0],];
-        let permutation = vec![2, 0, 1];
-        let h_permuted = permute_symmetric(&h, &permutation);
-
-        let factor = HessianFactor::Observed {
-            ldlt_factor: h_permuted,
-            permutation: permutation.clone(),
-            inertia: (3, 0, 0),
-        };
-
-        let grad = array![0.5, -1.0, 2.0];
-
-        let expected = {
-            let view = FaerArrayView::new(&h);
-            let solver = FaerLlt::new(view.as_ref(), Side::Lower).expect("LLT should succeed");
-            let grad_view = FaerColView::new(&grad);
-            let solved = solver.solve(grad_view.as_ref());
-            let solved_view = solved.as_ref();
-            let mut accum = 0.0;
-            for (idx, value) in grad.iter().enumerate() {
-                accum += value * solved_view[(idx, 0)];
-            }
-            accum
-        };
-
-        let observed = delta_quadratic_form(&factor, &grad).expect("delta quadratic form");
-        assert_abs_diff_eq!(observed, expected, epsilon = 1e-12);
     }
 
     fn compute_value_ranges(matrix: &Array2<f64>) -> Vec<ValueRange> {
@@ -2132,11 +2166,7 @@
                 -2.0 * weight * h_entry[i],
                 &x_entry_row,
             );
-            let event_scale = if spec.use_expected_information {
-                weight * h_exit[i]
-            } else {
-                weight * d
-            };
+            let event_scale = weight * d;
             if event_scale != 0.0 {
                 accumulate_symmetric_outer(&mut manual_hessian, -2.0 * event_scale, &x_tilde);
             }
@@ -2217,12 +2247,8 @@
             knot_vector: array![0.0, 0.0, 0.0, 0.45, 0.75, 1.0, 1.0, 1.0],
             degree: 2,
         };
-<<<<<<< HEAD
-        let (layout, monotonicity) = build_survival_layout(&data, &basis, 0.1, 2, 0.0, 0).unwrap();
-=======
         let (layout, monotonicity) =
             build_survival_layout(&data, &basis, 0.1, 2, 0.0, 6, None).unwrap();
->>>>>>> de97d243
         let mut spec_observed = SurvivalSpec::default();
         spec_observed.barrier_weight = 0.0;
         spec_observed.use_expected_information = false;
@@ -2253,45 +2279,20 @@
             assert_abs_diff_eq!(*obs, *exp, epsilon = 1e-10);
         }
 
-        let guard = spec_observed.derivative_guard.max(f64::EPSILON);
-        let eta_exit = layout.combined_exit.dot(&beta);
-        let derivative_exit = layout.combined_derivative_exit.dot(&beta);
-        let mut expected_diff = Array2::<f64>::zeros((p, p));
-        for i in 0..data.age_entry.len() {
-            let weight = data.sample_weight[i];
-            if weight == 0.0 {
-                continue;
-            }
-            let h_exit = eta_exit[i].exp();
-            let d = f64::from(data.event_target[i]);
-            let raw_derivative = derivative_exit[i];
-            let guard_applied = raw_derivative <= guard;
-            let guarded = if guard_applied { guard } else { raw_derivative };
-            let scale = 1.0 / guarded;
-            let mut x_tilde = layout.combined_exit.row(i).to_owned();
-            Zip::from(&mut x_tilde)
-                .and(&layout.combined_derivative_exit.row(i))
-                .for_each(|value, &deriv| *value += deriv * scale);
-            let diff_scale = -2.0 * weight * (h_exit - d);
-            if diff_scale == 0.0 {
-                continue;
-            }
-            for j in 0..p {
-                for k in 0..p {
-                    expected_diff[[j, k]] += diff_scale * x_tilde[j] * x_tilde[k];
-                }
-            }
-        }
-
         let diff = &expected_state.hessian - &observed_state.hessian;
-        for (observed, expected) in diff.iter().zip(expected_diff.iter()) {
-            let tolerance = 1e-12 * expected.abs().max(1.0);
+        let diff_norm: f64 = diff.iter().map(|v| v.abs()).sum();
+        assert!(diff_norm > 1e-8);
+
+        let mut neg_expected = expected_state.hessian.clone();
+        neg_expected.mapv_inplace(|value| -value);
+        let (eigenvalues, _) = neg_expected
+            .eigh(Side::Lower)
+            .expect("eigendecomposition should succeed for SPD approximation");
+        for value in eigenvalues.iter() {
             assert!(
-                (*observed - *expected).abs() < tolerance,
-                "expected-information difference mismatch: observed={}, expected={}, tolerance={}",
-                observed,
-                expected,
-                tolerance
+                *value >= -1e-9,
+                "expected-information Hessian not SPD: eigenvalue {}",
+                value
             );
         }
     }
@@ -2432,6 +2433,10 @@
         let zero_monotonicity = MonotonicityPenalty {
             lambda: 0.0,
             derivative_design: monotonicity.derivative_design.clone(),
+            quadrature_design: monotonicity.quadrature_design.clone(),
+            grid_ages: monotonicity.grid_ages.clone(),
+            quadrature_left: monotonicity.quadrature_left.clone(),
+            quadrature_right: monotonicity.quadrature_right.clone(),
         };
 
         let mut beta = Array1::<f64>::zeros(penalised_layout.combined_exit.ncols());
