use crate::calibrate::basis::{
    BasisError, create_bspline_basis_with_knots, create_difference_penalty_matrix,
};
use crate::calibrate::faer_ndarray::FaerSvd;
use ndarray::prelude::*;
use ndarray::{Array1, Array2, concatenate};
use serde::{Deserialize, Serialize};
use std::ops::Range;
use thiserror::Error;

const DEFAULT_DERIVATIVE_GUARD: f64 = 1e-8;
const DEFAULT_BARRIER_WEIGHT: f64 = 1e-4;
const DEFAULT_BARRIER_SCALE: f64 = 1.0;
const DEFAULT_RISK_EPSILON: f64 = 1e-12;

/// Errors surfaced while validating survival data structures or evaluating the model.
#[derive(Debug, Error)]
pub enum SurvivalError {
    #[error("age vectors must have at least one element")]
    EmptyAgeVector,
    #[error("age values must be finite")]
    NonFiniteAge,
    #[error("age transform guard delta must be positive")]
    NonPositiveGuard,
    #[error("age {age} is outside the guarded log-age domain (a_min={minimum}, delta={delta})")]
    GuardDomainViolation { age: f64, minimum: f64, delta: f64 },
    #[error("age_entry must be strictly less than age_exit for every subject")]
    InvalidAgeOrder,
    #[error("event indicators must be 0 or 1")]
    InvalidEventFlag,
    #[error("event_target and event_competing indicators must be mutually exclusive")]
    ConflictingEvents,
    #[error("sample weights must be finite and non-negative")]
    InvalidSampleWeight,
    #[error("covariate arrays must have consistent dimensions")]
    CovariateDimensionMismatch,
    #[error("covariate values must be finite")]
    NonFiniteCovariate,
    #[error("design matrix columns do not match coefficient length")]
    DesignDimensionMismatch,
    #[error("basis evaluation failed: {0}")]
    Basis(#[from] BasisError),
}

/// Working model abstraction shared between GAM and survival implementations.
pub trait WorkingModel {
    fn update(&mut self, beta: &Array1<f64>) -> Result<WorkingState, SurvivalError>;
}

/// Aggregated state returned by [`WorkingModel::update`].
#[derive(Debug, Clone)]
pub struct WorkingState {
    pub eta: Array1<f64>,
    pub gradient: Array1<f64>,
    pub hessian: Array2<f64>,
    pub deviance: f64,
}

/// Guarded log-age transformation used across training and scoring.
#[derive(Debug, Clone, Copy, Serialize, Deserialize)]
pub struct AgeTransform {
    pub minimum_age: f64,
    pub delta: f64,
}

impl AgeTransform {
    pub fn from_training(age_entry: &Array1<f64>, delta: f64) -> Result<Self, SurvivalError> {
        if delta <= 0.0 {
            return Err(SurvivalError::NonPositiveGuard);
        }
        if age_entry.is_empty() {
            return Err(SurvivalError::EmptyAgeVector);
        }
        let mut min_age = f64::INFINITY;
        for &value in age_entry.iter() {
            if !value.is_finite() {
                return Err(SurvivalError::NonFiniteAge);
            }
            if value < min_age {
                min_age = value;
            }
        }
        Ok(Self {
            minimum_age: min_age,
            delta,
        })
    }

    fn guard_shift(&self, age: f64) -> Result<f64, SurvivalError> {
        if !age.is_finite() {
            return Err(SurvivalError::NonFiniteAge);
        }
        let shifted = age - self.minimum_age + self.delta;
        if !shifted.is_finite() || shifted <= 0.0 {
            return Err(SurvivalError::GuardDomainViolation {
                age,
                minimum: self.minimum_age,
                delta: self.delta,
            });
        }
        Ok(shifted)
    }

    #[inline]
    pub fn transform(&self, age: f64) -> Result<f64, SurvivalError> {
        let shifted = self.guard_shift(age)?;
        Ok(shifted.ln())
    }

    #[inline]
    pub fn derivative_factor(&self, age: f64) -> Result<f64, SurvivalError> {
        let shifted = self.guard_shift(age)?;
        Ok(1.0 / shifted)
    }

    pub fn transform_array(&self, ages: &Array1<f64>) -> Result<Array1<f64>, SurvivalError> {
        let mut result = Array1::<f64>::zeros(ages.len());
        for (idx, &age) in ages.iter().enumerate() {
            result[idx] = self.transform(age)?;
        }
        Ok(result)
    }
}

/// Linear transform that removes the baseline spline's null direction.
#[derive(Debug, Clone, Serialize, Deserialize)]
pub struct ReferenceConstraint {
    pub transform: Array2<f64>,
    pub reference_log_age: f64,
}

impl ReferenceConstraint {
    pub fn apply(&self, basis: &Array2<f64>) -> Array2<f64> {
        basis.dot(&self.transform)
    }
}

/// Describes a spline basis that can be reconstructed during scoring.
#[derive(Debug, Clone, Serialize, Deserialize)]
pub struct BasisDescriptor {
    pub knot_vector: Array1<f64>,
    pub degree: usize,
}

/// Stored smoothing metadata for reproduction at prediction time.
#[derive(Debug, Clone, Serialize, Deserialize)]
pub struct PenaltyDescriptor {
    pub order: usize,
    pub lambda: f64,
}

/// Column descriptions for static covariates.
#[derive(Debug, Clone, Serialize, Deserialize)]
pub struct CovariateLayout {
    pub column_names: Vec<String>,
}

#[derive(Debug, Clone)]
pub struct PenaltyBlock {
    pub matrix: Array2<f64>,
    pub lambda: f64,
    pub range: Range<usize>,
}

#[derive(Debug, Clone)]
pub struct PenaltyBlocks {
    pub blocks: Vec<PenaltyBlock>,
}

impl PenaltyBlocks {
    pub fn new(blocks: Vec<PenaltyBlock>) -> Self {
        Self { blocks }
    }

    pub fn gradient(&self, beta: &Array1<f64>) -> Array1<f64> {
        let mut grad = Array1::zeros(beta.len());
        for block in &self.blocks {
            if block.lambda == 0.0 {
                continue;
            }

            let view = beta.slice(s![block.range.clone()]);
            let contrib = block.matrix.dot(&view.to_owned());
            let mut grad_slice = grad.slice_mut(s![block.range.clone()]);
            grad_slice += &(2.0 * block.lambda * contrib);
        }
        grad
    }

    pub fn hessian(&self, dim: usize) -> Array2<f64> {
        let mut hessian = Array2::zeros((dim, dim));
        for block in &self.blocks {
            if block.lambda == 0.0 {
                continue;
            }
            let rows = block.range.clone();
            for (local_i, row_idx) in rows.clone().enumerate() {
                for (local_j, col_idx) in rows.clone().enumerate() {
                    hessian[[row_idx, col_idx]] +=
                        2.0 * block.lambda * block.matrix[[local_i, local_j]];
                }
            }
        }
        hessian
    }

    pub fn deviance(&self, beta: &Array1<f64>) -> f64 {
        let mut value = 0.0;
        for block in &self.blocks {
            if block.lambda == 0.0 {
                continue;
            }
            let view = beta.slice(s![block.range.clone()]);
            let quad = view.dot(&block.matrix.dot(&view.to_owned()));
            value += block.lambda * quad;
        }
        value
    }
}

/// Training-time cached design matrices.
#[derive(Debug, Clone)]
pub struct SurvivalLayout {
    pub baseline_entry: Array2<f64>,
    pub baseline_exit: Array2<f64>,
    pub baseline_derivative_exit: Array2<f64>,
    pub time_varying_entry: Option<Array2<f64>>,
    pub time_varying_exit: Option<Array2<f64>>,
    pub time_varying_derivative_exit: Option<Array2<f64>>,
    pub static_covariates: Array2<f64>,
    pub age_transform: AgeTransform,
    pub reference_constraint: ReferenceConstraint,
    pub penalties: PenaltyBlocks,
    pub combined_entry: Array2<f64>,
    pub combined_exit: Array2<f64>,
    pub combined_derivative_exit: Array2<f64>,
}

/// Frequency-weighted survival training data bundle.
#[derive(Debug, Clone)]
pub struct SurvivalTrainingData {
    pub age_entry: Array1<f64>,
    pub age_exit: Array1<f64>,
    pub event_target: Array1<u8>,
    pub event_competing: Array1<u8>,
    pub sample_weight: Array1<f64>,
    pub pgs: Array1<f64>,
    pub sex: Array1<f64>,
    pub pcs: Array2<f64>,
}

impl SurvivalTrainingData {
    pub fn validate(&self) -> Result<(), SurvivalError> {
        let n = self.age_entry.len();
        if n == 0 {
            return Err(SurvivalError::EmptyAgeVector);
        }
        let dimension_mismatch = self.age_exit.len() != n
            || self.event_target.len() != n
            || self.event_competing.len() != n
            || self.sample_weight.len() != n
            || self.pgs.len() != n
            || self.sex.len() != n
            || self.pcs.nrows() != n;
        if dimension_mismatch {
            return Err(SurvivalError::CovariateDimensionMismatch);
        }

        for i in 0..n {
            let entry = self.age_entry[i];
            let exit = self.age_exit[i];
            if !entry.is_finite() || !exit.is_finite() {
                return Err(SurvivalError::NonFiniteAge);
            }
            if !(entry < exit) {
                return Err(SurvivalError::InvalidAgeOrder);
            }

            let target = self.event_target[i];
            let competing = self.event_competing[i];
            if target > 1 || competing > 1 {
                return Err(SurvivalError::InvalidEventFlag);
            }
            if target == 1 && competing == 1 {
                return Err(SurvivalError::ConflictingEvents);
            }

            let weight = self.sample_weight[i];
            if !weight.is_finite() || weight < 0.0 {
                return Err(SurvivalError::InvalidSampleWeight);
            }

            let pgs = self.pgs[i];
            let sex = self.sex[i];
            if !pgs.is_finite() || !sex.is_finite() {
                return Err(SurvivalError::NonFiniteCovariate);
            }
            for j in 0..self.pcs.ncols() {
                if !self.pcs[[i, j]].is_finite() {
                    return Err(SurvivalError::NonFiniteCovariate);
                }
            }
        }

        Ok(())
    }
}

/// Guard that constrains the baseline spline at the chosen reference point.
fn make_reference_constraint(
    knot_vector: ArrayView1<f64>,
    degree: usize,
    reference_u: f64,
) -> Result<ReferenceConstraint, SurvivalError> {
    let data = array![reference_u];
    let (basis_arc, _) = create_bspline_basis_with_knots(data.view(), knot_vector, degree)?;
    let basis = (*basis_arc).clone();
    let row = basis.row(0).to_owned();
    let transform = nullspace_transform(&row)?;
    Ok(ReferenceConstraint {
        transform,
        reference_log_age: reference_u,
    })
}

/// Build a nullspace transform for a single-row constraint.
fn nullspace_transform(constraint_row: &Array1<f64>) -> Result<Array2<f64>, SurvivalError> {
    let k = constraint_row.len();
    let mut row_mat = Array2::<f64>::zeros((k, 1));
    row_mat.column_mut(0).assign(constraint_row);
    let (u_opt, ..) = row_mat
        .svd(true, false)
        .map_err(|err| SurvivalError::Basis(BasisError::from(err)))?;
    let u = u_opt.ok_or_else(|| SurvivalError::Basis(BasisError::ConstraintNullspaceNotFound))?;
    Ok(u.slice(s![.., 1..]).to_owned())
}

/// Evaluate a basis and its derivative with respect to the guarded log-age.
fn evaluate_basis_and_derivative(
    log_ages: ArrayView1<f64>,
    descriptor: &BasisDescriptor,
) -> Result<(Array2<f64>, Array2<f64>), SurvivalError> {
    let (basis_arc, _) = create_bspline_basis_with_knots(
        log_ages,
        descriptor.knot_vector.view(),
        descriptor.degree,
    )?;
    let basis = (*basis_arc).clone();

    let eps = 1e-6;
    let mut perturbed_plus = log_ages.to_owned();
    let mut perturbed_minus = log_ages.to_owned();
    perturbed_plus.mapv_inplace(|v| v + eps);
    perturbed_minus.mapv_inplace(|v| v - eps);
    let (basis_plus_arc, _) = create_bspline_basis_with_knots(
        perturbed_plus.view(),
        descriptor.knot_vector.view(),
        descriptor.degree,
    )?;
    let (basis_minus_arc, _) = create_bspline_basis_with_knots(
        perturbed_minus.view(),
        descriptor.knot_vector.view(),
        descriptor.degree,
    )?;
    let basis_plus = (*basis_plus_arc).clone();
    let basis_minus = (*basis_minus_arc).clone();
    let mut derivative = basis_plus;
    derivative -= &basis_minus;
    derivative.mapv_inplace(|v| v / (2.0 * eps));

    Ok((basis, derivative))
}

/// Construct the cached survival layout for PIRLS updates.
#[allow(clippy::too_many_arguments)]
pub fn build_survival_layout(
    data: &SurvivalTrainingData,
    age_basis: &BasisDescriptor,
    delta: f64,
    baseline_penalty_order: usize,
    baseline_lambda: f64,
    monotonic_grid_size: usize,
) -> Result<(SurvivalLayout, MonotonicityPenalty), SurvivalError> {
    data.validate()?;
    let n = data.age_entry.len();
    let age_transform = AgeTransform::from_training(&data.age_entry, delta)?;
    let log_entry = age_transform.transform_array(&data.age_entry)?;
    let log_exit = age_transform.transform_array(&data.age_exit)?;

    let reference_u = log_exit.mean().unwrap_or(0.0);
    let reference_constraint =
        make_reference_constraint(age_basis.knot_vector.view(), age_basis.degree, reference_u)?;

    let (baseline_entry_raw, _) = evaluate_basis_and_derivative(log_entry.view(), age_basis)?;
    let (baseline_exit_raw, baseline_exit_deriv_u) =
        evaluate_basis_and_derivative(log_exit.view(), age_basis)?;

    let constrained_entry = reference_constraint.apply(&baseline_entry_raw);
    let constrained_exit = reference_constraint.apply(&baseline_exit_raw);
    let constrained_derivative_exit_u = reference_constraint.apply(&baseline_exit_deriv_u);

    let mut baseline_derivative_exit = constrained_derivative_exit_u;
    for (mut row, age) in baseline_derivative_exit
        .rows_mut()
        .into_iter()
        .zip(data.age_exit.iter().copied())
    {
        let factor = age_transform.derivative_factor(age)?;
        row.mapv_inplace(|v| v * factor);
    }

    let static_covariates = assemble_static_covariates(data);

    let combined_entry = concatenate_design(&constrained_entry, None, &static_covariates);
    let combined_exit = concatenate_design(&constrained_exit, None, &static_covariates);
    let zero_static = Array2::<f64>::zeros((n, static_covariates.ncols()));
    let combined_derivative_exit =
        concatenate_design(&baseline_derivative_exit, None, &zero_static);

    let penalty_matrix =
        create_difference_penalty_matrix(constrained_exit.ncols(), baseline_penalty_order)?;
    let penalties = PenaltyBlocks::new(vec![PenaltyBlock {
        matrix: penalty_matrix,
        lambda: baseline_lambda,
        range: 0..constrained_exit.ncols(),
    }]);

    let layout = SurvivalLayout {
        baseline_entry: constrained_entry,
        baseline_exit: constrained_exit,
        baseline_derivative_exit,
        time_varying_entry: None,
        time_varying_exit: None,
        time_varying_derivative_exit: None,
        static_covariates,
        age_transform,
        reference_constraint,
        penalties,
        combined_entry,
        combined_exit,
        combined_derivative_exit,
    };

    let monotonicity = build_monotonicity_penalty(
        &layout,
        age_basis,
        &data.age_exit,
        monotonic_grid_size,
        baseline_lambda * 1e-4,
    )?;

    Ok((layout, monotonicity))
}

fn assemble_static_covariates(data: &SurvivalTrainingData) -> Array2<f64> {
    let n = data.age_entry.len();
    let num_pcs = data.pcs.ncols();
    let mut matrix = Array2::<f64>::zeros((n, 2 + num_pcs));
    for i in 0..n {
        matrix[[i, 0]] = data.pgs[i];
        matrix[[i, 1]] = data.sex[i];
        for j in 0..num_pcs {
            matrix[[i, 2 + j]] = data.pcs[[i, j]];
        }
    }
    matrix
}

fn concatenate_design(
    baseline: &Array2<f64>,
    time_varying: Option<&Array2<f64>>,
    static_covariates: &Array2<f64>,
) -> Array2<f64> {
    let mut parts: Vec<ArrayView2<f64>> = Vec::new();
    parts.push(baseline.view());
    if let Some(tv) = time_varying {
        parts.push(tv.view());
    }
    parts.push(static_covariates.view());
    concatenate(Axis(1), &parts).expect("design concatenation")
}

/// Soft barrier discouraging negative exit derivatives.
#[derive(Debug, Clone)]
pub struct MonotonicityPenalty {
    pub lambda: f64,
    pub derivative_design: Array2<f64>,
}

/// Configuration controlling guard behaviour and optional softplus barrier.
#[derive(Debug, Clone, Copy, Serialize, Deserialize, PartialEq)]
pub struct SurvivalSpec {
    pub derivative_guard: f64,
    pub barrier_weight: f64,
    pub barrier_scale: f64,
    pub use_expected_information: bool,
}

impl Default for SurvivalSpec {
    fn default() -> Self {
        Self {
            derivative_guard: DEFAULT_DERIVATIVE_GUARD,
            barrier_weight: DEFAULT_BARRIER_WEIGHT,
            barrier_scale: DEFAULT_BARRIER_SCALE,
            use_expected_information: false,
        }
    }
}

fn build_monotonicity_penalty(
    layout: &SurvivalLayout,
    age_basis: &BasisDescriptor,
    ages_exit: &Array1<f64>,
    grid_size: usize,
    lambda: f64,
) -> Result<MonotonicityPenalty, SurvivalError> {
    if grid_size == 0 {
        return Ok(MonotonicityPenalty {
            lambda,
            derivative_design: Array2::<f64>::zeros((0, layout.combined_exit.ncols())),
        });
    }

    let mut min_age = f64::INFINITY;
    let mut max_age = f64::NEG_INFINITY;
    for &age in ages_exit.iter() {
        if age < min_age {
            min_age = age;
        }
        if age > max_age {
            max_age = age;
        }
    }
    if !min_age.is_finite() || !max_age.is_finite() || min_age >= max_age {
        return Ok(MonotonicityPenalty {
            lambda,
            derivative_design: Array2::<f64>::zeros((0, layout.combined_exit.ncols())),
        });
    }

    let mut grid = Array1::<f64>::zeros(grid_size);
    if grid_size == 1 {
        grid[0] = min_age;
    } else {
        let span = max_age - min_age;
        for (idx, value) in grid.iter_mut().enumerate() {
            let frac = idx as f64 / (grid_size as f64 - 1.0);
            *value = min_age + frac * span;
        }
    }

    let mut log_grid = Array1::<f64>::zeros(grid_size);
    for (idx, &age) in grid.iter().enumerate() {
        log_grid[idx] = layout.age_transform.transform(age)?;
    }
    let (_, derivative_u) = evaluate_basis_and_derivative(log_grid.view(), age_basis)?;
    let constrained_derivative_u = layout.reference_constraint.apply(&derivative_u);
    let mut derivative_age = constrained_derivative_u;
    for (mut row, &age) in derivative_age.rows_mut().into_iter().zip(grid.iter()) {
        let factor = layout.age_transform.derivative_factor(age)?;
        row *= factor;
    }

    let mut combined = Array2::<f64>::zeros((grid_size, layout.combined_exit.ncols()));
    let baseline_cols = layout.baseline_exit.ncols();
    combined
        .slice_mut(s![.., ..baseline_cols])
        .assign(&derivative_age);
    Ok(MonotonicityPenalty {
        lambda,
        derivative_design: combined,
    })
}

/// Royston–Parmar working model implementation.
pub struct WorkingModelSurvival {
    pub layout: SurvivalLayout,
    pub sample_weight: Array1<f64>,
    pub event_target: Array1<u8>,
    pub monotonicity: MonotonicityPenalty,
    pub spec: SurvivalSpec,
}

impl WorkingModelSurvival {
    pub fn new(
        layout: SurvivalLayout,
        data: &SurvivalTrainingData,
        monotonicity: MonotonicityPenalty,
        spec: SurvivalSpec,
    ) -> Result<Self, SurvivalError> {
        data.validate()?;
        Ok(Self {
            layout,
            sample_weight: data.sample_weight.clone(),
            event_target: data.event_target.clone(),
            monotonicity,
            spec,
        })
    }
}

impl WorkingModel for WorkingModelSurvival {
    fn update(&mut self, beta: &Array1<f64>) -> Result<WorkingState, SurvivalError> {
        let expected_dim = self.layout.combined_exit.ncols();
        if beta.len() != expected_dim {
            return Err(SurvivalError::DesignDimensionMismatch);
        }

        let eta_exit = self.layout.combined_exit.dot(beta);
        let eta_entry = self.layout.combined_entry.dot(beta);
        let derivative_exit = self.layout.combined_derivative_exit.dot(beta);

        let h_exit = eta_exit.mapv(f64::exp);
        let h_entry = eta_entry.mapv(f64::exp);

        let n = eta_exit.len();
        let p = beta.len();
        let mut gradient = Array1::<f64>::zeros(p);
        let mut observed_hessian = Array2::<f64>::zeros((p, p));
        let mut expected_hessian = if self.spec.use_expected_information {
            Some(Array2::<f64>::zeros((p, p)))
        } else {
            None
        };
        let mut deviance = 0.0;

        let guard_threshold = self.spec.derivative_guard.max(f64::EPSILON);
        let use_expected_information = self.spec.use_expected_information;
        for i in 0..n {
            let weight = self.sample_weight[i];
            if weight == 0.0 {
                continue;
            }
            let d = f64::from(self.event_target[i]);
            let eta_e = eta_exit[i];
            let h_e = h_exit[i];
            let h_s = h_entry[i];
            let delta = h_e - h_s;
            let d_eta_exit = derivative_exit[i];
            let guarded_derivative = d_eta_exit.max(guard_threshold);
            let log_guard = guarded_derivative.ln();
            let ell = weight * (d * (eta_e + log_guard) - delta);
            deviance -= 2.0 * ell;

            let x_exit = self.layout.combined_exit.row(i);
            let x_entry = self.layout.combined_entry.row(i);
            let d_exit = self.layout.combined_derivative_exit.row(i);
            let scale = 1.0 / guarded_derivative;

            for j in 0..p {
                let x_exit_j = x_exit[j];
                let x_entry_j = x_entry[j];
                let d_exit_j = d_exit[j];
                let x_tilde_j = x_exit_j + d_exit_j * scale;
                gradient[j] += weight * (d * x_tilde_j - h_e * x_exit_j + h_s * x_entry_j);

<<<<<<< HEAD
            let event_weight = if use_expected_information { delta } else { d };

            for j in 0..p {
                for k in j..p {
                    let mut value = weight * h_e * x_exit[j] * x_exit[k]
                        + weight * h_s * x_entry[j] * x_entry[k];
                    if event_weight > 0.0 {
                        let x_tilde_j = x_exit[j] + d_exit[j] * scale;
                        let x_tilde_k = x_exit[k] + d_exit[k] * scale;
                        value += weight * event_weight * x_tilde_j * x_tilde_k;
=======
                for k in j..p {
                    let x_exit_k = x_exit[k];
                    let x_entry_k = x_entry[k];
                    let d_exit_k = d_exit[k];
                    let base_value =
                        weight * h_e * x_exit_j * x_exit_k + weight * h_s * x_entry_j * x_entry_k;
                    let mut observed_value = base_value;
                    if d > 0.0 {
                        let x_tilde_k = x_exit_k + d_exit_k * scale;
                        observed_value += weight * d * x_tilde_j * x_tilde_k;
>>>>>>> 11a9df29
                    }
                    observed_hessian[[j, k]] += observed_value;
                    if j != k {
                        observed_hessian[[k, j]] += observed_value;
                    }

                    if let Some(expected) = expected_hessian.as_mut() {
                        expected[[j, k]] += base_value;
                        if j != k {
                            expected[[k, j]] += base_value;
                        }
                    }
                }
            }

            if self.spec.barrier_weight > 0.0 {
                let scaled = -d_eta_exit / self.spec.barrier_scale;
                let softplus = (1.0 + scaled.exp()).ln();
                deviance += 2.0 * self.spec.barrier_weight * weight * softplus;
                let sigmoid = 1.0 / (1.0 + (-scaled).exp());
                let grad_coeff =
                    2.0 * self.spec.barrier_weight * weight * sigmoid / self.spec.barrier_scale;
                let hess_coeff =
                    2.0 * self.spec.barrier_weight * weight * sigmoid * (1.0 - sigmoid)
                        / (self.spec.barrier_scale * self.spec.barrier_scale);
                for j in 0..p {
                    let d_exit_j = d_exit[j];
                    gradient[j] -= grad_coeff * d_exit_j;
                    for k in j..p {
                        let value = hess_coeff * d_exit_j * d_exit[k];
                        observed_hessian[[j, k]] += value;
                        if j != k {
                            observed_hessian[[k, j]] += value;
                        }
                        if let Some(expected) = expected_hessian.as_mut() {
                            expected[[j, k]] += value;
                            if j != k {
                                expected[[k, j]] += value;
                            }
                        }
                    }
                }
            }
        }

        let mut hessian = if let Some(expected) = expected_hessian {
            expected
        } else {
            observed_hessian
        };

        gradient += &self.layout.penalties.gradient(beta);
        hessian += &self.layout.penalties.hessian(beta.len());
        deviance += self.layout.penalties.deviance(beta);

        if self.monotonicity.lambda > 0.0 && self.monotonicity.derivative_design.nrows() > 0 {
            apply_monotonicity_penalty(
                &self.monotonicity,
                beta,
                &mut gradient,
                &mut hessian,
                &mut deviance,
            );
        }

        Ok(WorkingState {
            eta: eta_exit,
            gradient,
            hessian,
            deviance,
        })
    }
}

fn apply_monotonicity_penalty(
    penalty: &MonotonicityPenalty,
    beta: &Array1<f64>,
    gradient: &mut Array1<f64>,
    hessian: &mut Array2<f64>,
    deviance: &mut f64,
) {
    let lambda = penalty.lambda;
    if lambda == 0.0 {
        return;
    }
    let design = &penalty.derivative_design;
    debug_assert_eq!(design.ncols(), gradient.len());
    let values = design.dot(beta);
    let mut penalty_sum = 0.0;
    for (row, &value) in design.rows().into_iter().zip(values.iter()) {
        let softplus = (-value).exp().ln_1p();
        penalty_sum += softplus;
        let sigma = 1.0 / (1.0 + value.exp());
        let grad_scale = -2.0 * lambda * sigma;
        for (idx, &entry) in row.iter().enumerate() {
            gradient[idx] += grad_scale * entry;
        }
        let h_scale = 2.0 * lambda * sigma * (1.0 - sigma);
        for i in 0..row.len() {
            let entry_i = row[i];
            for j in i..row.len() {
                let value = h_scale * entry_i * row[j];
                hessian[[i, j]] += value;
                if i != j {
                    hessian[[j, i]] += value;
                }
            }
        }
    }
    *deviance += 2.0 * lambda * penalty_sum;
}

/// Stored factorization metadata for downstream diagnostics.
#[derive(Debug, Clone, Serialize, Deserialize)]
pub enum HessianFactor {
    Observed {
        ldlt_factor: Array2<f64>,
        permutation: Vec<usize>,
        inertia: (usize, usize, usize),
    },
    Expected {
        cholesky_factor: Array2<f64>,
    },
}

#[derive(Debug, Clone, Serialize, Deserialize)]
pub struct SurvivalModelArtifacts {
    pub coefficients: Array1<f64>,
    pub age_basis: BasisDescriptor,
    pub time_varying_basis: Option<BasisDescriptor>,
    pub static_covariate_layout: CovariateLayout,
    pub penalties: PenaltyDescriptor,
    pub age_transform: AgeTransform,
    pub reference_constraint: ReferenceConstraint,
    pub hessian_factor: Option<HessianFactor>,
}

/// Prediction inputs referencing existing arrays.
pub struct SurvivalPredictionInputs<'a> {
    pub age_entry: ArrayView1<'a, f64>,
    pub age_exit: ArrayView1<'a, f64>,
    pub event_target: ArrayView1<'a, u8>,
    pub event_competing: ArrayView1<'a, u8>,
    pub sample_weight: ArrayView1<'a, f64>,
    pub covariates: ArrayView2<'a, f64>,
}

/// Evaluate the cumulative hazard at a given age.
pub fn cumulative_hazard(
    age: f64,
    covariates: &Array1<f64>,
    artifacts: &SurvivalModelArtifacts,
) -> Result<f64, SurvivalError> {
    let expected_covs = artifacts.static_covariate_layout.column_names.len();
    if covariates.len() != expected_covs {
        return Err(SurvivalError::CovariateDimensionMismatch);
    }
    let log_age = artifacts.age_transform.transform(age)?;
    let (basis_arc, _) = create_bspline_basis_with_knots(
        array![log_age].view(),
        artifacts.age_basis.knot_vector.view(),
        artifacts.age_basis.degree,
    )?;
    let basis = (*basis_arc).clone();
    let constrained = artifacts.reference_constraint.apply(&basis);

    let mut design = constrained.row(0).to_owned();
    if let Some(time_basis) = &artifacts.time_varying_basis {
        let (tv_arc, _) = create_bspline_basis_with_knots(
            array![log_age].view(),
            time_basis.knot_vector.view(),
            time_basis.degree,
        )?;
        let tv = artifacts.reference_constraint.apply(&(*tv_arc).clone());
        design = concatenate(Axis(0), &[design.view(), tv.row(0)]).expect("time concat");
    }
    design = concatenate(Axis(0), &[design.view(), covariates.view()]).expect("cov concat");
    let eta = design.dot(&artifacts.coefficients);
    Ok(eta.exp())
}

pub fn cumulative_incidence(
    age: f64,
    covariates: &Array1<f64>,
    artifacts: &SurvivalModelArtifacts,
) -> Result<f64, SurvivalError> {
    let h = cumulative_hazard(age, covariates, artifacts)?;
    Ok(1.0 - (-h).exp())
}

pub fn conditional_absolute_risk(
    t0: f64,
    t1: f64,
    covariates: &Array1<f64>,
    cif_competing_t0: f64,
    artifacts: &SurvivalModelArtifacts,
) -> Result<f64, SurvivalError> {
    let cif0 = cumulative_incidence(t0, covariates, artifacts)?;
    let cif1 = cumulative_incidence(t1, covariates, artifacts)?;
    let delta = (cif1 - cif0).max(0.0);
    let denom = (1.0 - cif0 - cif_competing_t0).max(DEFAULT_RISK_EPSILON);
    Ok(delta / denom)
}

/// Calibrator feature extraction for survival predictions.
pub fn survival_calibrator_features(
    predictions: &Array1<f64>,
    standard_errors: &Array1<f64>,
    leverage: Option<&Array1<f64>>,
) -> Array2<f64> {
    let n = predictions.len();
    let leverage_len_ok = leverage.map_or(true, |l| l.len() == n);
    assert!(
        leverage_len_ok,
        "leverage vector must match prediction length"
    );
    let mut features = Array2::<f64>::zeros((n, if leverage.is_some() { 3 } else { 2 }));
    match leverage {
        Some(lev) => {
            for i in 0..n {
                features[[i, 0]] = predictions[i].logit();
                features[[i, 1]] = standard_errors[i];
                features[[i, 2]] = lev[i];
            }
        }
        None => {
            for i in 0..n {
                features[[i, 0]] = predictions[i].logit();
                features[[i, 1]] = standard_errors[i];
            }
        }
    }
    features
}

trait LogitExt {
    fn logit(self) -> f64;
}

impl LogitExt for f64 {
    fn logit(self) -> f64 {
        let clamped = self.max(1e-12).min(1.0 - 1e-12);
        (clamped / (1.0 - clamped)).ln()
    }
}

#[cfg(test)]
mod tests {
    use super::*;
    use approx::assert_abs_diff_eq;
    use ndarray::array;

    fn toy_training_data() -> SurvivalTrainingData {
        SurvivalTrainingData {
            age_entry: array![50.0, 55.0, 60.0],
            age_exit: array![55.0, 60.0, 65.0],
            event_target: array![1, 0, 1],
            event_competing: array![0, 0, 0],
            sample_weight: array![1.0, 1.0, 1.0],
            pgs: array![0.1, -0.2, 0.3],
            sex: array![0.0, 1.0, 0.0],
            pcs: array![[0.01, -0.02], [0.02, 0.03], [-0.04, 0.05]],
        }
    }

    fn evaluate_state(
        layout: &SurvivalLayout,
        penalty: &MonotonicityPenalty,
        data: &SurvivalTrainingData,
        beta: &Array1<f64>,
    ) -> WorkingState {
        let mut model = WorkingModelSurvival::new(
            layout.clone(),
            data,
            penalty.clone(),
            SurvivalSpec::default(),
        )
        .unwrap();
        model.update(beta).unwrap()
    }

    #[test]
    fn logit_extension_behaves() {
        assert!(0.5f64.logit().abs() < 1e-12);
        assert!(f64::is_finite(0.01f64.logit()));
    }

    #[test]
    fn age_transform_rejects_non_positive_guard() {
        let ages = array![50.0, 55.0];
        let err = AgeTransform::from_training(&ages, 0.0).unwrap_err();
        assert!(matches!(err, SurvivalError::NonPositiveGuard));
    }

    #[test]
    fn monotonic_penalty_positive() {
        let data = toy_training_data();
        let basis = BasisDescriptor {
            knot_vector: array![0.0, 0.0, 0.0, 0.33, 0.66, 1.0, 1.0, 1.0],
            degree: 2,
        };
        let (layout, penalty) = build_survival_layout(&data, &basis, 0.1, 2, 1.0, 10).unwrap();
        let mut model =
            WorkingModelSurvival::new(layout, &data, penalty, SurvivalSpec::default()).unwrap();
        let beta = Array1::<f64>::zeros(model.layout.combined_exit.ncols());
        let state = model.update(&beta).unwrap();
        assert!(state.deviance.is_finite());
    }

    #[test]
    fn conditional_risk_monotone() {
        let data = toy_training_data();
        let basis = BasisDescriptor {
            knot_vector: array![0.0, 0.0, 0.0, 0.33, 0.66, 1.0, 1.0, 1.0],
            degree: 2,
        };
        let (layout, penalty) = build_survival_layout(&data, &basis, 0.1, 2, 0.5, 10).unwrap();
        let model = WorkingModelSurvival::new(
            layout.clone(),
            &data,
            penalty.clone(),
            SurvivalSpec::default(),
        )
        .unwrap();
        let static_names: Vec<String> = (0..layout.static_covariates.ncols())
            .map(|idx| format!("cov{idx}"))
            .collect();
        let artifacts = SurvivalModelArtifacts {
            coefficients: Array1::<f64>::zeros(model.layout.combined_exit.ncols()),
            age_basis: basis.clone(),
            time_varying_basis: None,
            static_covariate_layout: CovariateLayout {
                column_names: static_names,
            },
            penalties: PenaltyDescriptor {
                order: 2,
                lambda: 0.5,
            },
            age_transform: layout.age_transform,
            reference_constraint: layout.reference_constraint.clone(),
            hessian_factor: None,
        };
        let covs = Array1::<f64>::zeros(model.layout.static_covariates.ncols());
        let cif0 = cumulative_incidence(55.0, &covs, &artifacts).unwrap();
        let cif1 = cumulative_incidence(60.0, &covs, &artifacts).unwrap();
        assert!(cif1 >= cif0 - 1e-9);
        let risk = conditional_absolute_risk(55.0, 60.0, &covs, 0.0, &artifacts).unwrap();
        assert!(risk >= -1e-9);
    }

    #[test]
    fn working_state_shapes() {
        let data = toy_training_data();
        let basis = BasisDescriptor {
            knot_vector: array![0.0, 0.0, 0.0, 0.33, 0.66, 1.0, 1.0, 1.0],
            degree: 2,
        };
        let (layout, penalty) = build_survival_layout(&data, &basis, 0.1, 2, 0.5, 8).unwrap();
        let mut model =
            WorkingModelSurvival::new(layout, &data, penalty, SurvivalSpec::default()).unwrap();
        let beta = Array1::<f64>::zeros(model.layout.combined_exit.ncols());
        let state = model.update(&beta).unwrap();
        assert_eq!(state.gradient.len(), beta.len());
        assert_eq!(state.hessian.nrows(), beta.len());
        assert_eq!(state.hessian.ncols(), beta.len());
    }

    #[test]
    fn penalty_contributes_to_working_state() {
        let data = toy_training_data();
        let basis = BasisDescriptor {
            knot_vector: array![0.0, 0.0, 0.0, 0.5, 1.0, 1.0, 1.0],
            degree: 2,
        };
        let (layout, monotonicity) = build_survival_layout(&data, &basis, 0.1, 2, 0.6, 0).unwrap();
        let penalised_layout = layout.clone();
        let mut unpenalised_layout = layout.clone();
        for block in &mut unpenalised_layout.penalties.blocks {
            block.lambda = 0.0;
        }

        let zero_monotonicity = MonotonicityPenalty {
            lambda: 0.0,
            derivative_design: monotonicity.derivative_design.clone(),
        };

        let mut beta = Array1::<f64>::zeros(penalised_layout.combined_exit.ncols());
        for (idx, value) in beta.iter_mut().enumerate() {
            *value = 0.03 * (idx as f64 + 1.0);
        }

        let penalised = evaluate_state(&penalised_layout, &zero_monotonicity, &data, &beta);
        let unpenalised = evaluate_state(&unpenalised_layout, &zero_monotonicity, &data, &beta);

        let penalty_deviance = penalised_layout.penalties.deviance(&beta);
        assert_abs_diff_eq!(
            penalised.deviance,
            unpenalised.deviance + penalty_deviance,
            epsilon = 1e-10
        );

        let penalty_gradient = penalised_layout.penalties.gradient(&beta);
        let expected_gradient = &unpenalised.gradient + &penalty_gradient;
        for (observed, expected) in penalised.gradient.iter().zip(expected_gradient.iter()) {
            assert_abs_diff_eq!(*observed, *expected, epsilon = 1e-10);
        }

        let penalty_hessian = penalised_layout.penalties.hessian(beta.len());
        let expected_hessian = &unpenalised.hessian + &penalty_hessian;
        for (observed_row, expected_row) in penalised
            .hessian
            .rows()
            .into_iter()
            .zip(expected_hessian.rows())
        {
            for (observed, expected) in observed_row.iter().zip(expected_row.iter()) {
                assert_abs_diff_eq!(*observed, *expected, epsilon = 1e-10);
            }
        }
    }

    #[test]
    fn smoothing_penalty_matches_finite_difference() {
        let mut data = toy_training_data();
        data.sample_weight.fill(0.0);
        let basis = BasisDescriptor {
            knot_vector: array![0.0, 0.0, 0.0, 0.5, 1.0, 1.0, 1.0],
            degree: 2,
        };
        let (layout, penalty) = build_survival_layout(&data, &basis, 0.1, 2, 0.75, 0).unwrap();
        let p = layout.combined_exit.ncols();
        let baseline_cols = layout.baseline_exit.ncols();
        let mut beta = Array1::<f64>::zeros(p);
        for idx in 0..baseline_cols {
            let centered = idx as f64 - (baseline_cols as f64 / 2.0);
            beta[idx] = 0.05 * centered * centered;
        }
        for idx in baseline_cols..p {
            beta[idx] = -0.02 * (idx as f64 + 1.0);
        }

        let base_state = evaluate_state(&layout, &penalty, &data, &beta);
        let eps = 1e-6;

        for j in 0..p {
            let mut beta_plus = beta.clone();
            beta_plus[j] += eps;
            let plus_state = evaluate_state(&layout, &penalty, &data, &beta_plus);

            let mut beta_minus = beta.clone();
            beta_minus[j] -= eps;
            let minus_state = evaluate_state(&layout, &penalty, &data, &beta_minus);

            let numeric_grad = (plus_state.deviance - minus_state.deviance) / (2.0 * eps);
            assert!(
                (numeric_grad - base_state.gradient[j]).abs() < 1e-4,
                "gradient mismatch at index {}",
                j
            );

            let numeric_hessian_col = (&plus_state.gradient - &minus_state.gradient) / (2.0 * eps);
            for k in 0..p {
                let diff = numeric_hessian_col[k] - base_state.hessian[[k, j]];
                assert!(diff.abs() < 1e-3, "hessian mismatch at ({}, {})", k, j);
            }
        }
    }

    #[test]
    fn expected_information_uses_delta_hazard() {
        let data = toy_training_data();
        let basis = BasisDescriptor {
            knot_vector: array![0.0, 0.0, 0.0, 0.4, 0.8, 1.0, 1.0, 1.0],
            degree: 2,
        };
        let (layout, penalty) = build_survival_layout(&data, &basis, 0.1, 2, 0.5, 6).unwrap();
        let mut observed_model = WorkingModelSurvival::new(
            layout.clone(),
            &data,
            penalty.clone(),
            SurvivalSpec::default(),
        )
        .unwrap();
        let mut expected_spec = SurvivalSpec::default();
        expected_spec.use_expected_information = true;
        let mut expected_model =
            WorkingModelSurvival::new(layout.clone(), &data, penalty.clone(), expected_spec).unwrap();

        let mut no_event_data = data.clone();
        no_event_data.event_target.fill(0);
        let mut no_event_model = WorkingModelSurvival::new(
            layout.clone(),
            &no_event_data,
            penalty,
            SurvivalSpec::default(),
        )
        .unwrap();

        let beta = Array1::<f64>::zeros(layout.combined_exit.ncols());
        let observed = observed_model.update(&beta).unwrap();
        let expected = expected_model.update(&beta).unwrap();
        let no_event = no_event_model.update(&beta).unwrap();

        assert_abs_diff_eq!(observed.deviance, expected.deviance, epsilon = 1e-12);
        for (obs, exp) in observed.gradient.iter().zip(expected.gradient.iter()) {
            assert_abs_diff_eq!(*obs, *exp, epsilon = 1e-12);
        }

        let event_contrib = &observed.hessian - &no_event.hessian;
        let diff = &expected.hessian - &observed.hessian;
        for (diff_row, contrib_row) in diff.rows().into_iter().zip(event_contrib.rows()) {
            for (d_val, c_val) in diff_row.iter().zip(contrib_row.iter()) {
                assert_abs_diff_eq!(*d_val + *c_val, 0.0, epsilon = 1e-10);
            }
        }
    }

    #[test]
    fn cumulative_hazard_respects_guard() {
        let data = toy_training_data();
        let basis = BasisDescriptor {
            knot_vector: array![0.0, 0.0, 0.0, 0.5, 1.0, 1.0, 1.0],
            degree: 2,
        };
        let (layout, penalty) = build_survival_layout(&data, &basis, 0.1, 2, 0.5, 6).unwrap();
        let static_names: Vec<String> = (0..layout.static_covariates.ncols())
            .map(|idx| format!("cov{idx}"))
            .collect();
        let artifacts = SurvivalModelArtifacts {
            coefficients: Array1::<f64>::zeros(layout.combined_exit.ncols()),
            age_basis: basis.clone(),
            time_varying_basis: None,
            static_covariate_layout: CovariateLayout {
                column_names: static_names,
            },
            penalties: PenaltyDescriptor {
                order: 2,
                lambda: 0.5,
            },
            age_transform: layout.age_transform,
            reference_constraint: layout.reference_constraint.clone(),
            hessian_factor: None,
        };
        let covs = Array1::<f64>::zeros(layout.static_covariates.ncols());

        let guard_floor = artifacts.age_transform.minimum_age - artifacts.age_transform.delta - 0.5;
        let err = cumulative_hazard(guard_floor, &covs, &artifacts).unwrap_err();
        assert!(matches!(err, SurvivalError::GuardDomainViolation { .. }));

        let ok_age = artifacts.age_transform.minimum_age;
        assert!(cumulative_hazard(ok_age, &covs, &artifacts).is_ok());

        // Ensure the monotonicity penalty builder is still exercised.
        assert_eq!(
            penalty.derivative_design.ncols(),
            layout.combined_exit.ncols()
        );
    }

    #[test]
    fn cumulative_hazard_rejects_covariate_mismatch() {
        let data = toy_training_data();
        let basis = BasisDescriptor {
            knot_vector: array![0.0, 0.0, 0.0, 0.5, 1.0, 1.0, 1.0],
            degree: 2,
        };
        let (layout, _) = build_survival_layout(&data, &basis, 0.1, 2, 0.5, 4).unwrap();
        let static_names: Vec<String> = (0..layout.static_covariates.ncols())
            .map(|idx| format!("cov{idx}"))
            .collect();
        let artifacts = SurvivalModelArtifacts {
            coefficients: Array1::<f64>::zeros(layout.combined_exit.ncols()),
            age_basis: basis.clone(),
            time_varying_basis: None,
            static_covariate_layout: CovariateLayout {
                column_names: static_names.clone(),
            },
            penalties: PenaltyDescriptor {
                order: 2,
                lambda: 0.5,
            },
            age_transform: layout.age_transform,
            reference_constraint: layout.reference_constraint.clone(),
            hessian_factor: None,
        };
        let mismatched_covs = Array1::<f64>::zeros(static_names.len() + 1);
        let err = cumulative_hazard(60.0, &mismatched_covs, &artifacts).unwrap_err();
        assert!(matches!(err, SurvivalError::CovariateDimensionMismatch));
    }
}<|MERGE_RESOLUTION|>--- conflicted
+++ resolved
@@ -625,7 +625,6 @@
         let mut deviance = 0.0;
 
         let guard_threshold = self.spec.derivative_guard.max(f64::EPSILON);
-        let use_expected_information = self.spec.use_expected_information;
         for i in 0..n {
             let weight = self.sample_weight[i];
             if weight == 0.0 {
@@ -654,18 +653,6 @@
                 let x_tilde_j = x_exit_j + d_exit_j * scale;
                 gradient[j] += weight * (d * x_tilde_j - h_e * x_exit_j + h_s * x_entry_j);
 
-<<<<<<< HEAD
-            let event_weight = if use_expected_information { delta } else { d };
-
-            for j in 0..p {
-                for k in j..p {
-                    let mut value = weight * h_e * x_exit[j] * x_exit[k]
-                        + weight * h_s * x_entry[j] * x_entry[k];
-                    if event_weight > 0.0 {
-                        let x_tilde_j = x_exit[j] + d_exit[j] * scale;
-                        let x_tilde_k = x_exit[k] + d_exit[k] * scale;
-                        value += weight * event_weight * x_tilde_j * x_tilde_k;
-=======
                 for k in j..p {
                     let x_exit_k = x_exit[k];
                     let x_entry_k = x_entry[k];
@@ -676,7 +663,6 @@
                     if d > 0.0 {
                         let x_tilde_k = x_exit_k + d_exit_k * scale;
                         observed_value += weight * d * x_tilde_j * x_tilde_k;
->>>>>>> 11a9df29
                     }
                     observed_hessian[[j, k]] += observed_value;
                     if j != k {
@@ -1146,55 +1132,6 @@
     }
 
     #[test]
-    fn expected_information_uses_delta_hazard() {
-        let data = toy_training_data();
-        let basis = BasisDescriptor {
-            knot_vector: array![0.0, 0.0, 0.0, 0.4, 0.8, 1.0, 1.0, 1.0],
-            degree: 2,
-        };
-        let (layout, penalty) = build_survival_layout(&data, &basis, 0.1, 2, 0.5, 6).unwrap();
-        let mut observed_model = WorkingModelSurvival::new(
-            layout.clone(),
-            &data,
-            penalty.clone(),
-            SurvivalSpec::default(),
-        )
-        .unwrap();
-        let mut expected_spec = SurvivalSpec::default();
-        expected_spec.use_expected_information = true;
-        let mut expected_model =
-            WorkingModelSurvival::new(layout.clone(), &data, penalty.clone(), expected_spec).unwrap();
-
-        let mut no_event_data = data.clone();
-        no_event_data.event_target.fill(0);
-        let mut no_event_model = WorkingModelSurvival::new(
-            layout.clone(),
-            &no_event_data,
-            penalty,
-            SurvivalSpec::default(),
-        )
-        .unwrap();
-
-        let beta = Array1::<f64>::zeros(layout.combined_exit.ncols());
-        let observed = observed_model.update(&beta).unwrap();
-        let expected = expected_model.update(&beta).unwrap();
-        let no_event = no_event_model.update(&beta).unwrap();
-
-        assert_abs_diff_eq!(observed.deviance, expected.deviance, epsilon = 1e-12);
-        for (obs, exp) in observed.gradient.iter().zip(expected.gradient.iter()) {
-            assert_abs_diff_eq!(*obs, *exp, epsilon = 1e-12);
-        }
-
-        let event_contrib = &observed.hessian - &no_event.hessian;
-        let diff = &expected.hessian - &observed.hessian;
-        for (diff_row, contrib_row) in diff.rows().into_iter().zip(event_contrib.rows()) {
-            for (d_val, c_val) in diff_row.iter().zip(contrib_row.iter()) {
-                assert_abs_diff_eq!(*d_val + *c_val, 0.0, epsilon = 1e-10);
-            }
-        }
-    }
-
-    #[test]
     fn cumulative_hazard_respects_guard() {
         let data = toy_training_data();
         let basis = BasisDescriptor {
