--- conflicted
+++ resolved
@@ -1,13 +1,9 @@
 use crate::calibrate::basis::{
     BasisError, create_bspline_basis_with_knots, create_difference_penalty_matrix,
 };
-<<<<<<< HEAD
 use crate::calibrate::estimate::EstimationError;
 use crate::calibrate::faer_ndarray::{FaerCholesky, FaerSvd, ldlt_rook};
 use crate::calibrate::pirls::{WorkingModel, WorkingState};
-=======
-use crate::calibrate::faer_ndarray::{FaerCholesky, FaerSvd, ldlt_rook};
->>>>>>> b777ce6e
 use faer::Side;
 use log::warn;
 use ndarray::prelude::*;
@@ -52,24 +48,6 @@
     Basis(#[from] BasisError),
 }
 
-<<<<<<< HEAD
-=======
-/// Working model abstraction shared between GAM and survival implementations.
-pub trait WorkingModel {
-    fn update(&mut self, beta: &Array1<f64>) -> Result<WorkingState, SurvivalError>;
-}
-
-/// Aggregated state returned by [`WorkingModel::update`].
-#[derive(Debug, Clone)]
-pub struct WorkingState {
-    pub eta: Array1<f64>,
-    pub gradient: Array1<f64>,
-    pub hessian: Array2<f64>,
-    pub deviance: f64,
-    pub hessian_factor: Option<HessianFactor>,
-}
-
->>>>>>> b777ce6e
 /// Guarded log-age transformation used across training and scoring.
 #[derive(Debug, Clone, Copy, Serialize, Deserialize, PartialEq)]
 pub struct AgeTransform {
