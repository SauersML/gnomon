--- conflicted
+++ resolved
@@ -231,31 +231,6 @@
         let ld_weights = self.model.ld().map(|ld| ld.weights.as_slice());
         let normalization_factors = if opts.missing_axis_renormalization {
             let mut factors = Vec::with_capacity(components);
-<<<<<<< HEAD
-            if let Some(weights) = ld_weights {
-                for col in 0..components {
-                    let mut sumsq = 0.0f64;
-                    for row in 0..loadings.nrows() {
-                        let weight = if row < weights.len() {
-                            weights[row]
-                        } else {
-                            1.0
-                        };
-                        let v = loadings[(row, col)];
-                        let weighted = weight * v;
-                        sumsq += weighted * weighted;
-                    }
-                    factors.push(sumsq);
-                }
-            } else {
-                for col in 0..components {
-                    let mut sumsq = 0.0f64;
-                    for row in 0..loadings.nrows() {
-                        let v = loadings[(row, col)];
-                        sumsq += v * v;
-                    }
-                    factors.push(sumsq);
-=======
             match ld_weights {
                 Some(weights) => {
                     let weight_len = weights.len();
@@ -290,17 +265,12 @@
                         }
                         factors.push(sum);
                     }
->>>>>>> aa454700
                 }
             }
             factors
         } else {
             Vec::new()
         };
-<<<<<<< HEAD
-        let ld_weights = ld_weights;
-=======
->>>>>>> aa454700
         let mut processed = 0usize;
         let par = faer::get_global_parallelism();
         let mut alignment_r2 = if opts.missing_axis_renormalization {
