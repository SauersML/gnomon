--- conflicted
+++ resolved
@@ -147,15 +147,7 @@
         &self.scales
     }
 
-<<<<<<< HEAD
     pub(crate) fn standardize_block(&self, block: MatMut<'_, f64>, variant_range: Range<usize>) {
-=======
-    pub(crate) fn standardize_block(
-        &self,
-        block: MatMut<'_, f64>,
-        variant_range: Range<usize>,
-    ) {
->>>>>>> 5f7ddef2
         let start = variant_range.start;
         let end = variant_range.end;
         let freqs = &self.frequencies[start..end];
@@ -286,11 +278,7 @@
         let mask = lane.is_finite();
         let standardized = (lane - mean_simd) * inv_simd;
         let result = mask.select(standardized, zero);
-<<<<<<< HEAD
         *chunk = result.to_array();
-=======
-        result.copy_to_slice(chunk);
->>>>>>> 5f7ddef2
     }
 
     for value in remainder {
