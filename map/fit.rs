--- conflicted
+++ resolved
@@ -2823,133 +2823,7 @@
             break;
         };
 
-<<<<<<< HEAD
-        let values_ref = ring.values();
-        let first_slot = ring.slot_at(start);
-        let contiguous = first_slot + window_len <= ring.capacity();
-        let n_samples = values_ref.nrows();
-
-        let mut full_coverage = true;
-        for col in 0..window_len {
-            let slot = ring.slot_at(start + col);
-            let src = ring.mask_slice(slot);
-            if full_coverage && src.iter().any(|&value| value != 1) {
-                full_coverage = false;
-                break;
-            }
-        }
-
-        let values_view = if contiguous {
-            values_ref.submatrix(0, first_slot, n_samples, window_len)
-        } else {
-            for col in 0..window_len {
-                let slot = ring.slot_at(start + col);
-                let src = values_ref.col(slot);
-                let dst_col = values_scratch.as_mut().col_mut(col);
-                zip!(dst_col, src).for_each(|unzip!(dst, src)| {
-                    *dst = *src;
-                });
-            }
-            values_scratch
-                .as_ref()
-                .submatrix(0, 0, n_samples, window_len)
-        };
-
-        let mut gram_view = gram_scratch
-            .as_mut()
-            .submatrix_mut(0, 0, window_len, window_len);
-        matmul(
-            gram_view.as_mut(),
-            Accum::Replace,
-            values_view.transpose(),
-            values_view,
-            1.0,
-            par,
-        );
-
-        let mut count_view = count_scratch
-            .as_mut()
-            .submatrix_mut(0, 0, window_len, window_len);
-        let mut sum_view = sum_scratch
-            .as_mut()
-            .submatrix_mut(0, 0, window_len, window_len);
-        let mut sq_view = sq_scratch
-            .as_mut()
-            .submatrix_mut(0, 0, window_len, window_len);
-
-        if full_coverage {
-            let count_value = n_samples as f64;
-            for row in 0..window_len {
-                for col in 0..window_len {
-                    count_view[(row, col)] = count_value;
-                }
-            }
-
-            for row in 0..window_len {
-                let mut sum = 0.0f64;
-                let mut sum_sq = 0.0f64;
-                for &value in values_view.col(row).iter() {
-                    sum += value;
-                    sum_sq += value * value;
-                }
-
-                for col in 0..window_len {
-                    sum_view[(row, col)] = sum;
-                    sq_view[(row, col)] = sum_sq;
-                }
-            }
-        } else {
-            for col in 0..window_len {
-                let slot = ring.slot_at(start + col);
-                let src = ring.mask_slice(slot);
-                let dst_col = mask_scratch.as_mut().col_mut(col);
-                for (dst_value, &src_value) in dst_col.iter_mut().zip(src.iter()) {
-                    *dst_value = f64::from(src_value);
-                }
-            }
-            let mask_view = mask_scratch.as_ref().submatrix(0, 0, n_samples, window_len);
-
-            let mut squared_view = square_scratch
-                .as_mut()
-                .submatrix_mut(0, 0, n_samples, window_len);
-            for col in 0..window_len {
-                let src = values_view.col(col);
-                let dst_col = squared_view.rb_mut().col_mut(col);
-                zip!(dst_col, src).for_each(|unzip!(dst, src)| {
-                    *dst = src * src;
-                });
-            }
-
-            matmul(
-                count_view.as_mut(),
-                Accum::Replace,
-                mask_view.transpose(),
-                mask_view,
-                1.0,
-                par,
-            );
-
-            matmul(
-                sum_view.as_mut(),
-                Accum::Replace,
-                values_view.transpose(),
-                mask_view,
-                1.0,
-                par,
-            );
-
-            matmul(
-                sq_view.as_mut(),
-                Accum::Replace,
-                squared_view.as_ref().transpose(),
-                mask_view,
-                1.0,
-                par,
-            );
-        }
-=======
         debug_assert!(start + window_len <= stats.len());
->>>>>>> 17ce155f
 
         let stats_view = stats.view(start, window_len);
         let mut system_view = system_scratch
@@ -3480,153 +3354,6 @@
     use std::path::Path;
     use std::sync::Arc;
 
-<<<<<<< HEAD
-    fn reference_weights(
-        values: &[Vec<f64>],
-        masks: &[Vec<u8>],
-        window_size: usize,
-        ridge: f64,
-    ) -> Vec<f64> {
-        let n_samples = values.len();
-        assert!(n_samples > 0);
-        let n_variants = values[0].len();
-        assert!(masks.len() == n_samples);
-        assert!(masks.iter().all(|row| row.len() == n_variants));
-
-        let window_capacity = window_size.max(1);
-        let mut gram = Mat::zeros(window_capacity, window_capacity);
-        let mut sums = Mat::zeros(window_capacity, window_capacity);
-        let mut squared_sums = Mat::zeros(window_capacity, window_capacity);
-        let mut counts = Mat::zeros(window_capacity, window_capacity);
-        let mut system = Mat::zeros(window_capacity, window_capacity);
-        let mut rhs = Mat::zeros(window_capacity, 1);
-
-        let mut weights = vec![0.0; n_variants];
-
-        for variant_idx in 0..n_variants {
-            let available = n_variants;
-            let window_len = available.min(window_size).max(1);
-            let half_window = window_len / 2;
-            let start = if available <= window_size {
-                0
-            } else if variant_idx <= half_window {
-                0
-            } else {
-                let tail_start = available - window_len;
-                (variant_idx - half_window).min(tail_start)
-            };
-            let end = (start + window_len).min(available);
-            let window_len = end - start;
-            let center = variant_idx - start;
-
-            let mut gram_view = gram.as_mut().submatrix_mut(0, 0, window_len, window_len);
-            let mut sum_view = sums.as_mut().submatrix_mut(0, 0, window_len, window_len);
-            let mut sq_view = squared_sums
-                .as_mut()
-                .submatrix_mut(0, 0, window_len, window_len);
-            let mut count_view = counts.as_mut().submatrix_mut(0, 0, window_len, window_len);
-            let mut system_view = system.as_mut().submatrix_mut(0, 0, window_len, window_len);
-            let mut rhs_view = rhs.as_mut().submatrix_mut(0, 0, window_len, 1);
-
-            for i in 0..window_len {
-                for j in 0..window_len {
-                    let mut gram_sum = 0.0f64;
-                    let mut count_sum = 0.0f64;
-                    let mut value_sum = 0.0f64;
-                    let mut square_sum = 0.0f64;
-                    for sample in 0..n_samples {
-                        let val_i = values[sample][start + i];
-                        let val_j = values[sample][start + j];
-                        let mask_i = masks[sample][start + i];
-                        let mask_j = masks[sample][start + j];
-
-                        gram_sum += val_i * val_j;
-                        if mask_i != 0 && mask_j != 0 {
-                            count_sum += 1.0;
-                        }
-                        if mask_j != 0 {
-                            value_sum += val_i;
-                            square_sum += val_i * val_i;
-                        }
-                    }
-                    gram_view[(i, j)] = gram_sum;
-                    count_view[(i, j)] = count_sum;
-                    sum_view[(i, j)] = value_sum;
-                    sq_view[(i, j)] = square_sum;
-                }
-            }
-
-            let weight = solve_ld_window_from_stats(
-                gram_view.as_ref(),
-                sum_view.as_ref(),
-                sq_view.as_ref(),
-                count_view.as_ref(),
-                center,
-                ridge,
-                system_view.as_mut(),
-                rhs_view.as_mut(),
-            );
-            weights[variant_idx] = weight;
-        }
-
-        weights
-    }
-
-    fn compute_weights_with_assign(
-        values: &[Vec<f64>],
-        masks: &[Vec<u8>],
-        window_size: usize,
-        ridge: f64,
-    ) -> Vec<f64> {
-        let n_samples = values.len();
-        let n_variants = values[0].len();
-        let window_capacity = window_size.max(1);
-
-        let mut ring = LdRingBuffer::new(n_samples, window_capacity);
-        for variant_idx in 0..n_variants {
-            let slot = ring.push_slot();
-            {
-                let column = ring.values_mut().col_mut(slot);
-                for (row, dst) in column.iter_mut().enumerate() {
-                    *dst = values[row][variant_idx];
-                }
-            }
-            {
-                let mask_slice = ring.mask_slice_mut(slot);
-                for row in 0..n_samples {
-                    mask_slice[row] = masks[row][variant_idx];
-                }
-            }
-            ring.indices_mut()[slot] = variant_idx;
-        }
-
-        let mut weights = vec![1.0; n_variants];
-        let mut next_weight = 0usize;
-        let config = LdResolvedConfig {
-            window: LdResolvedWindow::Sites { size: window_size },
-            ridge,
-        };
-
-        let mut values_scratch = Mat::zeros(n_samples, window_capacity);
-        let mut mask_scratch = Mat::zeros(n_samples, window_capacity);
-        let mut square_scratch = Mat::zeros(n_samples, window_capacity);
-        let mut gram_scratch = Mat::zeros(window_capacity, window_capacity);
-        let mut count_scratch = Mat::zeros(window_capacity, window_capacity);
-        let mut sum_scratch = Mat::zeros(window_capacity, window_capacity);
-        let mut sq_scratch = Mat::zeros(window_capacity, window_capacity);
-        let mut system_scratch = Mat::zeros(window_capacity, window_capacity);
-        let mut rhs_scratch = Mat::zeros(window_capacity, 1);
-
-        let progress =
-            StageProgressHandle::new(Arc::new(NoopFitProgress), FitProgressStage::LdWeights);
-        let par = get_global_parallelism();
-
-        assign_ready_weights(
-            &mut ring,
-            &mut weights,
-            &mut next_weight,
-            &config,
-=======
     fn compute_reference_ld_weights(
         data: &[f64],
         n_samples: usize,
@@ -3712,7 +3439,6 @@
             &mut weights,
             &mut next_weight,
             config,
->>>>>>> 17ce155f
             &mut values_scratch,
             &mut mask_scratch,
             &mut square_scratch,
@@ -3722,54 +3448,7 @@
             &mut sq_scratch,
             &mut system_scratch,
             &mut rhs_scratch,
-<<<<<<< HEAD
-            &progress,
-            par,
-        )
-        .unwrap();
-
-        weights
-    }
-
-    #[test]
-    fn assign_ready_weights_full_coverage_matches_reference() {
-        let values = vec![
-            vec![0.0, 1.0, 2.0],
-            vec![1.0, 2.0, 3.0],
-            vec![2.0, 3.0, 4.0],
-            vec![3.0, 4.0, 5.0],
-        ];
-        let masks = vec![vec![1, 1, 1]; 4];
-        let window_size = 3;
-        let ridge = 0.0;
-
-        let expected = reference_weights(&values, &masks, window_size, ridge);
-        let actual = compute_weights_with_assign(&values, &masks, window_size, ridge);
-
-        for (lhs, rhs) in actual.iter().zip(expected.iter()) {
-            assert!((lhs - rhs).abs() < 1.0e-12);
-        }
-    }
-
-    #[test]
-    fn assign_ready_weights_missing_data_matches_reference() {
-        let values = vec![
-            vec![0.0, 1.0, 2.0],
-            vec![1.0, 2.0, 3.0],
-            vec![2.0, 3.0, 4.0],
-            vec![3.0, 4.0, 5.0],
-        ];
-        let masks = vec![vec![1, 1, 1], vec![1, 0, 1], vec![1, 1, 0], vec![1, 1, 1]];
-        let window_size = 3;
-        let ridge = 0.0;
-
-        let expected = reference_weights(&values, &masks, window_size, ridge);
-        let actual = compute_weights_with_assign(&values, &masks, window_size, ridge);
-
-        for (lhs, rhs) in actual.iter().zip(expected.iter()) {
-            assert!((lhs - rhs).abs() < 1.0e-12);
-        }
-=======
+
         )?;
 
         Ok(weights)
@@ -4090,7 +3769,6 @@
             .map(|(lhs, rhs)| (lhs - rhs).abs())
             .fold(0.0, f64::max);
         assert!(max_diff < 1.0e-9, "max difference was {max_diff}");
->>>>>>> 17ce155f
     }
 
     #[test]
