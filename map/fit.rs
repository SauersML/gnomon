--- conflicted
+++ resolved
@@ -371,13 +371,6 @@
         self.finalized_len.is_some()
     }
 
-<<<<<<< HEAD
-=======
-    fn len(&self) -> usize {
-        self.finalized_len.unwrap_or(self.filled)
-    }
-
->>>>>>> a0f2defd
     fn ensure_statistics(&mut self, block: MatRef<'_, f64>, variant_range: Range<usize>, par: Par) {
         if self.is_finalized() {
             return;
@@ -905,18 +898,14 @@
             n_samples,
             n_variants_hint,
             block_capacity,
-            scale,
-<<<<<<< HEAD
+            // scale, idk?
             scaler,
-            observed_variants,
-            error: Mutex::new(None),
-=======
+            //observed_variants,
             stats: UnsafeCell::new(VariantStatsCache::new(block_capacity, n_variants_hint)),
-            observed_variants: UnsafeCell::new(None),
+            //observed_variants: UnsafeCell::new(None),
             stats_progress: UnsafeCell::new(stats_progress),
             error: UnsafeCell::new(None),
             apply_lock: Mutex::new(()),
->>>>>>> a0f2defd
             marker: PhantomData,
         }
     }
