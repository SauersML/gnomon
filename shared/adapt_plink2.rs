//! A single-file, pure-Rust façade which consumes PLINK 2.0 inputs
//! (`.pgen/.pvar/.psam`) and presents virtual PLINK 1.9 outputs
//! (`.bed/.bim/.fam`) through the same streaming traits your code
//! already uses:
//!   - `.bed` → `ByteRangeSource` (random-access byte ranges)
//!   - `.bim` / `.fam` → `TextSource` (pull-based line iterator)
//!
//! ## Fixed semantics (“best options”, no knobs)
//! - Multiallelic: always split every ALT; never drop. Variant order in
//!   the virtual outputs matches `.pvar`, expanded in ALT order and with
//!   multiallelics deterministically split.
//! - Allele orientation: A1 equals ALT and A2 equals REF (per split
//!   ALT). The virtual `.bim` follows the PLINK 1.9 contract with `cM =`
//!   `0` and synthesised IDs when needed.
//! - Genotype basis: prefer hard-calls; otherwise derive a hard-call from
//!   dosage using nearest-integer with ±0.10 tolerance, else mark the
//!   value as missing.
//! - Ploidy: autosomes plus pseudoautosomal regions are diploid; `X`
//!   (non-PAR), `Y`, and `MT` are treated as haploid for males.
//!   Heterozygotes in these contexts are coerced to missing before PLINK
//!   1.9 packing.
//! - `.bed` encoding: exact PLINK 1.9 2-bit codes (`00` hom ALT, `01`
//!   missing, `10` het, `11` hom REF; least-significant bit first within
//!   each byte).
//! - Split IDs: if `ID != "."` → `ID__ALT=<ALT>`; else use
//!   `chr:pos:ref:alt`.

use std::collections::VecDeque;
use std::fs::File;
use std::io::{Read, Seek, SeekFrom};
use std::path::Path;
use std::str;
use std::sync::{Arc, Mutex};

/// Bring in your crate-local traits and error type.
/// These are expected to already exist (per your provided infrastructure).
use crate::score::pipeline::PipelineError;
use crate::{
    ByteRangeSource,
    // Traits
    TextSource,
    // Helpers
    open_text_source,
};

////////////////////////////////////////////////////////////////////////////////////////////////////
// Public entrypoints
////////////////////////////////////////////////////////////////////////////////////////////////////

/// A handle which exposes virtual PLINK-1.9 streams backed by PLINK-2.0 inputs.
pub struct VirtualPlink19 {
    /// Random-access virtual `.bed` (PLINK-1.9 bytes).
    pub bed: Arc<dyn ByteRangeSource>,
    /// Streaming virtual `.bim` (PLINK-1.9 tab text).
    pub bim: Box<dyn TextSource>,
    /// Streaming virtual `.fam` (PLINK-1.9 tab text).
    pub fam: Box<dyn TextSource>,
    build: GenomeBuild,
}

impl VirtualPlink19 {
    /// Returns the inferred genome build (`"GRCh37"` or `"GRCh38"`).
    pub fn inferred_genome_build(&self) -> &'static str {
        match self.build {
            GenomeBuild::Grch37 => "GRCh37",
            GenomeBuild::Grch38 => "GRCh38",
        }
    }
}

/// Open from filesystem paths. `.pvar` and `.psam` are opened with your existing
/// `open_text_source`. The `.pgen` is opened as a local file here.
/// If you need remote `.pgen` support, use `open_virtual_plink19_from_sources`
/// and pass an appropriate `ByteRangeSource` for `.pgen`.
pub fn open_virtual_plink19_from_paths(
    pgen_path: &Path,
    pvar_path: &Path,
    psam_path: &Path,
) -> Result<VirtualPlink19, PipelineError> {
    let mut pvar_for_plan = open_text_source(pvar_path)?;
    let mut psam_for_plan = open_text_source(psam_path)?;
    let pgen = Arc::new(LocalFileByteRangeSource::open(pgen_path)?);

    open_virtual_plink19_from_sources(pgen, &mut *pvar_for_plan, &mut *psam_for_plan)
}

/// Open from caller-provided sources. Callers may pass custom/remote-capable
/// `ByteRangeSource` for `.pgen` and `TextSource`s for `.pvar/.psam`.
pub fn open_virtual_plink19_from_sources(
    pgen: Arc<dyn ByteRangeSource>,
    pvar_for_plan: &mut dyn TextSource,
    psam_for_plan: &mut dyn TextSource,
) -> Result<VirtualPlink19, PipelineError> {
    let header = PgenHeader::parse(&*pgen)?;
    let psam_info = PsamInfo::from_psam(psam_for_plan)?;
    let plan = VariantPlan::from_pvar(pvar_for_plan)?;
    let inferred_build = plan.inferred_build();

    if header.m_variants != 0 && header.m_variants as usize != plan.in_variants {
        return Err(PipelineError::Io(format!(
            "Variant count mismatch: .pgen header has {}, .pvar expands to {}",
            header.m_variants, plan.in_variants
        )));
    }

    if header.n_samples != 0 && header.n_samples as usize != psam_info.n_samples {
        return Err(PipelineError::Io(format!(
            "Sample-count mismatch: .pgen header has {}, .psam has {}",
            header.n_samples, psam_info.n_samples
        )));
    }

    let bim_lines = plan.bim_lines().to_vec();
    let fam_rows = psam_info.fam_rows.clone();

    let bed_source: Arc<dyn ByteRangeSource> = match header.mode {
        PgenMode::Bed => {
            if plan.out_variants != plan.in_variants {
                return Err(PipelineError::Io(
                    "Mode 0x01 (.bed) cannot expand multiallelic variants; re-encode the input to mode 0x10/0x11"
                        .into(),
                ));
            }
            pgen.clone()
        }
        _ => {
            let decoder = PgenDecoder::new(
                pgen.clone(),
                header,
                psam_info.n_samples,
                plan.in_variants,
                plan.alts_per_in.clone(),
            )?;
            let sex_by_sample_arc: Arc<[u8]> =
                Arc::from(psam_info.sex_by_sample.clone().into_boxed_slice());
            Arc::new(VirtualBed::new(
                decoder,
                plan.clone(),
                psam_info.n_samples,
                sex_by_sample_arc,
            )?)
        }
    };

    let bim: Box<dyn TextSource> = Box::new(VirtualBim::from_lines(bim_lines));
    let fam: Box<dyn TextSource> = Box::new(VirtualFam::from_rows(fam_rows));

    Ok(VirtualPlink19 {
        bed: bed_source,
        bim,
        fam,
        build: inferred_build,
    })
}

////////////////////////////////////////////////////////////////////////////////////////////////////
// PSAM → FAM (header semantics + row mapping)
////////////////////////////////////////////////////////////////////////////////////////////////////

#[derive(Clone)]
struct PsamInfo {
    n_samples: usize,
    columns: PsamColumns,
    sex_by_sample: Vec<u8>,
    fam_rows: Vec<FamRow>,
}

#[derive(Clone, Default)]
struct PsamColumns {
    fid_idx: Option<usize>,
    iid_idx: Option<usize>,
    pat_idx: Option<usize>,
    mat_idx: Option<usize>,
    sex_idx: Option<usize>,
    pheno_idx: Option<usize>,
    pheno1_idx: Option<usize>,
    sid_idx: Option<usize>,
}

#[derive(Clone, Default)]
struct FamRow {
    fid: String,
    iid: String,
    pat: String,
    mat: String,
    sex: String,
    phe: String,
}

impl FamRow {
    fn as_line(&self) -> String {
        format!(
            "{}\t{}\t{}\t{}\t{}\t{}",
            self.fid, self.iid, self.pat, self.mat, self.sex, self.phe
        )
    }
}

impl PsamInfo {
    fn from_psam(source: &mut dyn TextSource) -> Result<Self, PipelineError> {
        let mut header_tokens: Option<Vec<String>> = None;
        let mut columns: Option<PsamColumns> = None;
        let mut sex_by_sample: Vec<u8> = Vec::new();
        let mut fam_rows: Vec<FamRow> = Vec::new();

        while let Some(line) = source.next_line()? {
            let s = str::from_utf8(line)
                .map_err(|e| PipelineError::Io(format!("Invalid UTF-8 in .psam: {e}")))?;

            if s.starts_with('#') {
                let cols = s.trim_start_matches('#').trim();
                if !cols.is_empty() && !cols.starts_with('#') {
                    header_tokens = Some(cols.split_whitespace().map(|t| t.to_string()).collect());
                    columns = None; // the last header wins
                }
                continue;
            }

            let trimmed = s.trim();
            if trimmed.is_empty() {
                continue;
            }

            let fields: Vec<&str> = trimmed.split_whitespace().collect();
            if fields.is_empty() {
                continue;
            }

            if columns.is_none() {
                columns = match header_tokens.as_ref() {
                    Some(tokens) => PsamColumns::from_header(tokens),
                    None => PsamColumns::from_headerless(fields.len()),
                }?;
            }

            let cols = columns.as_ref().unwrap();
            let fam_row = FamRow::from_fields(&fields, cols);
            let sex_code = parse_sex_token(&fam_row.sex);
            sex_by_sample.push(sex_code);
            fam_rows.push(fam_row);
        }

        let columns = if let Some(cols) = columns {
            cols
        } else {
            let tokens = header_tokens
                .ok_or_else(|| PipelineError::Io("Missing .psam header (#FID/#IID…)".into()))?;
            PsamColumns::from_header(&tokens)?
        };

        Ok(Self {
            n_samples: sex_by_sample.len(),
            columns,
            sex_by_sample,
            fam_rows,
        })
    }
}

fn parse_sex_token(token: &str) -> u8 {
    match token.trim() {
        "1" => 1,
        "2" => 2,
        "M" | "m" => 1,
        "F" | "f" => 2,
        t if t.eq_ignore_ascii_case("male") => 1,
        t if t.eq_ignore_ascii_case("female") => 2,
        t if t.eq_ignore_ascii_case("unknown") => 0,
        t if t.eq_ignore_ascii_case("unk") => 0,
        t if t.eq_ignore_ascii_case("u") => 0,
        "0" | "NA" | "na" | "Na" | "nA" | "." | "nan" | "NaN" | "NAN" => 0,
        _ => 0,
    }
}

impl PsamColumns {
    fn from_header(cols: &[String]) -> Result<Self, PipelineError> {
        let mut out = PsamColumns::default();
        for (i, c) in cols.iter().enumerate() {
            match c.to_ascii_uppercase().as_str() {
                "FID" => out.fid_idx = Some(i),
                "IID" => out.iid_idx = Some(i),
                "PAT" => out.pat_idx = Some(i),
                "MAT" => out.mat_idx = Some(i),
                "SEX" => out.sex_idx = Some(i),
                "PHENO" | "PHENOTYPE" => out.pheno_idx = Some(i),
                "PHENO1" => out.pheno1_idx = Some(i),
                "SID" => out.sid_idx = Some(i),
                _ => {}
            }
        }
        if out.iid_idx.is_none() && out.fid_idx.is_none() {
            return Err(PipelineError::Io(
                "Invalid .psam header: need #FID or #IID".to_string(),
            ));
        }
        Ok(out)
    }

    fn from_headerless(field_count: usize) -> Result<Self, PipelineError> {
        if field_count >= 6 {
            Ok(PsamColumns {
                fid_idx: Some(0),
                iid_idx: Some(1),
                pat_idx: Some(2),
                mat_idx: Some(3),
                sex_idx: Some(4),
                pheno_idx: None,
                pheno1_idx: Some(5),
                sid_idx: None,
            })
        } else if field_count == 5 {
            Ok(PsamColumns {
                fid_idx: Some(0),
                iid_idx: Some(1),
                pat_idx: Some(2),
                mat_idx: Some(3),
                sex_idx: Some(4),
                pheno_idx: None,
                pheno1_idx: None,
                sid_idx: None,
            })
        } else {
            Err(PipelineError::Io(
                "Headerless .psam requires 5 or 6 columns".to_string(),
            ))
        }
    }
}

fn coerce_pheno_token(tok: &str) -> String {
    let t = tok.trim();
    if t.is_empty() {
        return "-9".to_string();
    }
    if t.eq_ignore_ascii_case("na")
        || t.eq_ignore_ascii_case("nan")
        || t == "."
        || t.eq_ignore_ascii_case("none")
    {
        return "-9".to_string();
    }
    if t == "0" {
        return "-9".to_string();
    }
    if t.parse::<f64>().is_ok() {
        t.to_string()
    } else {
        "-9".to_string()
    }
}

impl FamRow {
    fn from_fields(fields: &[&str], cols: &PsamColumns) -> FamRow {
<<<<<<< HEAD
        let default = |val: &str| val.to_string();
        let get_opt =
            |idx: Option<usize>| idx.and_then(|i| fields.get(i)).map(|s| (*s).to_string());
        let iid = get_opt(cols.iid_idx)
            .or_else(|| get_opt(cols.fid_idx))
            .unwrap_or_else(|| "0".to_string());
        let fid = get_opt(cols.fid_idx).unwrap_or_else(|| iid.clone());
        let pat = get_opt(cols.pat_idx).unwrap_or_else(|| default("0"));
        let mat = get_opt(cols.mat_idx).unwrap_or_else(|| default("0"));
        let sex = get_opt(cols.sex_idx).unwrap_or_else(|| default("0"));
        // PHENO1 takes precedence when both PHENO and PHENO1 are present.
=======
        fn grab_field(fields: &[&str], idx: Option<usize>) -> Option<String> {
            idx.and_then(|i| fields.get(i)).map(|raw| raw.trim().to_string()).and_then(|s| {
                if s.is_empty() { None } else { Some(s) }
            })
        }

        let iid = grab_field(fields, cols.iid_idx)
            .or_else(|| grab_field(fields, cols.sid_idx))
            .or_else(|| grab_field(fields, cols.fid_idx))
            .unwrap_or_else(|| "0".to_string());
        let fid = grab_field(fields, cols.fid_idx).unwrap_or_else(|| iid.clone());
        let pat = grab_field(fields, cols.pat_idx).unwrap_or_else(|| "0".to_string());
        let mat = grab_field(fields, cols.mat_idx).unwrap_or_else(|| "0".to_string());
        let sex = grab_field(fields, cols.sex_idx).unwrap_or_else(|| "0".to_string());
>>>>>>> 2fa42ad3
        let phe = cols
            .pheno1_idx
            .and_then(|i| fields.get(i))
            .or_else(|| cols.pheno_idx.and_then(|i| fields.get(i)))
            .map(|s| coerce_pheno_token(s))
            .unwrap_or_else(|| "-9".to_string());
        FamRow {
            fid,
            iid,
            pat,
            mat,
            sex,
            phe,
        }
    }
}

////////////////////////////////////////////////////////////////////////////////////////////////////
// PVAR → VariantPlan (always split) + BIM streaming transform
////////////////////////////////////////////////////////////////////////////////////////////////////

/// Mapping from virtual BED variant index (post-split) to PGEN record index
/// and the ALT ordinal within that record.
#[derive(Clone, Copy, Debug, PartialEq, Eq)]
enum HaploidyKind {
    Diploid,
    HaploidMales,
    HaploidAll,
    HaploidMalesFemalesMissing,
}

#[derive(Clone)]
struct VariantPlan {
    /// Total input variants before splitting (to sanity check decoder bounds).
    in_variants: usize,
    /// Total emitted variants after splitting.
    out_variants: usize,
    /// Dense mapping: out_idx → (in_idx, alt_ordinal_1based).
    out_to_in: Vec<(u32, u16)>,
    /// Per-output variant haploidy behaviour.
    haploidy: Vec<HaploidyKind>,
    /// BIM lines corresponding to each output variant.
    bim_lines: Vec<BimLine>,
    /// ALT allele count per input variant.
    alts_per_in: Vec<u16>,
    build: GenomeBuild,
}

#[derive(Clone)]
struct VariantRangeEntry {
    chrom: String,
    pos: u64,
    out_start: usize,
    out_end: usize,
}

#[derive(Clone, Copy)]
struct PvarCols {
    chrom: usize,
    id: usize,
    pos: usize,
    refa: usize,
    alt: usize,
}

impl PvarCols {
    fn from_header_line(line: &str) -> Result<Self, PipelineError> {
        let body = line.trim_start_matches('#').trim();
        let tokens: Vec<&str> = body.split_whitespace().collect();
        if tokens.is_empty() {
            return Err(PipelineError::Io("Empty .pvar header line".to_string()));
        }
        Self::from_tokens(&tokens)
    }

    fn from_tokens(tokens: &[&str]) -> Result<Self, PipelineError> {
        let mut chrom = None;
        let mut id = None;
        let mut pos = None;
        let mut refa = None;
        let mut alt = None;

        for (i, token) in tokens.iter().enumerate() {
            let upper = token.trim().trim_start_matches('#').to_ascii_uppercase();
            match upper.as_str() {
                "CHROM" => chrom = Some(i),
                "ID" => id = Some(i),
                "POS" | "BP" => pos = Some(i),
                "REF" => refa = Some(i),
                "ALT" => alt = Some(i),
                _ => {}
            }
        }

        let chrom = chrom.ok_or_else(|| PipelineError::Io(".pvar header missing CHROM".into()))?;
        let id = id.ok_or_else(|| PipelineError::Io(".pvar header missing ID".into()))?;
        let pos = pos.ok_or_else(|| PipelineError::Io(".pvar header missing POS".into()))?;
        let refa = refa.ok_or_else(|| PipelineError::Io(".pvar header missing REF".into()))?;
        let alt = alt.ok_or_else(|| PipelineError::Io(".pvar header missing ALT".into()))?;

        Ok(PvarCols {
            chrom,
            id,
            pos,
            refa,
            alt,
        })
    }

    fn from_headerless(field_count: usize) -> Result<Self, PipelineError> {
        if field_count >= 6 {
            Ok(PvarCols {
                chrom: 0,
                id: 1,
                pos: 3,
                refa: 4,
                alt: 5,
            })
        } else if field_count == 5 {
            Ok(PvarCols {
                chrom: 0,
                id: 1,
                pos: 2,
                refa: 3,
                alt: 4,
            })
        } else {
            Err(PipelineError::Io(
                "Headerless .pvar requires ≥5 columns".to_string(),
            ))
        }
    }
}

impl VariantPlan {
    fn from_pvar(pvar: &mut dyn TextSource) -> Result<Self, PipelineError> {
        let mut out_to_in: Vec<(u32, u16)> = Vec::with_capacity(1 << 20);
        let mut haploidy: Vec<HaploidyKind> = Vec::with_capacity(1 << 20);
        let mut per_variant: Vec<VariantRangeEntry> = Vec::with_capacity(1 << 16);
        let mut bim_lines: Vec<BimLine> = Vec::with_capacity(1 << 20);
        let mut alts_per_in: Vec<u16> = Vec::with_capacity(1 << 16);
        let mut header_cols: Option<PvarCols> = None;
        let mut in_idx: u32 = 0;
        let mut in_variants: usize = 0;
        let mut max_x_pos: u64 = 0;
        let mut saw_x_par37_only = false;
        let mut saw_x_par38_only = false;

        while let Some(line) = pvar.next_line()? {
            let s = str::from_utf8(line)
                .map_err(|e| PipelineError::Io(format!("Invalid UTF-8 in .pvar: {e}")))?;
            let trimmed = s.trim();
            if trimmed.is_empty() {
                continue;
            }
            if trimmed.starts_with("##") {
                continue;
            }
            if trimmed.starts_with('#') {
                header_cols = Some(PvarCols::from_header_line(trimmed)?);
                continue;
            }

            let fields: Vec<&str> = trimmed.split_whitespace().collect();
            if fields.is_empty() {
                continue;
            }
            let cols = if let Some(cols) = header_cols {
                cols
            } else {
                let derived = PvarCols::from_headerless(fields.len())?;
                header_cols = Some(derived);
                derived
            };

            let chrom_raw = *fields
                .get(cols.chrom)
                .ok_or_else(|| ioerr(".pvar missing CHROM column"))?;
            let pos_raw = *fields
                .get(cols.pos)
                .ok_or_else(|| ioerr(".pvar missing POS column"))?;
            let id_raw = *fields
                .get(cols.id)
                .ok_or_else(|| ioerr(".pvar missing ID column"))?;
            let ref_raw = *fields
                .get(cols.refa)
                .ok_or_else(|| ioerr(".pvar missing REF column"))?;
            let alt_raw = *fields
                .get(cols.alt)
                .ok_or_else(|| ioerr(".pvar missing ALT column"))?;

            let chrom = normalize_chrom(chrom_raw);
            let pos = pos_raw
                .parse::<u64>()
                .map_err(|_| ioerr("Invalid POS in .pvar (expected integer)"))?;
            if chrom == "X" {
                max_x_pos = max_x_pos.max(pos);
                let in37 = in_any_range(pos, GRCH37_X_PAR);
                let in38 = in_any_range(pos, GRCH38_X_PAR);
                if in37 && !in38 {
                    saw_x_par37_only = true;
                }
                if in38 && !in37 {
                    saw_x_par38_only = true;
                }
            }

            let alts: Vec<&str> = alt_raw
                .split(',')
                .map(|a| a.trim())
                .filter(|a| !a.is_empty() && *a != ".")
                .collect();

            for alt in &alts {
                if is_symbolic_alt(alt) {
                    return Err(PipelineError::Io(format!(
                        "Symbolic ALT '{}' unsupported for variant {}:{} (ID {})",
                        alt, chrom, pos, id_raw
                    )));
                }
            }

            let out_start = out_to_in.len();
            let mut alt_ord: u16 = 1;
            let mut emitted = 0usize;
            for alt in alts.iter() {
                out_to_in.push((in_idx, alt_ord));
                haploidy.push(HaploidyKind::Diploid);
                bim_lines.push(BimLine {
                    chrom: chrom.clone(),
                    pos,
                    id: id_raw.to_string(),
                    refa: ref_raw.to_string(),
                    alt: (*alt).to_string(),
                });
                alt_ord += 1;
                emitted += 1;
            }
            let out_end = out_to_in.len();
            per_variant.push(VariantRangeEntry {
                chrom,
                pos,
                out_start,
                out_end,
            });

            alts_per_in.push(alts.len() as u16);
            in_idx += 1;
            in_variants += 1;
        }

        if header_cols.is_none() {
            return Err(PipelineError::Io(
                "Missing .pvar header or inferable columns".to_string(),
            ));
        }

        if saw_x_par37_only && saw_x_par38_only {
            return Err(PipelineError::Io(
                "Encountered X PAR loci matching both GRCh37-only and GRCh38-only ranges; cannot infer a single build"
                    .to_string(),
            ));
        }

        let build = if saw_x_par37_only {
            GenomeBuild::Grch37
        } else if saw_x_par38_only {
            GenomeBuild::Grch38
        } else {
            infer_genome_build(max_x_pos)
        };
        for entry in per_variant {
            let hap = haploidy_for_variant(&entry.chrom, entry.pos, build);
            for idx in entry.out_start..entry.out_end {
                if let Some(slot) = haploidy.get_mut(idx) {
                    *slot = hap;
                }
            }
        }

        Ok(Self {
            in_variants,
            out_variants: out_to_in.len(),
            out_to_in,
            haploidy,
            bim_lines,
            alts_per_in,
            build,
        })
    }

    #[inline]
    fn mapping(&self, out_idx: usize) -> Option<(u32, u16)> {
        self.out_to_in.get(out_idx).copied()
    }

    #[inline]
    fn haploidy_of(&self, out_idx: usize) -> Option<HaploidyKind> {
        self.haploidy.get(out_idx).copied()
    }

    fn bim_lines(&self) -> &[BimLine] {
        &self.bim_lines
    }

    #[inline]
    fn alt_count_of_in(&self, in_idx: u32) -> u16 {
        self.alts_per_in.get(in_idx as usize).copied().unwrap_or(0)
    }

    #[inline]
    fn inferred_build(&self) -> GenomeBuild {
        self.build
    }
}

fn ioerr(msg: &str) -> PipelineError {
    PipelineError::Io(msg.to_string())
}

#[derive(Clone, Copy, Debug, PartialEq, Eq)]
enum GenomeBuild {
    Grch37,
    Grch38,
}

fn infer_genome_build(max_x_pos: u64) -> GenomeBuild {
    const GRCH38_THRESHOLD: u64 = 155_700_000;
    const GRCH37_THRESHOLD: u64 = 154_900_000;
    if max_x_pos >= GRCH38_THRESHOLD {
        GenomeBuild::Grch38
    } else if max_x_pos >= GRCH37_THRESHOLD {
        GenomeBuild::Grch37
    } else {
        GenomeBuild::Grch38
    }
}

fn normalize_chrom(raw: &str) -> String {
    let trimmed = raw.trim();
    if trimmed.is_empty() {
        return String::new();
    }
    let mut body = trimmed;
    if trimmed.len() >= 3 && trimmed[..3].eq_ignore_ascii_case("chr") {
        body = &trimmed[3..];
    }
    let upper = body.to_ascii_uppercase();
    match upper.as_str() {
        "M" => "MT".to_string(),
        _ => upper,
    }
}

fn is_symbolic_alt(alt: &str) -> bool {
    let trimmed = alt.trim();
    if trimmed == "*" {
        return true;
    }
    if trimmed.starts_with('<') && trimmed.ends_with('>') {
        return true;
    }
    trimmed.contains('[') || trimmed.contains(']')
}

const GRCH37_X_PAR: &[(u64, u64)] = &[(60_001, 2_699_520), (154_931_044, 155_260_560)];
const GRCH38_X_PAR: &[(u64, u64)] = &[(10_001, 2_781_479), (155_701_383, 156_030_895)];

fn in_any_range(pos: u64, ranges: &[(u64, u64)]) -> bool {
    ranges
        .iter()
        .any(|(start, end)| pos >= *start && pos <= *end)
}

fn haploidy_for_variant(chrom: &str, pos: u64, build: GenomeBuild) -> HaploidyKind {
    match chrom {
        "X" => {
            let ranges = match build {
                GenomeBuild::Grch37 => GRCH37_X_PAR,
                GenomeBuild::Grch38 => GRCH38_X_PAR,
            };
            if in_any_range(pos, ranges) {
                HaploidyKind::Diploid
            } else {
                HaploidyKind::HaploidMales
            }
        }
        "Y" => HaploidyKind::HaploidMalesFemalesMissing,
        "MT" => HaploidyKind::HaploidAll,
        _ => HaploidyKind::Diploid,
    }
}

////////////////////////////////////////////////////////////////////////////////////////////////////
// Virtual .bim (TextSource): split multiallelic, A1=ALT, A2=REF, cM=0, stable IDs
////////////////////////////////////////////////////////////////////////////////////////////////////

#[derive(Clone)]
struct BimLine {
    chrom: String,
    pos: u64,
    id: String,
    refa: String,
    alt: String,
}

#[derive(Clone)]
struct VirtualBim {
    lines: Vec<BimLine>,
    next_idx: usize,
    carry: Option<Box<[u8]>>,
}

impl VirtualBim {
    fn from_lines(lines: Vec<BimLine>) -> Self {
        Self {
            lines,
            next_idx: 0,
            carry: None,
        }
    }

    fn format_line(entry: &BimLine) -> String {
        let id_out = if entry.id != "." && !entry.id.is_empty() {
            format!("{}__ALT={}", entry.id, entry.alt)
        } else {
            format!("{}:{}:{}:{}", entry.chrom, entry.pos, entry.refa, entry.alt)
        };
        format!(
            "{}\t{}\t0\t{}\t{}\t{}",
            entry.chrom, id_out, entry.pos, entry.alt, entry.refa
        )
    }
}

impl TextSource for VirtualBim {
    fn len(&self) -> Option<u64> {
        Some(self.lines.len() as u64)
    }

    fn next_line<'a>(&'a mut self) -> Result<Option<&'a [u8]>, PipelineError> {
        if self.next_idx >= self.lines.len() {
            return Ok(None);
        }
        let line = Self::format_line(&self.lines[self.next_idx]);
        self.next_idx += 1;
        self.carry = Some(line.into_bytes().into_boxed_slice());
        Ok(self.carry.as_deref())
    }
}

////////////////////////////////////////////////////////////////////////////////////////////////////
// Virtual .fam (TextSource): map .psam to .fam with fixed defaults
////////////////////////////////////////////////////////////////////////////////////////////////////

struct VirtualFam {
    rows: Vec<FamRow>,
    next_idx: usize,
    carry: Option<Box<[u8]>>,
}

impl VirtualFam {
    fn from_rows(rows: Vec<FamRow>) -> Self {
        Self {
            rows,
            next_idx: 0,
            carry: None,
        }
    }
}

impl TextSource for VirtualFam {
    fn len(&self) -> Option<u64> {
        Some(self.rows.len() as u64)
    }

    fn next_line<'a>(&'a mut self) -> Result<Option<&'a [u8]>, PipelineError> {
        if self.next_idx >= self.rows.len() {
            return Ok(None);
        }
        let line = self.rows[self.next_idx].as_line();
        self.next_idx += 1;
        self.carry = Some(line.into_bytes().into_boxed_slice());
        Ok(self.carry.as_deref())
    }
}

////////////////////////////////////////////////////////////////////////////////////////////////////
// Virtual .bed (ByteRangeSource): fixed 3-byte header + B bytes per variant
////////////////////////////////////////////////////////////////////////////////////////////////////

const BED_MAGIC_0: u8 = 0x6c;
const BED_MAGIC_1: u8 = 0x1b;
const BED_MODE_SNP_MAJOR: u8 = 0x01;

#[derive(Clone)]
struct VirtualBed {
    inner: Arc<Mutex<PgenDecoder>>, // guarded decoder (seekable + scratch buffers)
    plan: VariantPlan,
    n_samples: usize,
    block_bytes: usize, // ceil(n_samples / 4)
    // small LRU of packed blocks by out-variant index
    cache: Arc<Mutex<BlockCache>>,
    sex_by_sample: Arc<[u8]>,
}

impl VirtualBed {
    fn new(
        decoder: PgenDecoder,
        plan: VariantPlan,
        n_samples: usize,
        sex_by_sample: Arc<[u8]>,
    ) -> Result<Self, PipelineError> {
        if sex_by_sample.len() != n_samples {
            return Err(PipelineError::Compute(
                "SEX column count mismatch with sample count".into(),
            ));
        }
        let block_bytes = (n_samples + 3) / 4;
        Ok(Self {
            inner: Arc::new(Mutex::new(decoder)),
            plan,
            n_samples,
            block_bytes,
            cache: Arc::new(Mutex::new(BlockCache::new(256))),
            sex_by_sample,
        })
    }

    #[inline]
    fn total_len(&self) -> u64 {
        3 + (self.plan.out_variants as u64) * (self.block_bytes as u64)
    }

    /// Pack 0/1/2/255 hard-calls (A1 dosage) into PLINK 1.9 2-bit codes.
    /// Codes (LSB-first per 2-bit field):
    ///   00 hom-A1 (A1 dosage 2)
    ///   10 het     (A1 dosage 1)
    ///   11 hom-A2 (A1 dosage 0)
    ///   01 missing
    fn pack_to_block(dst: &mut [u8], hardcalls: &[u8]) {
        debug_assert_eq!(dst.len(), (hardcalls.len() + 3) / 4);
        for chunk_i in 0..dst.len() {
            let base = chunk_i * 4;
            let mut byte = 0u8;
            for j in 0..4 {
                let idx = base + j;
                let code = if idx < hardcalls.len() {
                    match hardcalls[idx] {
                        2 => 0b00,
                        1 => 0b10,
                        0 => 0b11,
                        _ => 0b01, // 255 or anything else → missing
                    }
                } else {
                    0b01
                };
                byte |= code << (2 * j);
            }
            dst[chunk_i] = byte;
        }
    }
}

fn enforce_haploidy(hardcalls: &mut [u8], sex_by_sample: &[u8], kind: HaploidyKind) {
    match kind {
        HaploidyKind::Diploid => {}
        HaploidyKind::HaploidAll => {
            for val in hardcalls.iter_mut() {
                if *val == 1 {
                    *val = 255;
                }
            }
        }
        HaploidyKind::HaploidMales => {
            let n = hardcalls.len().min(sex_by_sample.len());
            for i in 0..n {
                if sex_by_sample[i] == 1 && hardcalls[i] == 1 {
                    hardcalls[i] = 255;
                }
            }
        }
        HaploidyKind::HaploidMalesFemalesMissing => {
            let n = hardcalls.len().min(sex_by_sample.len());
            for i in 0..n {
                let sex = sex_by_sample[i];
                if sex == 2 {
                    hardcalls[i] = 255;
                    continue;
                }
                if hardcalls[i] == 1 {
                    hardcalls[i] = 255;
                }
            }
        }
    }
}

fn fill_sample_ploidy(
    buf: &mut Vec<u8>,
    kind: HaploidyKind,
    sex_by_sample: &[u8],
    n_samples: usize,
) {
    buf.clear();
    buf.resize(n_samples, 2);
    match kind {
        HaploidyKind::Diploid => {}
        HaploidyKind::HaploidAll => {
            for v in buf.iter_mut() {
                *v = 1;
            }
        }
        HaploidyKind::HaploidMales => {
            let limit = sex_by_sample.len().min(n_samples);
            for i in 0..limit {
                if sex_by_sample[i] == 1 {
                    buf[i] = 1;
                }
            }
        }
        HaploidyKind::HaploidMalesFemalesMissing => {
            let limit = sex_by_sample.len().min(n_samples);
            for i in 0..limit {
                match sex_by_sample[i] {
                    1 => buf[i] = 1,
                    2 => buf[i] = 0,
                    _ => {}
                }
            }
        }
    }
}

impl ByteRangeSource for VirtualBed {
    fn len(&self) -> u64 {
        self.total_len()
    }

    fn read_at(&self, mut offset: u64, dst: &mut [u8]) -> Result<(), PipelineError> {
        if dst.is_empty() {
            return Ok(());
        }

        let total = self.total_len();
        let end = offset
            .checked_add(dst.len() as u64)
            .ok_or_else(|| ioerr("Overflow in read_at range"))?;
        if end > total {
            return Err(ioerr("Attempted to read past end of virtual .bed"));
        }

        let mut written = 0usize;
        let mut sample_ploidy_buf: Vec<u8> = Vec::new();

        // 1) Serve the 3-byte header if requested.
        if offset < 3 {
            let hdr = [BED_MAGIC_0, BED_MAGIC_1, BED_MODE_SNP_MAJOR];
            while offset < 3 && written < dst.len() {
                dst[written] = hdr[offset as usize];
                offset += 1;
                written += 1;
            }
            if written == dst.len() {
                return Ok(());
            }
        }

        // 2) Serve the body: contiguous blocks of size self.block_bytes per variant.
        let mut body_off = offset - 3;
        let mut out_idx = (body_off / (self.block_bytes as u64)) as usize;
        let mut within_block = (body_off % (self.block_bytes as u64)) as usize;

        let mut decoder = self.inner.lock().unwrap();

        while written < dst.len() {
            if out_idx >= self.plan.out_variants {
                break;
            }

            // Copy bytes from this block.
            let remaining_in_block = self.block_bytes - within_block;
            let remaining_in_dst = dst.len() - written;
            let to_copy = remaining_in_block.min(remaining_in_dst);

            // Fetch or produce the packed block for this out-variant.
            let mut cache = self.cache.lock().unwrap();
            if let Some(buf) = cache.get(out_idx) {
                let start = within_block;
                let end = start + to_copy;
                dst[written..written + to_copy].copy_from_slice(&buf[start..end]);
            } else {
                drop(cache); // release lock before decoding

                // Decode hard-calls for this (in_idx, alt_ord) into a scratch buffer.
                let (in_idx, alt_ord) = self
                    .plan
                    .mapping(out_idx)
                    .ok_or_else(|| ioerr("VariantPlan mapping out of bounds"))?;
                let alt_count = self.plan.alt_count_of_in(in_idx);
                if alt_count == 0 {
                    return Err(PipelineError::Io(format!(
                        "ALT count missing for variant {} in .pvar plan",
                        in_idx
                    )));
                }
                if alt_count != 0 && alt_ord > alt_count {
                    return Err(ioerr("ALT ordinal exceeds allele count in .pvar"));
                }
                let haploidy_kind = self.plan.haploidy_of(out_idx);
                let sample_ploidy = haploidy_kind.and_then(|kind| {
                    if matches!(kind, HaploidyKind::Diploid) {
                        None
                    } else {
                        fill_sample_ploidy(
                            &mut sample_ploidy_buf,
                            kind,
                            &self.sex_by_sample,
                            self.n_samples,
                        );
                        Some(sample_ploidy_buf.as_slice())
                    }
                });

                let mut hard = vec![255u8; self.n_samples]; // 255 = missing
                decoder.decode_variant_hardcalls(in_idx, alt_ord, &mut hard, sample_ploidy)?;

                if let Some(kind) = haploidy_kind {
                    if !matches!(kind, HaploidyKind::Diploid) {
                        enforce_haploidy(&mut hard, &self.sex_by_sample, kind);
                    }
                }

                // Pack to bytes and store in cache.
                let mut block = vec![0u8; self.block_bytes];
                Self::pack_to_block(&mut block, &hard);

                let mut cache = self.cache.lock().unwrap();
                cache.put(out_idx, block.clone());

                let start = within_block;
                let end = start + to_copy;
                dst[written..written + to_copy].copy_from_slice(&block[start..end]);
            }

            written += to_copy;
            body_off += to_copy as u64;
            within_block = 0;
            out_idx += 1;
        }

        Ok(())
    }
}

////////////////////////////////////////////////////////////////////////////////////////////////////
// Tiny LRU for packed blocks
////////////////////////////////////////////////////////////////////////////////////////////////////

struct BlockCache {
    cap: usize,
    // very small MRU list; simple Vec is fine for low capacity
    vals: VecDeque<(usize, Vec<u8>)>, // (out_idx, block)
}

impl BlockCache {
    fn new(cap: usize) -> Self {
        Self {
            cap,
            vals: VecDeque::new(),
        }
    }

    fn get(&mut self, k: usize) -> Option<&Vec<u8>> {
        if let Some(pos) = self.vals.iter().position(|(kk, _)| *kk == k) {
            // move-to-back MRU
            let pair = self.vals.remove(pos).unwrap();
            self.vals.push_back(pair);
            return self.vals.back().map(|(_, v)| v);
        }
        None
    }

    fn put(&mut self, k: usize, v: Vec<u8>) {
        if let Some(pos) = self.vals.iter().position(|(kk, _)| *kk == k) {
            self.vals.remove(pos);
        } else if self.vals.len() == self.cap {
            let _ = self.vals.pop_front();
        }
        self.vals.push_back((k, v));
    }
}

////////////////////////////////////////////////////////////////////////////////////////////////////
// Minimal local ByteRangeSource for `.pgen` (seekable)
////////////////////////////////////////////////////////////////////////////////////////////////////

struct LocalFileByteRangeSource {
    file: Mutex<File>,
    len: u64,
}

impl LocalFileByteRangeSource {
    fn open(path: &Path) -> Result<Self, PipelineError> {
        let f = File::open(path)
            .map_err(|e| PipelineError::Io(format!("Opening {}: {e}", path.display())))?;
        let len = f
            .metadata()
            .map_err(|e| PipelineError::Io(format!("Metadata {}: {e}", path.display())))?
            .len();
        Ok(Self {
            file: Mutex::new(f),
            len,
        })
    }
}
impl ByteRangeSource for LocalFileByteRangeSource {
    fn len(&self) -> u64 {
        self.len
    }
    fn read_at(&self, offset: u64, dst: &mut [u8]) -> Result<(), PipelineError> {
        if dst.is_empty() {
            return Ok(());
        }
        if offset.checked_add(dst.len() as u64).unwrap_or(u64::MAX) > self.len {
            return Err(ioerr("Attempted to read past end of local .pgen"));
        }
        let mut f = self.file.lock().unwrap();
        f.seek(SeekFrom::Start(offset))
            .map_err(|e| PipelineError::Io(e.to_string()))?;
        f.read_exact(dst)
            .map_err(|e| PipelineError::Io(e.to_string()))
    }
}

////////////////////////////////////////////////////////////////////////////////////////////////////
// PGEN decoder (spec-aligned subset)
////////////////////////////////////////////////////////////////////////////////////////////////////

#[derive(Clone, Copy, Debug, PartialEq, Eq)]
enum PgenMode {
    Bed = 0x01,
    FixHard = 0x02,
    FixDosage = 0x03,
    FixPhDosage = 0x04,
    Var = 0x10,
    VarIgnorable = 0x11,
}

fn read_le_u32(src: &dyn ByteRangeSource, off: u64) -> Result<u32, PipelineError> {
    let mut buf = [0u8; 4];
    src.read_at(off, &mut buf)?;
    Ok(u32::from_le_bytes(buf))
}

fn read_le_u64(src: &dyn ByteRangeSource, off: u64) -> Result<u64, PipelineError> {
    let mut buf = [0u8; 8];
    src.read_at(off, &mut buf)?;
    Ok(u64::from_le_bytes(buf))
}

fn read_varint_from_source(
    src: &dyn ByteRangeSource,
    offset: &mut u64,
) -> Result<u64, PipelineError> {
    let mut out: u64 = 0;
    let mut shift = 0;
    loop {
        if *offset >= src.len() {
            return Err(ioerr("Unexpected EOF in header varint"));
        }
        let mut byte = [0u8; 1];
        src.read_at(*offset, &mut byte)?;
        *offset += 1;
        out |= ((byte[0] & 0x7f) as u64) << shift;
        if (byte[0] & 0x80) == 0 {
            break;
        }
        shift += 7;
        if shift > 63 {
            return Err(ioerr("Header varint too large"));
        }
    }
    Ok(out)
}

#[derive(Debug, Clone)]
struct PgenHeader {
    mode: PgenMode,
    m_variants: u32,
    n_samples: u32,
    fmt_byte: u8,
    block_offsets: Vec<u64>,
    rec_types: Vec<u8>,
    rec_lens: Vec<u32>,
}

impl PgenHeader {
    fn parse(src: &dyn ByteRangeSource) -> Result<Self, PipelineError> {
        if src.len() < 3 {
            return Err(ioerr("PGEN file too small"));
        }
        let mut magic = [0u8; 3];
        src.read_at(0, &mut magic)?;
        if magic[0] != 0x6c || magic[1] != 0x1b {
            return Err(ioerr("Not a PGEN (bad magic)"));
        }

        let mode = match magic[2] {
            0x01 => PgenMode::Bed,
            0x02 => PgenMode::FixHard,
            0x03 => PgenMode::FixDosage,
            0x04 => PgenMode::FixPhDosage,
            0x10 => PgenMode::Var,
            0x11 => PgenMode::VarIgnorable,
            0x20 | 0x21 => {
                return Err(ioerr(
                    "External index modes (0x20/0x21) unsupported; re-encode with `plink2 --pgen ... --make-pgen`",
                ))
            }
            other => {
                return Err(PipelineError::Io(format!(
                    "Unsupported PGEN mode 0x{other:02x}"
                )));
            }
        };

        if mode == PgenMode::Bed {
            return Ok(Self {
                mode,
                m_variants: 0,
                n_samples: 0,
                fmt_byte: 0,
                block_offsets: vec![],
                rec_types: vec![],
                rec_lens: vec![],
            });
        }

        let m_variants = read_le_u32(src, 3)?;
        let n_samples = read_le_u32(src, 7)?;

        if matches!(
            mode,
            PgenMode::FixHard | PgenMode::FixDosage | PgenMode::FixPhDosage
        ) {
            return Ok(Self {
                mode,
                m_variants,
                n_samples,
                fmt_byte: 0,
                block_offsets: vec![],
                rec_types: vec![],
                rec_lens: vec![],
            });
        }

        let fmt = {
            let mut b = [0u8; 1];
            src.read_at(11, &mut b)?;
            b[0]
        };
        let type_bits = if (fmt & 0x0f) <= 3 { 4 } else { 8 };
        let len_bytes = match fmt & 0x07 {
            0 | 4 => 1,
            1 | 5 => 2,
            2 | 6 => 3,
            3 | 7 => 4,
            _ => unreachable!(),
        };
        let ac_bytes = match (fmt >> 4) & 0x03 {
            0 => 0,
            1 => 1,
            2 => 2,
            3 => 4,
            _ => unreachable!(),
        };
        let ref_flag_mode = (fmt >> 6) & 0x03;

        let blocks = ((m_variants as u64) + ((1u64 << 16) - 1)) >> 16;
        let mut block_offsets = Vec::with_capacity(blocks as usize);
        let mut off = 12u64;
        for _ in 0..blocks {
            block_offsets.push(read_le_u64(src, off)?);
            off += 8;
        }

        let mut rec_types = vec![0u8; m_variants as usize];
        let mut rec_lens = vec![0u32; m_variants as usize];

        let mut idx = 0usize;
        for _ in 0..blocks {
            let remain = (m_variants as usize) - idx;
            let cnt = remain.min(1 << 16);

            // types per block
            if type_bits == 4 {
                let nbytes = (cnt + 1) / 2;
                let mut buf = vec![0u8; nbytes];
                src.read_at(off, &mut buf)?;
                off += nbytes as u64;
                for (i, byte) in buf.into_iter().enumerate() {
                    let base = idx + 2 * i;
                    if base < idx + cnt {
                        rec_types[base] = byte & 0x0f;
                    }
                    if base + 1 < idx + cnt {
                        rec_types[base + 1] = (byte >> 4) & 0x0f;
                    }
                }
            } else {
                let nbytes = cnt;
                src.read_at(off, &mut rec_types[idx..idx + cnt])?;
                off += nbytes as u64;
            }

            if len_bytes > 0 {
                let nbytes = cnt * (len_bytes as usize);
                let mut buf = vec![0u8; nbytes];
                if nbytes > 0 {
                    src.read_at(off, &mut buf)?;
                }
                off += nbytes as u64;
                for i in 0..cnt {
                    let start = i * (len_bytes as usize);
                    let len = match len_bytes {
                        1 => u32::from(buf[start]),
                        2 => u32::from_le_bytes([buf[start], buf[start + 1], 0, 0]),
                        3 => u32::from_le_bytes([buf[start], buf[start + 1], buf[start + 2], 0]),
                        4 => u32::from_le_bytes([
                            buf[start],
                            buf[start + 1],
                            buf[start + 2],
                            buf[start + 3],
                        ]),
                        _ => unreachable!(),
                    };
                    rec_lens[idx + i] = len;
                }
            }

            if ac_bytes > 0 {
                let nbytes = cnt * (ac_bytes as usize);
                off += nbytes as u64;
            }
            if ref_flag_mode == 3 {
                let nbytes = (cnt + 7) / 8;
                off += nbytes as u64;
            }

            idx += cnt;
        }

        if mode == PgenMode::VarIgnorable {
            let mut ext_off = off;
            let header_flags = read_varint_from_source(src, &mut ext_off)?;
            let footer_flags = read_varint_from_source(src, &mut ext_off)?;
            if footer_flags != 0 {
                let end = ext_off
                    .checked_add(8)
                    .ok_or_else(|| ioerr("Footer offset overflow"))?;
                if end > src.len() {
                    return Err(ioerr("EOF reading footer offset"));
                }
                ext_off = end;
            }
            let mut mask = header_flags;
            while mask != 0 {
                if (mask & 1) != 0 {
                    let len = read_varint_from_source(src, &mut ext_off)?;
                    let end = ext_off
                        .checked_add(len)
                        .ok_or_else(|| ioerr("Header extension length overflow"))?;
                    if end > src.len() {
                        return Err(ioerr("Header extension overruns file"));
                    }
                    ext_off = end;
                }
                mask >>= 1;
            }
            off = ext_off;
        }

        Ok(Self {
            mode,
            m_variants,
            n_samples,
            fmt_byte: fmt,
            block_offsets,
            rec_types,
            rec_lens,
        })
    }
}

#[inline]
fn read_base128_varint(buf: &[u8], cursor: &mut usize) -> Result<u64, PipelineError> {
    let mut out: u64 = 0;
    let mut shift = 0;
    loop {
        if *cursor >= buf.len() {
            return Err(ioerr("Unexpected EOF in varint"));
        }
        let b = buf[*cursor];
        *cursor += 1;
        out |= ((b & 0x7f) as u64) << shift;
        if (b & 0x80) == 0 {
            break;
        }
        shift += 7;
        if shift > 63 {
            return Err(ioerr("Varint too large"));
        }
    }
    Ok(out)
}

#[inline]
fn read_u24_le(buf: &[u8], cursor: &mut usize) -> Result<u32, PipelineError> {
    if *cursor + 3 > buf.len() {
        return Err(ioerr("EOF in u24"));
    }
    let v = u32::from_le_bytes([buf[*cursor], buf[*cursor + 1], buf[*cursor + 2], 0]);
    *cursor += 3;
    Ok(v)
}

#[inline]
fn read_bitarray_indices(
    buf: &[u8],
    cursor: &mut usize,
    nbits: usize,
) -> Result<Vec<usize>, PipelineError> {
    let nbytes = (nbits + 7) / 8;
    if *cursor + nbytes > buf.len() {
        return Err(ioerr("EOF in bitarray"));
    }
    let mut out = Vec::with_capacity(nbits.min(1024));
    for (j, &byte) in buf[*cursor..*cursor + nbytes].iter().enumerate() {
        for b in 0..8 {
            let bit = j * 8 + b;
            if bit >= nbits {
                break;
            }
            if (byte >> b) & 1 == 1 {
                out.push(bit);
            }
        }
    }
    *cursor += nbytes;
    Ok(out)
}

#[inline]
fn read_packed_fixed_width(
    buf: &[u8],
    cursor: &mut usize,
    width_bits: usize,
    count: usize,
) -> Result<Vec<u32>, PipelineError> {
    if width_bits == 0 {
        return Ok(vec![0; count]);
    }
    let total_bits = width_bits * count;
    let nbytes = (total_bits + 7) / 8;
    if *cursor + nbytes > buf.len() {
        return Err(ioerr("EOF in packed values"));
    }
    let slice = &buf[*cursor..*cursor + nbytes];
    let mut out = Vec::with_capacity(count);
    let mut bitpos = 0usize;
    for _ in 0..count {
        let mut acc = 0u32;
        for k in 0..width_bits {
            let bp = bitpos + k;
            let byte = slice[bp >> 3];
            let bit = (byte >> (bp & 7)) & 1;
            acc |= (bit as u32) << k;
        }
        out.push(acc);
        bitpos += width_bits;
    }
    *cursor += nbytes;
    Ok(out)
}

#[inline]
fn sample_id_bytes(n_samples: usize) -> usize {
    if n_samples <= (1 << 8) {
        1
    } else if n_samples <= (1 << 16) {
        2
    } else if n_samples <= (1 << 24) {
        3
    } else {
        4
    }
}

fn difflist_ids(
    buf: &[u8],
    cursor: &mut usize,
    n_samples: usize,
) -> Result<Vec<u32>, PipelineError> {
    let l = read_base128_varint(buf, cursor)? as usize;
    if l == 0 {
        return Ok(vec![]);
    }
    let g = (l + 63) / 64;
    let sid_bytes = sample_id_bytes(n_samples);
    let mut first_ids = Vec::with_capacity(g);
    for _ in 0..g {
        let v = match sid_bytes {
            1 => {
                if *cursor >= buf.len() {
                    return Err(ioerr("EOF in u8 first-ID"));
                }
                let v = buf[*cursor] as u32;
                *cursor += 1;
                v
            }
            2 => {
                if *cursor + 2 > buf.len() {
                    return Err(ioerr("EOF in u16 first-ID"));
                }
                let v = u16::from_le_bytes([buf[*cursor], buf[*cursor + 1]]) as u32;
                *cursor += 2;
                v
            }
            3 => read_u24_le(buf, cursor)?,
            _ => {
                if *cursor + 4 > buf.len() {
                    return Err(ioerr("EOF in u32 first-ID"));
                }
                let v = u32::from_le_bytes([
                    buf[*cursor],
                    buf[*cursor + 1],
                    buf[*cursor + 2],
                    buf[*cursor + 3],
                ]);
                *cursor += 4;
                v
            }
        };
        first_ids.push(v);
    }
    let mut group_sizes: Vec<usize> = Vec::with_capacity(g);
    if g > 1 {
        if *cursor + (g - 1) > buf.len() {
            return Err(ioerr("EOF in difflist group sizes"));
        }
        for raw in &buf[*cursor..*cursor + g - 1] {
            let sz = *raw as usize;
            if sz == 0 || sz > 64 {
                return Err(ioerr("Invalid difflist group size"));
            }
            group_sizes.push(sz);
        }
        *cursor += g - 1;
    }

    let known: usize = group_sizes.iter().sum();
    let last_size = l
        .checked_sub(known)
        .ok_or_else(|| ioerr("Difflist group sizes exceed entry count"))?;
    if last_size == 0 || last_size > 64 {
        return Err(ioerr("Invalid final difflist group size"));
    }
    group_sizes.push(last_size);
    if group_sizes.len() != g {
        return Err(ioerr("Difflist group count mismatch"));
    }

    let m = l - g;
    let mut deltas = Vec::with_capacity(m);
    for _ in 0..m {
        deltas.push(read_base128_varint(buf, cursor)? as u32);
    }

    let mut out = vec![0u32; l];
    let mut di = 0usize;
    let mut offset = 0usize;
    for (gi, &size) in group_sizes.iter().enumerate() {
        if gi >= first_ids.len() {
            return Err(ioerr("Difflist first-ID count mismatch"));
        }
        if offset >= l || size == 0 || offset + size > l {
            return Err(ioerr("Difflist group overruns entry count"));
        }
        out[offset] = first_ids[gi];
        for k in 1..size {
            if di >= deltas.len() {
                return Err(ioerr("Difflist delta underrun"));
            }
            out[offset + k] = out[offset + k - 1]
                .checked_add(deltas[di])
                .ok_or_else(|| ioerr("Difflist delta overflow"))?;
            di += 1;
        }
        offset += size;
    }
    if offset != l || di != deltas.len() {
        return Err(ioerr("Difflist decode count mismatch"));
    }
    Ok(out)
}

fn difflist_pairs(
    buf: &[u8],
    cursor: &mut usize,
    n_samples: usize,
) -> Result<Vec<(u32, u8)>, PipelineError> {
    let l = read_base128_varint(buf, cursor)? as usize;
    if l == 0 {
        return Ok(vec![]);
    }
    let g = (l + 63) / 64;
    let sid_bytes = sample_id_bytes(n_samples);
    let mut first_ids = Vec::with_capacity(g);
    for _ in 0..g {
        let v = match sid_bytes {
            1 => {
                if *cursor >= buf.len() {
                    return Err(ioerr("EOF in u8 first-ID"));
                }
                let v = buf[*cursor] as u32;
                *cursor += 1;
                v
            }
            2 => {
                if *cursor + 2 > buf.len() {
                    return Err(ioerr("EOF in u16 first-ID"));
                }
                let v = u16::from_le_bytes([buf[*cursor], buf[*cursor + 1]]) as u32;
                *cursor += 2;
                v
            }
            3 => read_u24_le(buf, cursor)?,
            _ => {
                if *cursor + 4 > buf.len() {
                    return Err(ioerr("EOF in u32 first-ID"));
                }
                let v = u32::from_le_bytes([
                    buf[*cursor],
                    buf[*cursor + 1],
                    buf[*cursor + 2],
                    buf[*cursor + 3],
                ]);
                *cursor += 4;
                v
            }
        };
        first_ids.push(v);
    }
    let mut group_sizes: Vec<usize> = Vec::with_capacity(g);
    if g > 1 {
        if *cursor + (g - 1) > buf.len() {
            return Err(ioerr("EOF in difflist group sizes"));
        }
        for raw in &buf[*cursor..*cursor + g - 1] {
            let sz = *raw as usize;
            if sz == 0 || sz > 64 {
                return Err(ioerr("Invalid difflist group size"));
            }
            group_sizes.push(sz);
        }
        *cursor += g - 1;
    }

    let known: usize = group_sizes.iter().sum();
    let last_size = l
        .checked_sub(known)
        .ok_or_else(|| ioerr("Difflist group sizes exceed entry count"))?;
    if last_size == 0 || last_size > 64 {
        return Err(ioerr("Invalid final difflist group size"));
    }
    group_sizes.push(last_size);
    if group_sizes.len() != g {
        return Err(ioerr("Difflist group count mismatch"));
    }

    let vals_packed = ((l + 3) / 4) as usize;
    if *cursor + vals_packed > buf.len() {
        return Err(ioerr("EOF in difflist values"));
    }
    let mut vals = Vec::with_capacity(l);
    for i in 0..vals_packed {
        let b = buf[*cursor + i];
        vals.push(b & 0b11);
        if vals.len() == l {
            break;
        }
        vals.push((b >> 2) & 0b11);
        if vals.len() == l {
            break;
        }
        vals.push((b >> 4) & 0b11);
        if vals.len() == l {
            break;
        }
        vals.push((b >> 6) & 0b11);
    }
    *cursor += vals_packed;
    if vals.len() != l {
        return Err(ioerr("Difflist values count mismatch"));
    }

    let m = l - g;
    let mut deltas = Vec::with_capacity(m);
    for _ in 0..m {
        deltas.push(read_base128_varint(buf, cursor)? as u32);
    }

    let mut ids = vec![0u32; l];
    let mut di = 0usize;
    let mut offset = 0usize;
    for (gi, &size) in group_sizes.iter().enumerate() {
        if gi >= first_ids.len() {
            return Err(ioerr("Difflist first-ID count mismatch"));
        }
        if offset >= l || size == 0 || offset + size > l {
            return Err(ioerr("Difflist group overruns entry count"));
        }
        ids[offset] = first_ids[gi];
        for k in 1..size {
            if di >= deltas.len() {
                return Err(ioerr("Difflist delta underrun"));
            }
            ids[offset + k] = ids[offset + k - 1]
                .checked_add(deltas[di])
                .ok_or_else(|| ioerr("Difflist delta overflow"))?;
            di += 1;
        }
        offset += size;
    }
    if offset != l || di != deltas.len() {
        return Err(ioerr("Difflist decode count mismatch"));
    }

    Ok(ids
        .into_iter()
        .zip(vals.into_iter().map(|v| v as u8))
        .collect())
}

struct PgenDecoder {
    src: Arc<dyn ByteRangeSource>,
    hdr: PgenHeader,
    n: usize,
    scratch: Vec<u8>,
    anchor_cats: Option<Vec<u8>>,
    alt_counts: Vec<u16>,
}

impl PgenDecoder {
    fn new(
        src: Arc<dyn ByteRangeSource>,
        hdr: PgenHeader,
        n_samples_from_psam: usize,
        in_variants: usize,
        alt_counts: Vec<u16>,
    ) -> Result<Self, PipelineError> {
        match hdr.mode {
            PgenMode::Bed => return Err(ioerr("Mode 0x01 passthrough handled elsewhere")),
            PgenMode::FixDosage | PgenMode::FixPhDosage => {
                return Err(ioerr("Fixed-width dosage modes carry no hard-calls"));
            }
            _ => {}
        }

        if hdr.m_variants as usize != in_variants {
            return Err(PipelineError::Io(format!(
                "Variant count mismatch: .pgen header {0} vs .pvar {1}",
                hdr.m_variants, in_variants
            )));
        }

        if hdr.n_samples as usize != n_samples_from_psam && hdr.n_samples != 0 {
            return Err(PipelineError::Io(format!(
                "Sample count mismatch: .pgen {0} vs .psam {1}",
                hdr.n_samples, n_samples_from_psam
            )));
        }

        Ok(Self {
            src,
            hdr,
            n: n_samples_from_psam,
            scratch: Vec::new(),
            anchor_cats: None,
            alt_counts,
        })
    }

    fn record_offset_len(&self, idx: usize) -> Result<(u64, usize, u8), PipelineError> {
        match self.hdr.mode {
            PgenMode::FixHard => {
                let rec_len = (self.n + 3) / 4;
                Ok((12 + (idx as u64) * (rec_len as u64), rec_len, 0))
            }
            PgenMode::Var | PgenMode::VarIgnorable => {
                let block_idx = idx >> 16;
                let block_off = *self
                    .hdr
                    .block_offsets
                    .get(block_idx)
                    .ok_or_else(|| ioerr("Missing block offset"))?;
                let mut off = block_off;
                let mut cursor = block_idx << 16;
                while cursor < idx {
                    off += *self
                        .hdr
                        .rec_lens
                        .get(cursor)
                        .ok_or_else(|| ioerr("Missing rec_len"))? as u64;
                    cursor += 1;
                }
                let rec_len = *self
                    .hdr
                    .rec_lens
                    .get(idx)
                    .ok_or_else(|| ioerr("Missing rec_len"))?
                    as usize;
                let rec_ty = *self
                    .hdr
                    .rec_types
                    .get(idx)
                    .ok_or_else(|| ioerr("Missing rec_type"))?;
                Ok((off, rec_len, rec_ty))
            }
            _ => Err(ioerr("Unsupported PGEN mode")),
        }
    }

    fn decode_variant_hardcalls(
        &mut self,
        in_idx: u32,
        alt_ord_1b: u16,
        dst: &mut [u8],
        sample_ploidy: Option<&[u8]>,
    ) -> Result<(), PipelineError> {
        if dst.len() != self.n {
            return Err(ioerr("Hardcall buffer length must equal sample count"));
        }
        if let Some(ploidy) = sample_ploidy {
            if ploidy.len() != self.n {
                return Err(ioerr("Sample ploidy length mismatch"));
            }
        }
        let idx = in_idx as usize;
        if idx >= self.hdr.m_variants as usize {
            return Err(ioerr("Variant index out of bounds"));
        }

        let (off, len, rec_ty) = self.record_offset_len(idx)?;
        if self.scratch.len() < len {
            self.scratch.resize(len, 0);
        }
        self.src.read_at(off, &mut self.scratch[..len])?;
        let buf = &self.scratch[..len];
        let mut cursor = 0usize;

        let mut cats = vec![3u8; self.n];
        let main_kind = rec_ty & 0x07;
        match main_kind {
            0 => {
                let need = (self.n + 3) / 4;
                if need > len {
                    return Err(ioerr("Truncated type-0 main track"));
                }
                unpack_pgen2bit_to_categories(&buf[cursor..cursor + need], &mut cats, self.n);
                cursor += need;
            }
            1 => {
                if cursor >= len {
                    return Err(ioerr("Truncated type-1 header byte"));
                }
                let pair = buf[cursor];
                cursor += 1;
                let (low, high) = match pair {
                    1 => (0u8, 1),
                    2 => (0, 2),
                    3 => (0, 3),
                    5 => (1, 2),
                    6 => (1, 3),
                    9 => (2, 3),
                    _ => return Err(ioerr("Invalid 1-bit pair code")),
                };
                let idxs = read_bitarray_indices(buf, &mut cursor, self.n)?;
                for i in 0..self.n {
                    cats[i] = low;
                }
                for bit in idxs {
                    if bit < self.n {
                        cats[bit] = high;
                    }
                }
                let pairs = difflist_pairs(buf, &mut cursor, self.n)?;
                for (sid, val) in pairs {
                    if (sid as usize) < self.n {
                        cats[sid as usize] = val;
                    }
                }
            }
            2 | 3 => {
                if (idx & 0xffff) == 0 {
                    return Err(ioerr("LD-compressed record at block start"));
                }
                let anchor = self
                    .anchor_cats
                    .as_ref()
                    .ok_or_else(|| ioerr("Missing LD anchor"))?
                    .clone();
                let mut base = anchor;
                if main_kind == 3 {
                    for c in &mut base {
                        if *c == 0 {
                            *c = 2;
                        } else if *c == 2 {
                            *c = 0;
                        }
                    }
                }
                let pairs = difflist_pairs(buf, &mut cursor, self.n)?;
                for (sid, val) in pairs {
                    if (sid as usize) < self.n {
                        base[sid as usize] = val;
                    }
                }
                if main_kind == 3 {
                    for c in &mut base {
                        if *c == 0 {
                            *c = 2;
                        } else if *c == 2 {
                            *c = 0;
                        }
                    }
                }
                cats.copy_from_slice(&base);
            }
            4 | 6 | 7 => {
                let x = match main_kind {
                    4 => 0u8,
                    6 => 2,
                    7 => 3,
                    _ => unreachable!(),
                };
                for i in 0..self.n {
                    cats[i] = x;
                }
                let pairs = difflist_pairs(buf, &mut cursor, self.n)?;
                for (sid, val) in pairs {
                    if (sid as usize) < self.n {
                        cats[sid as usize] = val;
                    }
                }
            }
            _ => {
                return Err(PipelineError::Io(format!(
                    "Unsupported main-track type {}",
                    main_kind
                )));
            }
        }

        let has_multiallelic = (rec_ty & 0b0000_1000) != 0;
        let alt_count = self.alt_counts.get(idx).copied().unwrap_or(0);
        let mut a1dosage = vec![255u8; self.n];
        if has_multiallelic {
            apply_multiallelic_and_project(
                buf,
                &mut cursor,
                self.n,
                &mut cats,
                alt_count,
                alt_ord_1b,
                &mut a1dosage,
            )?;
        } else {
            cats_to_a1dosage(&mut a1dosage, &cats);
        }

        if (rec_ty & 0b0001_0000) != 0 {
            if cursor >= len {
                return Err(PipelineError::Io(format!(
                    "EOF in phase header (variant #{idx})"
                )));
            }
            let start = cursor;
            let mut bit_cursor = 0usize;
            let phasepresent = (buf[start] & 1) == 1;
            bit_cursor += 1;
            let h = cats.iter().filter(|&&c| c == 1).count();
            let mut phased_count = h;
            if phasepresent {
                let mut present_count = 0usize;
                for _ in 0..h {
                    let bit_idx = bit_cursor;
                    let byte_idx = start + (bit_idx >> 3);
                    if byte_idx >= len {
                        return Err(PipelineError::Io(format!(
                            "EOF in phase presence (variant #{idx})"
                        )));
                    }
                    let byte = buf[byte_idx];
                    if (byte >> (bit_idx & 7)) & 1 == 1 {
                        present_count += 1;
                    }
                    bit_cursor += 1;
                }
                phased_count = present_count;
                if bit_cursor & 7 != 0 {
                    bit_cursor += 8 - (bit_cursor & 7);
                }
            }
            for _ in 0..phased_count {
                let bit_idx = bit_cursor;
                let byte_idx = start + (bit_idx >> 3);
                if byte_idx >= len {
                    return Err(PipelineError::Io(format!(
                        "EOF in phase info (variant #{idx})"
                    )));
                }
                bit_cursor += 1;
            }
            let bytes_needed = (bit_cursor + 7) / 8;
            if start + bytes_needed > len {
                return Err(PipelineError::Io(format!(
                    "EOF in phase track (variant #{idx})"
                )));
            }
            cursor = start + bytes_needed;
        }

        let has_dosage = (rec_ty & 0b0110_0000) != 0;
        if has_dosage && alt_count > 1 {
            return Err(PipelineError::Io(format!(
                "Multi-allelic dosage tracks unsupported (variant #{idx})"
            )));
        }

        let mut dosage_entries = 0usize;
        if has_dosage && (alt_count <= 1 || alt_ord_1b == 1) {
            let b5 = (rec_ty & 0b0010_0000) != 0;
            let b6 = (rec_ty & 0b0100_0000) != 0;

            if b5 && !b6 {
                let ids = difflist_ids(buf, &mut cursor, self.n)?;
                let cnt = ids.len();
                let need = cnt * 2;
                if cursor + need > len {
                    return Err(PipelineError::Io(format!(
                        "EOF in dosage values (variant #{idx})"
                    )));
                }
                for (i, &sid) in ids.iter().enumerate() {
                    if (sid as usize) < self.n {
                        let v = u16::from_le_bytes([buf[cursor + 2 * i], buf[cursor + 2 * i + 1]]);
                        if a1dosage[sid as usize] == 255 && v != 65535 {
                            let pl = sample_ploidy
                                .and_then(|p| p.get(sid as usize))
                                .copied()
                                .unwrap_or(2);
                            let hc = u16_to_hardcall_biallelic(v, pl);
                            if hc != 255 {
                                a1dosage[sid as usize] = hc;
                            }
                        }
                    }
                }
                cursor += need;
                dosage_entries = cnt;
            } else if !b5 && b6 {
                let need = self.n * 2;
                if cursor + need > len {
                    return Err(PipelineError::Io(format!(
                        "EOF in dense dosage values (variant #{idx})"
                    )));
                }
                for s in 0..self.n {
                    let v = u16::from_le_bytes([buf[cursor + 2 * s], buf[cursor + 2 * s + 1]]);
                    if a1dosage[s] == 255 && v != 65535 {
                        let pl = sample_ploidy.and_then(|p| p.get(s)).copied().unwrap_or(2);
                        let hc = u16_to_hardcall_biallelic(v, pl);
                        if hc != 255 {
                            a1dosage[s] = hc;
                        }
                    }
                }
                cursor += need;
                dosage_entries = self.n;
            } else {
                let present = read_bitarray_indices(buf, &mut cursor, self.n)?;
                let cnt = present.len();
                let need = cnt * 2;
                if cursor + need > len {
                    return Err(PipelineError::Io(format!(
                        "EOF in sparse dosage values (variant #{idx})"
                    )));
                }
                for (i, &s) in present.iter().enumerate() {
                    if s < self.n {
                        let v = u16::from_le_bytes([buf[cursor + 2 * i], buf[cursor + 2 * i + 1]]);
                        if a1dosage[s] == 255 && v != 65535 {
                            let pl = sample_ploidy.and_then(|p| p.get(s)).copied().unwrap_or(2);
                            let hc = u16_to_hardcall_biallelic(v, pl);
                            if hc != 255 {
                                a1dosage[s] = hc;
                            }
                        }
                    }
                }
                cursor += need;
                dosage_entries = cnt;
            }
        }

        if (rec_ty & 0b1000_0000) != 0 {
            if !has_dosage {
                return Err(PipelineError::Io(format!(
                    "Phased dosage track present without dosage (variant #{idx})"
                )));
            }
            let b5 = (rec_ty & 0b0010_0000) != 0;
            let b6 = (rec_ty & 0b0100_0000) != 0;
            if !b5 && b6 {
                let need = self.n * 2;
                if cursor + need > len {
                    return Err(PipelineError::Io(format!(
                        "EOF in phased dense dosage values (variant #{idx})"
                    )));
                }
                cursor += need;
            } else {
                let d = dosage_entries;
                let nbytes = (d + 7) / 8;
                if cursor + nbytes > len {
                    return Err(PipelineError::Io(format!(
                        "EOF in phased dosage presence (variant #{idx})"
                    )));
                }
                let mut present_count = 0usize;
                for bit in 0..d {
                    let byte = buf[cursor + (bit >> 3)];
                    if (byte >> (bit & 7)) & 1 == 1 {
                        present_count += 1;
                    }
                }
                cursor += nbytes;
                let need = present_count * 2;
                if cursor + need > len {
                    return Err(PipelineError::Io(format!(
                        "EOF in phased dosage values (variant #{idx})"
                    )));
                }
                cursor += need;
            }
        }

        if !matches!(main_kind, 2 | 3) {
            self.anchor_cats = Some(cats.clone());
        }

        dst.copy_from_slice(&a1dosage);
        Ok(())
    }
}

fn unpack_pgen2bit_to_categories(block: &[u8], dst: &mut [u8], n: usize) {
    let mut i = 0usize;
    for &byte in block {
        for shift in 0..4 {
            if i >= n {
                return;
            }
            dst[i] = (byte >> (2 * shift)) & 0b11;
            i += 1;
        }
    }
}

#[inline]
fn cats_to_a1dosage(dst: &mut [u8], cats: &[u8]) {
    for (d, c) in dst.iter_mut().zip(cats) {
        *d = match *c {
            0 => 0,
            1 => 1,
            2 => 2,
            _ => 255,
        };
    }
}

#[inline]
fn collect_cat_ids(cats: &[u8], cat: u8) -> Vec<u32> {
    let mut out = Vec::new();
    for (i, &c) in cats.iter().enumerate() {
        if c == cat {
            out.push(i as u32);
        }
    }
    out
}

fn apply_multiallelic_and_project(
    record: &[u8],
    cursor: &mut usize,
    n: usize,
    cats: &mut [u8],
    alt_count: u16,
    alt_ord_1b: u16,
    out: &mut [u8],
) -> Result<(), PipelineError> {
    if alt_count <= 1 || alt_ord_1b == 1 {
        cats_to_a1dosage(out, cats);
        return Ok(());
    }

    if *cursor >= record.len() {
        return Err(ioerr("EOF before multiallelic patch header"));
    }
    let fmt_byte = record[*cursor];
    *cursor += 1;
    let cat1_fmt = (fmt_byte & 0x0f) as u8;
    let cat2_fmt = (fmt_byte >> 4) & 0x0f;

    let cat1_ids = collect_cat_ids(cats, 1);
    let cat2_ids = collect_cat_ids(cats, 2);

    let mut cat1_override: Vec<(u32, u16)> = Vec::new();
    if cat1_fmt != 15 {
        match cat1_fmt {
            0 => {
                let set_indices = read_bitarray_indices(record, cursor, cat1_ids.len())?;
                let k = set_indices.len();
                let width = match alt_count {
                    2 => 0,
                    3 => 1,
                    4..=5 => 2,
                    6..=17 => 4,
                    18..=257 => 8,
                    258..=65537 => 16,
                    _ => 24,
                } as usize;
                let vals = read_packed_fixed_width(record, cursor, width, k)?;
                for (idx_in_list, v) in set_indices.into_iter().zip(vals.into_iter()) {
                    let sid = cat1_ids[idx_in_list];
                    let altj = if width == 0 { 2 } else { (v as u16) + 2 };
                    cat1_override.push((sid, altj));
                }
            }
            1 => {
                let sids = difflist_ids(record, cursor, n)?;
                let k = sids.len();
                let width = match alt_count {
                    2 => 0,
                    3 => 1,
                    4..=5 => 2,
                    6..=17 => 4,
                    18..=257 => 8,
                    258..=65537 => 16,
                    _ => 24,
                } as usize;
                let vals = read_packed_fixed_width(record, cursor, width, k)?;
                for (sid, v) in sids.into_iter().zip(vals.into_iter()) {
                    let altj = if width == 0 { 2 } else { (v as u16) + 2 };
                    cat1_override.push((sid, altj));
                }
            }
            _ => return Err(ioerr("Unsupported multiallelic cat1 patch format")),
        }
    }

    let mut cat2_override: Vec<(u32, (u16, u16))> = Vec::new();
    if cat2_fmt != 15 {
        match cat2_fmt {
            0 => {
                let set_indices = read_bitarray_indices(record, cursor, cat2_ids.len())?;
                let k = set_indices.len();
                if alt_count == 2 {
                    let hom2_flags = read_bitarray_indices(record, cursor, k)?;
                    let mut is_hom2 = vec![false; k];
                    for pos in hom2_flags {
                        if pos < k {
                            is_hom2[pos] = true;
                        }
                    }
                    for (flag, idx_in_list) in is_hom2.into_iter().zip(set_indices.into_iter()) {
                        let sid = cat2_ids[idx_in_list];
                        let pair = if flag { (2, 2) } else { (1, 2) };
                        cat2_override.push((sid, pair));
                    }
                } else {
                    let width = match alt_count {
                        3..=4 => 2,
                        5..=16 => 4,
                        17..=256 => 8,
                        257..=65536 => 16,
                        _ => 24,
                    } as usize;
                    let vals = read_packed_fixed_width(record, cursor, width, 2 * k)?;
                    for i in 0..k {
                        let sid = cat2_ids[set_indices[i]];
                        let lo = (vals[2 * i] as u16) + 1;
                        let hi = (vals[2 * i + 1] as u16) + 1;
                        let pair = if lo <= hi { (lo, hi) } else { (hi, lo) };
                        cat2_override.push((sid, pair));
                    }
                }
            }
            1 => {
                let sids = difflist_ids(record, cursor, n)?;
                let k = sids.len();
                if alt_count == 2 {
                    let hom2_flags = read_bitarray_indices(record, cursor, k)?;
                    let mut is_hom2 = vec![false; k];
                    for pos in hom2_flags {
                        if pos < k {
                            is_hom2[pos] = true;
                        }
                    }
                    for (flag, sid) in is_hom2.into_iter().zip(sids.into_iter()) {
                        let pair = if flag { (2, 2) } else { (1, 2) };
                        cat2_override.push((sid, pair));
                    }
                } else {
                    let width = match alt_count {
                        3..=4 => 2,
                        5..=16 => 4,
                        17..=256 => 8,
                        257..=65536 => 16,
                        _ => 24,
                    } as usize;
                    let vals = read_packed_fixed_width(record, cursor, width, 2 * k)?;
                    for i in 0..k {
                        let sid = sids[i];
                        let lo = (vals[2 * i] as u16) + 1;
                        let hi = (vals[2 * i + 1] as u16) + 1;
                        let pair = if lo <= hi { (lo, hi) } else { (hi, lo) };
                        cat2_override.push((sid, pair));
                    }
                }
            }
            _ => return Err(ioerr("Unsupported multiallelic cat2 patch format")),
        }
    }

    cat1_override.sort_unstable_by_key(|x| x.0);
    cat2_override.sort_unstable_by_key(|x| x.0);

    for i in 0..n {
        let c = cats[i];
        out[i] = match c {
            0 => 0,
            3 => 255,
            1 => {
                let mut altj = 1u16;
                if let Ok(pos) = cat1_override.binary_search_by_key(&(i as u32), |(sid, _)| *sid) {
                    altj = cat1_override[pos].1;
                }
                if altj == alt_ord_1b { 1 } else { 0 }
            }
            2 => {
                let mut pair = (1u16, 1u16);
                if let Ok(pos) = cat2_override.binary_search_by_key(&(i as u32), |(sid, _)| *sid) {
                    pair = cat2_override[pos].1;
                }
                let mut dose = 0u8;
                if pair.0 == alt_ord_1b {
                    dose += 1;
                }
                if pair.1 == alt_ord_1b {
                    dose += 1;
                }
                dose
            }
            _ => 255,
        };
    }

    Ok(())
}

fn u16_to_hardcall_biallelic(v: u16, ploidy: u8) -> u8 {
    if v == 65535 || ploidy == 0 {
        return 255;
    }
    if ploidy <= 1 {
        let ds = (v as f32) * (1.0 / 32768.0) * 1.0;
        let candidates = [0.0f32, 1.0];
        let mut best = 255u8;
        let mut best_d = f32::INFINITY;
        for (i, &c) in candidates.iter().enumerate() {
            let d = (ds - c).abs();
            if d < best_d {
                best_d = d;
                best = i as u8;
            }
        }
        if best_d <= 0.10 {
            match best {
                0 => 0,
                1 => 2,
                _ => 255,
            }
        } else {
            255
        }
    } else {
        let ds = (v as f32) * (1.0 / 32768.0) * 2.0;
        let candidates = [0.0f32, 1.0, 2.0];
        let mut best = 255u8;
        let mut best_d = f32::INFINITY;
        for (i, &c) in candidates.iter().enumerate() {
            let d = (ds - c).abs();
            if d < best_d {
                best_d = d;
                best = i as u8;
            }
        }
        if best_d <= 0.10 { best } else { 255 }
    }
}

fn unpack_plink1_block(block: &[u8], dst: &mut [u8], n: usize) {
    let mut i = 0usize;
    for &byte in block {
        for shift in 0..4 {
            if i >= n {
                return;
            }
            let code = (byte >> (2 * shift)) & 0b11;
            dst[i] = match code {
                0b00 => 2,
                0b10 => 1,
                0b11 => 0,
                _ => 255,
            };
            i += 1;
        }
    }
}

////////////////////////////////////////////////////////////////////////////////////////////////////
// Tests (subset) – validates packing and basic decode scaffolding behavior
////////////////////////////////////////////////////////////////////////////////////////////////////

#[cfg(test)]
mod tests {
    use super::*;

    #[test]
    fn pack_contract_smoke() {
        let hard = [0u8, 1, 2, 255, 0, 0, 1, 2, 255, 255];
        let mut block = vec![0u8; (hard.len() + 3) / 4];
        VirtualBed::pack_to_block(&mut block, &hard);
        assert_eq!(block[0], 0x4B);
        assert_eq!(block[1], 0x2F);
        assert_eq!(block[2], 0x55);

        let mut round = vec![0u8; hard.len()];
        unpack_plink1_block(&block, &mut round, hard.len());
        assert_eq!(&hard, &round[..]);
    }

    #[test]
    fn dosage_u16_rounding() {
        let vals = [
            (((0.05 / 2.0) * 32768.0) as u16, 0u8),
            (((1.00 / 2.0) * 32768.0) as u16, 1u8),
            (((1.09 / 2.0) * 32768.0) as u16, 1u8),
            (((2.00 / 2.0) * 32768.0) as u16, 2u8),
        ];
        for (v, expect) in vals {
            assert_eq!(u16_to_hardcall_biallelic(v, 2), expect);
        }

        let hap_vals = [
            (((0.02 / 1.0) * 32768.0) as u16, 0u8),
            (((0.50 / 1.0) * 32768.0) as u16, 255u8),
            (((0.95 / 1.0) * 32768.0) as u16, 2u8),
        ];
        for (v, expect) in hap_vals {
            assert_eq!(u16_to_hardcall_biallelic(v, 1), expect);
        }
    }

    #[test]
    fn fam_row_uses_sid_when_iid_missing() {
        let fields = ["", "unused", "sid123", "1"];
        let cols = PsamColumns {
            fid_idx: Some(0),
            iid_idx: None,
            pat_idx: None,
            mat_idx: None,
            sex_idx: Some(3),
            pheno_idx: None,
            pheno1_idx: None,
            sid_idx: Some(2),
        };
        let fam = FamRow::from_fields(&fields, &cols);
        assert_eq!(fam.iid, "sid123");
        assert_eq!(fam.fid, "sid123");
        assert_eq!(fam.sex, "1");
    }

    #[test]
    fn parse_sex_token_supports_common_words() {
        assert_eq!(parse_sex_token("male"), 1);
        assert_eq!(parse_sex_token("FEMALE"), 2);
        assert_eq!(parse_sex_token("Unknown"), 0);
        assert_eq!(parse_sex_token("UNK"), 0);
    }

    #[test]
    fn coerce_pheno_token_handles_missing_values() {
        assert_eq!(coerce_pheno_token("   "), "-9");
        assert_eq!(coerce_pheno_token("NaN"), "-9");
        assert_eq!(coerce_pheno_token("1.5"), "1.5");
        assert_eq!(coerce_pheno_token("nonsense"), "-9");
    }
}<|MERGE_RESOLUTION|>--- conflicted
+++ resolved
@@ -352,7 +352,6 @@
 
 impl FamRow {
     fn from_fields(fields: &[&str], cols: &PsamColumns) -> FamRow {
-<<<<<<< HEAD
         let default = |val: &str| val.to_string();
         let get_opt =
             |idx: Option<usize>| idx.and_then(|i| fields.get(i)).map(|s| (*s).to_string());
@@ -364,22 +363,6 @@
         let mat = get_opt(cols.mat_idx).unwrap_or_else(|| default("0"));
         let sex = get_opt(cols.sex_idx).unwrap_or_else(|| default("0"));
         // PHENO1 takes precedence when both PHENO and PHENO1 are present.
-=======
-        fn grab_field(fields: &[&str], idx: Option<usize>) -> Option<String> {
-            idx.and_then(|i| fields.get(i)).map(|raw| raw.trim().to_string()).and_then(|s| {
-                if s.is_empty() { None } else { Some(s) }
-            })
-        }
-
-        let iid = grab_field(fields, cols.iid_idx)
-            .or_else(|| grab_field(fields, cols.sid_idx))
-            .or_else(|| grab_field(fields, cols.fid_idx))
-            .unwrap_or_else(|| "0".to_string());
-        let fid = grab_field(fields, cols.fid_idx).unwrap_or_else(|| iid.clone());
-        let pat = grab_field(fields, cols.pat_idx).unwrap_or_else(|| "0".to_string());
-        let mat = grab_field(fields, cols.mat_idx).unwrap_or_else(|| "0".to_string());
-        let sex = grab_field(fields, cols.sex_idx).unwrap_or_else(|| "0".to_string());
->>>>>>> 2fa42ad3
         let phe = cols
             .pheno1_idx
             .and_then(|i| fields.get(i))
