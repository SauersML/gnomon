--- conflicted
+++ resolved
@@ -411,7 +411,6 @@
     let runtime = get_shared_runtime().map_err(|e| format!("{e}"))?;
     let user_project = gcs_billing_project_from_env();
 
-<<<<<<< HEAD
     let make_control =
         |creds: Option<Credentials>| -> Result<StorageControl, Box<dyn Error + Send + Sync>> {
             runtime.block_on(async move {
@@ -444,25 +443,6 @@
                         format!("Failed to create Cloud Storage control client: {e}").into()
                     })
             })
-=======
-    let build_control = |creds: Option<Credentials>,
-        quota_project: Option<String>| async move {
-        let effective_creds = match creds {
-            Some(c) => Some(c),
-            None => {
-                let mut c_builder = google_cloud_auth::credentials::Builder::default();
-                if let Some(project) = quota_project {
-                    c_builder = c_builder.with_quota_project_id(project);
-                }
-                Some(
-                    c_builder
-                        .build()
-                        .map_err(|e| Box::<dyn Error + Send + Sync>::from(
-                            format!("Failed to load ADC credentials: {e}")
-                        ))?,
-                )
-            }
->>>>>>> f53ecde0
         };
     
         let mut sc_builder = StorageControl::builder();
